package logpoller

import (
	"bytes"
	"context"
	"database/sql"
	"encoding/binary"
	"fmt"
	"math/big"
	"sort"
	"strings"
	"sync"
	"time"

	"github.com/ethereum/go-ethereum"
	"github.com/ethereum/go-ethereum/common"
	"github.com/ethereum/go-ethereum/common/hexutil"
	"github.com/ethereum/go-ethereum/core/types"
	"github.com/ethereum/go-ethereum/rpc"
	"github.com/pkg/errors"
	"golang.org/x/exp/maps"

	evmtypes "github.com/smartcontractkit/chainlink/core/chains/evm/types"
	"github.com/smartcontractkit/chainlink/core/logger"
	"github.com/smartcontractkit/chainlink/core/services"
	"github.com/smartcontractkit/chainlink/core/services/pg"
	"github.com/smartcontractkit/chainlink/core/utils"
	"github.com/smartcontractkit/chainlink/core/utils/mathutil"
)

//go:generate mockery --quiet --name LogPoller --output ./mocks/ --case=underscore --structname LogPoller --filename log_poller.go
type LogPoller interface {
	services.ServiceCtx
	Replay(ctx context.Context, fromBlock int64) error
	RegisterFilter(filter Filter) error
	UnregisterFilter(name string) error
	LatestBlock(qopts ...pg.QOpt) (int64, error)
	GetBlocksRange(ctx context.Context, numbers []uint64, qopts ...pg.QOpt) ([]LogPollerBlock, error)

	// General querying
	Logs(start, end int64, eventSig common.Hash, address common.Address, qopts ...pg.QOpt) ([]Log, error)
	LogsWithSigs(start, end int64, eventSigs []common.Hash, address common.Address, qopts ...pg.QOpt) ([]Log, error)
	LogsCreatedAfter(eventSig common.Hash, address common.Address, time time.Time, qopts ...pg.QOpt) ([]Log, error)
	LatestLogByEventSigWithConfs(eventSig common.Hash, address common.Address, confs int, qopts ...pg.QOpt) (*Log, error)
	LatestLogEventSigsAddrsWithConfs(fromBlock int64, eventSigs []common.Hash, addresses []common.Address, confs int, qopts ...pg.QOpt) ([]Log, error)

	// Content based querying
	IndexedLogs(eventSig common.Hash, address common.Address, topicIndex int, topicValues []common.Hash, confs int, qopts ...pg.QOpt) ([]Log, error)
<<<<<<< HEAD
	IndexedLogsCreatedAfter(eventSig common.Hash, address common.Address, topicIndex int, topicValues []common.Hash, after time.Time, qopts ...pg.QOpt) ([]Log, error)
=======
	IndexedLogsByBlockRange(start, end int64, eventSig common.Hash, address common.Address, topicIndex int, topicValues []common.Hash, qopts ...pg.QOpt) ([]Log, error)
>>>>>>> 9791207b
	IndexedLogsTopicGreaterThan(eventSig common.Hash, address common.Address, topicIndex int, topicValueMin common.Hash, confs int, qopts ...pg.QOpt) ([]Log, error)
	IndexedLogsTopicRange(eventSig common.Hash, address common.Address, topicIndex int, topicValueMin, topicValueMax common.Hash, confs int, qopts ...pg.QOpt) ([]Log, error)
	LogsDataWordRange(eventSig common.Hash, address common.Address, wordIndex int, wordValueMin, wordValueMax common.Hash, confs int, qopts ...pg.QOpt) ([]Log, error)
	LogsDataWordGreaterThan(eventSig common.Hash, address common.Address, wordIndex int, wordValueMin common.Hash, confs int, qopts ...pg.QOpt) ([]Log, error)
}

type LogPollerTest interface {
	LogPoller
	PollAndSaveLogs(ctx context.Context, currentBlockNumber int64)
	BackupPollAndSaveLogs(ctx context.Context, backupPollerBlockDelay int64)
	Filter(from, to *big.Int, bh *common.Hash) ethereum.FilterQuery
	GetReplayFromBlock(ctx context.Context, requested int64) (int64, error)
}

type Client interface {
	HeadByNumber(ctx context.Context, n *big.Int) (*evmtypes.Head, error)
	HeadByHash(ctx context.Context, n common.Hash) (*evmtypes.Head, error)
	BatchCallContext(ctx context.Context, b []rpc.BatchElem) error
	FilterLogs(ctx context.Context, q ethereum.FilterQuery) ([]types.Log, error)
	ChainID() *big.Int
}

var (
	_                          LogPollerTest = &logPoller{}
	ErrReplayAbortedByClient                 = errors.New("replay aborted by client")
	ErrReplayAbortedOnShutdown               = errors.New("replay aborted, log poller shutdown")
)

type logPoller struct {
	utils.StartStopOnce
	ec                    Client
	orm                   *ORM
	lggr                  logger.Logger
	pollPeriod            time.Duration // poll period set by block production rate
	finalityDepth         int64         // finality depth is taken to mean that block (head - finality) is finalized
	keepBlocksDepth       int64         // the number of blocks behind the head for which we keep the blocks. Must be greater than finality depth + 1.
	backfillBatchSize     int64         // batch size to use when backfilling finalized logs
	rpcBatchSize          int64         // batch size to use for fallback RPC calls made in GetBlocks
	backupPollerNextBlock int64

	filterMu        sync.RWMutex
	filters         map[string]Filter
	filterDirty     bool
	cachedAddresses []common.Address
	cachedEventSigs []common.Hash

	replayStart    chan ReplayRequest
	replayComplete chan error
	ctx            context.Context
	cancel         context.CancelFunc
	done           chan struct{}
}

type ReplayRequest struct {
	fromBlock int64
	ctx       context.Context
}

// NewLogPoller creates a log poller. Note there is an assumption
// that blocks can be processed faster than they are produced for the given chain, or the poller will fall behind.
// Block processing involves the following calls in steady state (without reorgs):
//   - eth_getBlockByNumber - headers only (transaction hashes, not full transaction objects),
//   - eth_getLogs - get the logs for the block
//   - 1 db read latest block - for checking reorgs
//   - 1 db tx including block write and logs write to logs.
//
// How fast that can be done depends largely on network speed and DB, but even for the fastest
// support chain, polygon, which has 2s block times, we need RPCs roughly with <= 500ms latency
func NewLogPoller(orm *ORM, ec Client, lggr logger.Logger, pollPeriod time.Duration,
	finalityDepth int64, backfillBatchSize int64, rpcBatchSize int64, keepBlocksDepth int64) *logPoller {

	return &logPoller{
		ec:                ec,
		orm:               orm,
		lggr:              lggr,
		replayStart:       make(chan ReplayRequest),
		replayComplete:    make(chan error),
		done:              make(chan struct{}),
		pollPeriod:        pollPeriod,
		finalityDepth:     finalityDepth,
		backfillBatchSize: backfillBatchSize,
		rpcBatchSize:      rpcBatchSize,
		keepBlocksDepth:   keepBlocksDepth,
		filters:           make(map[string]Filter),
		filterDirty:       true, // Always build Filter on first call to cache an empty filter if nothing registered yet.
	}
}

type Filter struct {
	Name      string // see FilterName(id, args) below
	EventSigs evmtypes.HashArray
	Addresses evmtypes.AddressArray
}

// FilterName is a suggested convenience function for clients to construct unique filter names
// to populate Name field of struct Filter
func FilterName(id string, args ...any) string {
	if len(args) == 0 {
		return id
	}
	s := &strings.Builder{}
	s.WriteString(id)
	s.WriteString(" - ")
	fmt.Fprintf(s, "%s", args[0])
	for _, a := range args[1:] {
		fmt.Fprintf(s, ":%s", a)
	}
	return s.String()
}

// Contains returns true if this filter already fully Contains a
// filter passed to it.
func (filter *Filter) Contains(other *Filter) bool {
	if other == nil {
		return true
	}
	addresses := make(map[common.Address]interface{})
	for _, addr := range filter.Addresses {
		addresses[addr] = struct{}{}
	}
	events := make(map[common.Hash]interface{})
	for _, ev := range filter.EventSigs {
		events[ev] = struct{}{}
	}

	for _, addr := range other.Addresses {
		if _, ok := addresses[addr]; !ok {
			return false
		}
	}
	for _, ev := range other.EventSigs {
		if _, ok := events[ev]; !ok {
			return false
		}
	}
	return true
}

// RegisterFilter adds the provided EventSigs and Addresses to the log poller's log filter query.
// If any eventSig is emitted from any address, it will be captured by the log poller.
// If an event matching any of the given event signatures is emitted from any of the provided Addresses,
// the log poller will pick those up and save them. For topic specific queries see content based querying.
// Clients may choose to MergeFilter and then Replay in order to ensure desired logs are present.
// NOTE: due to constraints of the eth filter, there is "leakage" between successive MergeFilter calls, for example
//
//	RegisterFilter(event1, addr1)
//	RegisterFilter(event2, addr2)
//
// will result in the poller saving (event1, addr2) or (event2, addr1) as well, should it exist.
// Generally speaking this is harmless. We enforce that EventSigs and Addresses are non-empty,
// which means that anonymous events are not supported and log.Topics >= 1 always (log.Topics[0] is the event signature).
// The filter may be unregistered later by Filter.Name
func (lp *logPoller) RegisterFilter(filter Filter) error {
	if len(filter.Addresses) == 0 {
		return errors.Errorf("at least one address must be specified")
	}
	if len(filter.EventSigs) == 0 {
		return errors.Errorf("at least one event must be specified")
	}

	for _, eventSig := range filter.EventSigs {
		if eventSig == [common.HashLength]byte{} {
			return errors.Errorf("empty event sig")
		}
	}
	for _, addr := range filter.Addresses {
		if addr == [common.AddressLength]byte{} {
			return errors.Errorf("empty address")
		}
	}

	lp.filterMu.Lock()
	defer lp.filterMu.Unlock()

	if existingFilter, ok := lp.filters[filter.Name]; ok {
		if existingFilter.Contains(&filter) {
			// Nothing new in this Filter
			return nil
		}
		lp.lggr.Warnw("Updating existing filter with more events or addresses", "filter", filter)
	} else {
		lp.lggr.Debugw("Creating new filter", "filter", filter)
	}

	if err := lp.orm.InsertFilter(filter); err != nil {
		return errors.Wrap(err, "RegisterFilter failed to save filter to db")
	}
	lp.filters[filter.Name] = filter
	lp.filterDirty = true
	return nil
}

func (lp *logPoller) UnregisterFilter(name string) error {
	lp.filterMu.Lock()
	defer lp.filterMu.Unlock()

	_, ok := lp.filters[name]
	if !ok {
		return errors.Errorf("Filter %s not found", name)
	}
	if err := lp.orm.DeleteFilter(name); err != nil {
		return errors.Wrapf(err, "Failed to delete filter %s", name)
	}
	delete(lp.filters, name)
	lp.filterDirty = true
	return nil
}

func (lp *logPoller) Filter(from, to *big.Int, bh *common.Hash) ethereum.FilterQuery {
	lp.filterMu.Lock()
	defer lp.filterMu.Unlock()
	if !lp.filterDirty {
		return ethereum.FilterQuery{FromBlock: from, ToBlock: to, BlockHash: bh, Topics: [][]common.Hash{lp.cachedEventSigs}, Addresses: lp.cachedAddresses}
	}
	var (
		addresses  []common.Address
		eventSigs  []common.Hash
		addressMp  = make(map[common.Address]struct{})
		eventSigMp = make(map[common.Hash]struct{})
	)
	// Merge filters.
	for _, filter := range lp.filters {
		for _, addr := range filter.Addresses {
			addressMp[addr] = struct{}{}
		}
		for _, eventSig := range filter.EventSigs {
			eventSigMp[eventSig] = struct{}{}
		}
	}
	for addr := range addressMp {
		addresses = append(addresses, addr)
	}
	sort.Slice(addresses, func(i, j int) bool {
		return bytes.Compare(addresses[i][:], addresses[j][:]) < 0
	})
	for eventSig := range eventSigMp {
		eventSigs = append(eventSigs, eventSig)
	}
	sort.Slice(eventSigs, func(i, j int) bool {
		return bytes.Compare(eventSigs[i][:], eventSigs[j][:]) < 0
	})
	if len(eventSigs) == 0 && len(addresses) == 0 {
		// If no filter specified, ignore everything.
		// This allows us to keep the log poller up and running with no filters present (e.g. no jobs on the node),
		// then as jobs are added dynamically start using their filters.
		addresses = []common.Address{common.HexToAddress("0x0000000000000000000000000000000000000000")}
		eventSigs = []common.Hash{}
	}
	lp.cachedAddresses = addresses
	lp.cachedEventSigs = eventSigs
	lp.filterDirty = false
	return ethereum.FilterQuery{FromBlock: from, ToBlock: to, BlockHash: bh, Topics: [][]common.Hash{eventSigs}, Addresses: addresses}
}

// Replay signals that the poller should resume from a new block.
// Blocks until the replay is complete.
// Replay can be used to ensure that filter modification has been applied for all blocks from "fromBlock" up to latest.
func (lp *logPoller) Replay(ctx context.Context, fromBlock int64) error {
	latest, err := lp.ec.HeadByNumber(ctx, nil)
	if err != nil {
		return err
	}
	if fromBlock < 1 || fromBlock > latest.Number {
		return errors.Errorf("Invalid replay block number %v, acceptable range [1, %v]", fromBlock, latest.Number)
	}
	// Block until replay notification accepted or cancelled.
	select {
	case lp.replayStart <- ReplayRequest{fromBlock, ctx}:
	case <-lp.ctx.Done():
		return ErrReplayAbortedOnShutdown
	case <-ctx.Done():
		return ErrReplayAbortedByClient
	}
	// Block until replay complete or cancelled.
	select {
	case err := <-lp.replayComplete:
		return err
	case <-lp.ctx.Done():
		return ErrReplayAbortedOnShutdown
	case <-ctx.Done():
		return ErrReplayAbortedByClient
	}
}

func (lp *logPoller) Start(parentCtx context.Context) error {
	if lp.keepBlocksDepth < (lp.finalityDepth + 1) {
		// We add 1 since for reorg detection on the first unfinalized block
		// we need to keep 1 finalized block.
		return errors.Errorf("keepBlocksDepth %d must be greater than finality %d + 1", lp.keepBlocksDepth, lp.finalityDepth)
	}
	return lp.StartOnce("LogPoller", func() error {
		ctx, cancel := context.WithCancel(parentCtx)
		lp.ctx = ctx
		lp.cancel = cancel

		go lp.run()
		return nil
	})
}

func (lp *logPoller) Close() error {
	return lp.StopOnce("LogPoller", func() error {
		lp.cancel()
		<-lp.done
		return nil
	})
}

func (lp *logPoller) Name() string {
	return lp.lggr.Name()
}

func (lp *logPoller) HealthReport() map[string]error {
	return map[string]error{lp.Name(): lp.StartStopOnce.Healthy()}
}

func (lp *logPoller) GetReplayFromBlock(ctx context.Context, requested int64) (int64, error) {
	lastProcessed, err := lp.orm.SelectLatestBlock(pg.WithParentCtx(ctx))
	if err != nil {
		if !errors.Is(err, sql.ErrNoRows) {
			// Real DB error
			return 0, err
		}
		// Nothing in db, use requested
		return requested, nil
	}
	// We have lastProcessed, take min(requested, lastProcessed).
	// This is to avoid replaying from a block later than what we have in the DB
	// and skipping blocks.
	return mathutil.Min(requested, lastProcessed.BlockNumber), nil
}

func (lp *logPoller) run() {
	defer close(lp.done)
	logPollTick := time.After(0)
	// trigger first backup poller run shortly after first log poller run
	backupLogPollTick := time.After(100 * time.Millisecond)
	blockPruneTick := time.After(0)
	filtersLoaded := false

	loadFilters := func() error {
		lp.filterMu.Lock()
		defer lp.filterMu.Unlock()
		filters, err := lp.orm.LoadFilters(pg.WithParentCtx(lp.ctx))

		if err != nil {
			return errors.Wrapf(err, "Failed to load initial filters from db, retrying")
		}

		lp.filters = filters
		lp.filterDirty = true
		filtersLoaded = true
		return nil
	}

	for {
		select {
		case <-lp.ctx.Done():
			return
		case replayReq := <-lp.replayStart:
			fromBlock, err := lp.GetReplayFromBlock(replayReq.ctx, replayReq.fromBlock)
			if err == nil {
				if !filtersLoaded {
					lp.lggr.Warnw("Received replayReq before filters loaded", "fromBlock", fromBlock, "requested", replayReq.fromBlock)
					if err = loadFilters(); err != nil {
						lp.lggr.Errorw("Failed loading filters during Replay", "err", err, "fromBlock", fromBlock)
					}
				} else {
					// Serially process replay requests.
					lp.lggr.Warnw("Executing replay", "fromBlock", fromBlock, "requested", replayReq.fromBlock)
					lp.PollAndSaveLogs(replayReq.ctx, fromBlock)
				}
			} else {
				lp.lggr.Errorw("Error executing replay, could not get fromBlock", "err", err)
			}
			select {
			case <-lp.ctx.Done():
				// We're shutting down, lets return.
				return
			case <-replayReq.ctx.Done():
				// Client gave up, lets continue.
				continue
			case lp.replayComplete <- err:
			}
		case <-logPollTick:
			logPollTick = time.After(utils.WithJitter(lp.pollPeriod))
			if !filtersLoaded {
				if err := loadFilters(); err != nil {
					lp.lggr.Errorw("Failed loading filters in main logpoller loop, retrying later", "err", err)
					continue
				}
			}

			// Always start from the latest block in the db.
			var start int64
			lastProcessed, err := lp.orm.SelectLatestBlock(pg.WithParentCtx(lp.ctx))
			if err != nil {
				if !errors.Is(err, sql.ErrNoRows) {
					// Assume transient db reading issue, retry forever.
					lp.lggr.Errorw("unable to get starting block", "err", err)
					continue
				}
				// Otherwise this is the first poll _ever_ on a new chain.
				// Only safe thing to do is to start at the first finalized block.
				latest, err := lp.ec.HeadByNumber(lp.ctx, nil)
				if err != nil {
					lp.lggr.Warnw("unable to get latest for first poll", "err", err)
					continue
				}
				latestNum := latest.Number
				// Do not support polling chains which don't even have finality depth worth of blocks.
				// Could conceivably support this but not worth the effort.
				// Need finality depth + 1, no block 0.
				if latestNum <= lp.finalityDepth {
					lp.lggr.Warnw("insufficient number of blocks on chain, waiting for finality depth", "err", err, "latest", latestNum, "finality", lp.finalityDepth)
					continue
				}
				// Starting at the first finalized block. We do not backfill the first finalized block.
				start = latestNum - lp.finalityDepth
			} else {
				start = lastProcessed.BlockNumber + 1
			}
			lp.PollAndSaveLogs(lp.ctx, start)
		case <-backupLogPollTick:
			// Backup log poller:  this serves as an emergency backup to protect against eventual-consistency behavior
			// of an rpc node (seen occasionally on optimism, but possibly could happen on other chains?).  If the first
			// time we request a block, no logs or incomplete logs come back, this ensures that every log is eventually
			// re-requested after it is finalized.  This doesn't add much overhead, because we can request all of them
			// in one shot, since we don't need to worry about re-orgs after finality depth, and it runs 100x less
			// frequently than the primary log poller.

			// If pollPeriod is set to 1 block time, backup log poller will run once every 100 blocks
			const backupPollerBlockDelay = 100

			backupLogPollTick = time.After(utils.WithJitter(backupPollerBlockDelay * lp.pollPeriod))
			if !filtersLoaded {
				lp.lggr.Warnw("backup log poller ran before filters loaded, skipping")
				continue
			}
			lp.BackupPollAndSaveLogs(lp.ctx, backupPollerBlockDelay)
		case <-blockPruneTick:
			blockPruneTick = time.After(lp.pollPeriod * 1000)
			if err := lp.pruneOldBlocks(lp.ctx); err != nil {
				lp.lggr.Errorw("unable to prune old blocks", "err", err)
			}
		}
	}
}

func (lp *logPoller) BackupPollAndSaveLogs(ctx context.Context, backupPollerBlockDelay int64) {
	if lp.backupPollerNextBlock == 0 {
		lastProcessed, err := lp.orm.SelectLatestBlock(pg.WithParentCtx(ctx))
		if err != nil {
			if errors.Is(err, sql.ErrNoRows) {
				lp.lggr.Warnw("Backup log poller ran before first successful log poller run, skipping")
			} else {
				lp.lggr.Errorw("Backup log poller unable to get starting block", "err", err)
			}
			return
		}

		// If this is our first run, start max(finalityDepth+1, backupPollerBlockDelay) blocks behind the last processed
		// (or at block 0 if whole blockchain is too short)
		lp.backupPollerNextBlock = lastProcessed.BlockNumber - mathutil.Max(lp.finalityDepth+1, backupPollerBlockDelay)
		if lastProcessed.BlockNumber > backupPollerBlockDelay {
			lp.backupPollerNextBlock = lastProcessed.BlockNumber - backupPollerBlockDelay
		}
	}

	latestBlock, err := lp.ec.HeadByNumber(ctx, nil)
	if err != nil {
		lp.lggr.Warnw("Backup logpoller failed to get latest block", "err", err)
		return
	}

	lastSafeBackfillBlock := latestBlock.Number - lp.finalityDepth - 1
	if lastSafeBackfillBlock >= lp.backupPollerNextBlock {
		lp.lggr.Infow("Backup poller backfilling logs", "start", lp.backupPollerNextBlock, "end", lastSafeBackfillBlock)
		if err = lp.backfill(ctx, lp.backupPollerNextBlock, lastSafeBackfillBlock); err != nil {
			// If there's an error backfilling, we can just return and retry from the last block saved
			// since we don't save any blocks on backfilling. We may re-insert the same logs but thats ok.
			lp.lggr.Warnw("Backup poller failed", "err", err)
			return
		}
		lp.backupPollerNextBlock = lastSafeBackfillBlock + 1
	}
}

// convertLogs converts an array of geth logs ([]type.Log) to an array of logpoller logs ([]Log)
//
//	Block timestamps are extracted from blocks param.  If len(blocks) == 1, the same timestamp from this block
//	will be used for all logs.  If len(blocks) == len(logs) then the block number of each block is used for the
//	corresponding log.  Any other length for blocks is invalid.
func convertLogs(logs []types.Log, blocks []LogPollerBlock, lggr logger.Logger, chainID *big.Int) []Log {
	var lgs []Log
	blockTimestamp := time.Now()
	if len(logs) == 0 {
		return lgs
	}
	if len(blocks) != 1 && len(blocks) != len(logs) {
		lggr.Errorf("AssumptionViolation:  invalid params passed to convertLogs, length of blocks must either be 1 or match length of logs")
		return lgs
	}

	for i, l := range logs {
		if i == 0 || len(blocks) == len(logs) {
			blockTimestamp = blocks[i].BlockTimestamp
		}
		lgs = append(lgs, Log{
			EvmChainId: utils.NewBig(chainID),
			LogIndex:   int64(l.Index),
			BlockHash:  l.BlockHash,
			// We assume block numbers fit in int64
			// in many places.
			BlockNumber:    int64(l.BlockNumber),
			BlockTimestamp: blockTimestamp,
			EventSig:       l.Topics[0], // First topic is always event signature.
			Topics:         convertTopics(l.Topics),
			Address:        l.Address,
			TxHash:         l.TxHash,
			Data:           l.Data,
		})
	}
	return lgs
}

func convertTopics(topics []common.Hash) [][]byte {
	var topicsForDB [][]byte
	for _, t := range topics {
		topicsForDB = append(topicsForDB, t.Bytes())
	}
	return topicsForDB
}

func (lp *logPoller) blocksFromLogs(ctx context.Context, logs []types.Log) (blocks []LogPollerBlock, err error) {
	var numbers []uint64
	for _, log := range logs {
		numbers = append(numbers, log.BlockNumber)
	}

	return lp.GetBlocksRange(ctx, numbers)
}

// backfill will query FilterLogs in batches for logs in the
// block range [start, end] and save them to the db.
// Retries until ctx cancelled. Will return an error if cancelled
// or if there is an error backfilling.
func (lp *logPoller) backfill(ctx context.Context, start, end int64) error {
	for from := start; from <= end; from += lp.backfillBatchSize {
		to := mathutil.Min(from+lp.backfillBatchSize-1, end)
		gethLogs, err := lp.ec.FilterLogs(ctx, lp.Filter(big.NewInt(from), big.NewInt(to), nil))
		if err != nil {
			lp.lggr.Warnw("Unable query for logs, retrying", "err", err, "from", from, "to", to)
			return err
		}
		if len(gethLogs) == 0 {
			continue
		}
		blocks, err := lp.blocksFromLogs(ctx, gethLogs)
		if err != nil {
			return err
		}

		lp.lggr.Debugw("Backfill found logs", "from", from, "to", to, "logs", len(gethLogs), "blocks", blocks)
		err = lp.orm.q.WithOpts(pg.WithParentCtx(ctx)).Transaction(func(tx pg.Queryer) error {
			return lp.orm.InsertLogs(convertLogs(gethLogs, blocks, lp.lggr, lp.ec.ChainID()), pg.WithQueryer(tx))
		})
		if err != nil {
			lp.lggr.Warnw("Unable to insert logs, retrying", "err", err, "from", from, "to", to)
			return err
		}
	}
	return nil
}

// getCurrentBlockMaybeHandleReorg accepts a block number
// and will return that block if its parent points to our last saved block.
// One can optionally pass the block header if it has already been queried to avoid an extra RPC call.
// If its parent does not point to our last saved block we know a reorg has occurred,
// so we:
// 1. Find the LCA by following parent hashes.
// 2. Delete all logs and blocks after the LCA
// 3. Return the LCA+1, i.e. our new current (unprocessed) block.
func (lp *logPoller) getCurrentBlockMaybeHandleReorg(ctx context.Context, currentBlockNumber int64, currentBlock *evmtypes.Head) (*evmtypes.Head, error) {
	var err1 error
	if currentBlock == nil {
		// If we don't have the current block already, lets get it.
		currentBlock, err1 = lp.ec.HeadByNumber(ctx, big.NewInt(currentBlockNumber))
		if err1 != nil {
			lp.lggr.Warnw("Unable to get currentBlock", "err", err1, "currentBlockNumber", currentBlockNumber)
			return nil, err1
		}
		// Additional sanity checks, don't necessarily trust the RPC.
		if currentBlock == nil {
			lp.lggr.Errorf("Unexpected nil block from RPC", "currentBlockNumber", currentBlockNumber)
			return nil, errors.Errorf("Got nil block for %d", currentBlockNumber)
		}
		if currentBlock.Number != currentBlockNumber {
			lp.lggr.Warnw("Unable to get currentBlock, rpc returned incorrect block", "currentBlockNumber", currentBlockNumber, "got", currentBlock.Number)
			return nil, errors.Errorf("Block mismatch have %d want %d", currentBlock.Number, currentBlockNumber)
		}
	}
	// Does this currentBlock point to the same parent that we have saved?
	// If not, there was a reorg, so we need to rewind.
	expectedParent, err1 := lp.orm.SelectBlockByNumber(currentBlockNumber-1, pg.WithParentCtx(ctx))
	if err1 != nil && !errors.Is(err1, sql.ErrNoRows) {
		// If err is not a 'no rows' error, assume transient db issue and retry
		lp.lggr.Warnw("Unable to read latestBlockNumber currentBlock saved", "err", err1, "currentBlockNumber", currentBlockNumber)
		return nil, errors.New("Unable to read latestBlockNumber currentBlock saved")
	}
	// We will not have the previous currentBlock on initial poll.
	havePreviousBlock := err1 == nil
	if !havePreviousBlock {
		lp.lggr.Infow("Do not have previous block, first poll ever on new chain or after backfill", "currentBlockNumber", currentBlockNumber)
		return currentBlock, nil
	}
	// Check for reorg.
	if currentBlock.ParentHash != expectedParent.BlockHash {
		// There can be another reorg while we're finding the LCA.
		// That is ok, since we'll detect it on the next iteration.
		// Since we go currentBlock by currentBlock for unfinalized logs, the mismatch starts at currentBlockNumber - 1.
		blockAfterLCA, err2 := lp.findBlockAfterLCA(ctx, currentBlock)
		if err2 != nil {
			lp.lggr.Warnw("Unable to find LCA after reorg, retrying", "err", err2)
			return nil, errors.New("Unable to find LCA after reorg, retrying")
		}

		lp.lggr.Infow("Reorg detected", "blockAfterLCA", blockAfterLCA.Number, "currentBlockNumber", currentBlockNumber)
		// We truncate all the blocks and logs after the LCA.
		// We could preserve the logs for forensics, since its possible
		// that applications see them and take action upon it, however that
		// results in significantly slower reads since we must then compute
		// the canonical set per read. Typically, if an application took action on a log
		// it would be saved elsewhere e.g. eth_txes, so it seems better to just support the fast reads.
		// Its also nicely analogous to reading from the chain itself.
		err2 = lp.orm.q.WithOpts(pg.WithParentCtx(ctx)).Transaction(func(tx pg.Queryer) error {
			// These deletes are bounded by reorg depth, so they are
			// fast and should not slow down the log readers.
			err3 := lp.orm.DeleteBlocksAfter(blockAfterLCA.Number, pg.WithQueryer(tx))
			if err3 != nil {
				lp.lggr.Warnw("Unable to clear reorged blocks, retrying", "err", err3)
				return err3
			}
			err3 = lp.orm.DeleteLogsAfter(blockAfterLCA.Number, pg.WithQueryer(tx))
			if err3 != nil {
				lp.lggr.Warnw("Unable to clear reorged logs, retrying", "err", err3)
				return err3
			}
			return nil
		})
		if err2 != nil {
			// If we error on db commit, we can't know if the tx went through or not.
			// We return an error here which will cause us to restart polling from lastBlockSaved + 1
			return nil, err2
		}
		return blockAfterLCA, nil
	}
	// No reorg, return current block.
	return currentBlock, nil
}

// PollAndSaveLogs On startup/crash current is the first block after the last processed block.
// currentBlockNumber is the block from where new logs are to be polled & saved. Under normal
// conditions this would be equal to lastProcessed.BlockNumber + 1.
func (lp *logPoller) PollAndSaveLogs(ctx context.Context, currentBlockNumber int64) {
	lp.lggr.Debugw("Polling for logs", "currentBlockNumber", currentBlockNumber)
	latestBlock, err := lp.ec.HeadByNumber(ctx, nil)
	if err != nil {
		lp.lggr.Warnw("Unable to get latestBlockNumber block", "err", err, "currentBlockNumber", currentBlockNumber)
		return
	}
	latestBlockNumber := latestBlock.Number
	if currentBlockNumber > latestBlockNumber {
		// Note there can also be a reorg "shortening" i.e. chain height decreases but TDD increases. In that case
		// we also just wait until the new tip is longer and then detect the reorg.
		lp.lggr.Debugw("No new blocks since last poll", "currentBlockNumber", currentBlockNumber, "latestBlockNumber", latestBlockNumber)
		return
	}
	var currentBlock *evmtypes.Head
	if currentBlockNumber == latestBlockNumber {
		// Can re-use our currentBlock and avoid an extra RPC call.
		currentBlock = latestBlock
	}
	// Possibly handle a reorg. For example if we crash, we'll be in the middle of processing unfinalized blocks.
	// Returns (currentBlock || LCA+1 if reorg detected, error)
	currentBlock, err = lp.getCurrentBlockMaybeHandleReorg(ctx, currentBlockNumber, currentBlock)
	if err != nil {
		// If there's an error handling the reorg, we can't be sure what state the db was left in.
		// Resume from the latest block saved and retry.
		lp.lggr.Errorw("Unable to get current block, retrying", "err", err)
		return
	}
	currentBlockNumber = currentBlock.Number

	// backfill finalized blocks if we can for performance. If we crash during backfill, we
	// may reprocess logs.  Log insertion is idempotent so this is ok.
	// E.g. 1<-2<-3(currentBlockNumber)<-4<-5<-6<-7(latestBlockNumber), finality is 2. So 3,4 can be batched.
	// Although 5 is finalized, we still need to save it to the db for reorg detection if 6 is a reorg.
	// start = currentBlockNumber = 3, end = latestBlockNumber - finality - 1 = 7-2-1 = 4 (inclusive range).
	lastSafeBackfillBlock := latestBlockNumber - lp.finalityDepth - 1
	if lastSafeBackfillBlock >= currentBlockNumber {
		lp.lggr.Infow("Backfilling logs", "start", currentBlockNumber, "end", lastSafeBackfillBlock)
		if err = lp.backfill(ctx, currentBlockNumber, lastSafeBackfillBlock); err != nil {
			// If there's an error backfilling, we can just return and retry from the last block saved
			// since we don't save any blocks on backfilling. We may re-insert the same logs but thats ok.
			lp.lggr.Warnw("Unable to backfill finalized logs, retrying later", "err", err)
			return
		}
		currentBlockNumber = lastSafeBackfillBlock + 1
	}

	if currentBlockNumber > currentBlock.Number {
		// If we successfully backfilled we have logs up to and including lastSafeBackfillBlock,
		// now load the first unfinalized block.
		currentBlock, err = lp.getCurrentBlockMaybeHandleReorg(ctx, currentBlockNumber, nil)
		if err != nil {
			// If there's an error handling the reorg, we can't be sure what state the db was left in.
			// Resume from the latest block saved.
			lp.lggr.Errorw("Unable to get current block", "err", err)
			return
		}
	}

	for {
		h := currentBlock.Hash
		var logs []types.Log
		logs, err = lp.ec.FilterLogs(ctx, lp.Filter(nil, nil, &h))
		if err != nil {
			lp.lggr.Warnw("Unable to query for logs, retrying", "err", err, "block", currentBlockNumber)
			return
		}
		lp.lggr.Debugw("Unfinalized log query", "logs", len(logs), "currentBlockNumber", currentBlockNumber, "blockHash", currentBlock.Hash, "timestamp", currentBlock.Timestamp.Unix())
		err = lp.orm.q.WithOpts(pg.WithParentCtx(ctx)).Transaction(func(tx pg.Queryer) error {
			if err2 := lp.orm.InsertBlock(h, currentBlockNumber, currentBlock.Timestamp, pg.WithQueryer(tx)); err2 != nil {
				return err2
			}
			if len(logs) == 0 {
				return nil
			}
			return lp.orm.InsertLogs(convertLogs(logs,
				[]LogPollerBlock{{BlockNumber: currentBlockNumber,
					BlockTimestamp: currentBlock.Timestamp}},
				lp.lggr,
				lp.ec.ChainID(),
			), pg.WithQueryer(tx))
		})
		if err != nil {
			lp.lggr.Warnw("Unable to save logs resuming from last saved block + 1", "err", err, "block", currentBlockNumber)
			return
		}
		// Update current block.
		// Same reorg detection on unfinalized blocks.
		currentBlockNumber++
		if currentBlockNumber > latestBlockNumber {
			break
		}
		currentBlock, err = lp.getCurrentBlockMaybeHandleReorg(ctx, currentBlockNumber, nil)
		if err != nil {
			// If there's an error handling the reorg, we can't be sure what state the db was left in.
			// Resume from the latest block saved.
			lp.lggr.Errorw("Unable to get current block", "err", err)
			return
		}
		currentBlockNumber = currentBlock.Number
	}
}

// Find the first place where our chain and their chain have the same block,
// that block number is the LCA. Return the block after that, where we want to resume polling.
func (lp *logPoller) findBlockAfterLCA(ctx context.Context, current *evmtypes.Head) (*evmtypes.Head, error) {
	// Current is where the mismatch starts.
	// Check its parent to see if its the same as ours saved.
	parent, err := lp.ec.HeadByHash(ctx, current.ParentHash)
	if err != nil {
		return nil, err
	}
	blockAfterLCA := *current
	reorgStart := parent.Number
	// We expect reorgs up to the block after (current - finalityDepth),
	// since the block at (current - finalityDepth) is finalized.
	// We loop via parent instead of current so current always holds the LCA+1.
	// If the parent block number becomes < the first finalized block our reorg is too deep.
	for parent.Number >= (reorgStart - lp.finalityDepth) {
		ourParentBlockHash, err := lp.orm.SelectBlockByNumber(parent.Number, pg.WithParentCtx(ctx))
		if err != nil {
			return nil, err
		}
		if parent.Hash == ourParentBlockHash.BlockHash {
			// If we do have the blockhash, return blockAfterLCA
			return &blockAfterLCA, nil
		}
		// Otherwise get a new parent and update blockAfterLCA.
		blockAfterLCA = *parent
		parent, err = lp.ec.HeadByHash(ctx, parent.ParentHash)
		if err != nil {
			return nil, err
		}
	}
	lp.lggr.Criticalw("Reorg greater than finality depth detected", "max reorg depth", lp.finalityDepth-1)
	rerr := errors.New("Reorg greater than finality depth")
	lp.SvcErrBuffer.Append(rerr)
	return nil, rerr
}

// pruneOldBlocks removes blocks that are > lp.ancientBlockDepth behind the head.
func (lp *logPoller) pruneOldBlocks(ctx context.Context) error {
	latest, err := lp.ec.HeadByNumber(ctx, nil)
	if err != nil {
		return err
	}
	if latest == nil {
		return errors.Errorf("received nil block from RPC")
	}
	if latest.Number <= lp.keepBlocksDepth {
		// No-op, keep all blocks
		return nil
	}
	// 1-2-3-4-5(latest), keepBlocksDepth=3
	// Remove <= 2
	return lp.orm.DeleteBlocksBefore(latest.Number-lp.keepBlocksDepth, pg.WithParentCtx(ctx))
}

// Logs returns logs matching topics and address (exactly) in the given block range,
// which are canonical at time of query.
func (lp *logPoller) Logs(start, end int64, eventSig common.Hash, address common.Address, qopts ...pg.QOpt) ([]Log, error) {
	return lp.orm.SelectLogsByBlockRangeFilter(start, end, address, eventSig, qopts...)
}

func (lp *logPoller) LogsWithSigs(start, end int64, eventSigs []common.Hash, address common.Address, qopts ...pg.QOpt) ([]Log, error) {
	return lp.orm.SelectLogsWithSigsByBlockRangeFilter(start, end, address, eventSigs, qopts...)
}

func (lp *logPoller) LogsCreatedAfter(eventSig common.Hash, address common.Address, after time.Time, qopts ...pg.QOpt) ([]Log, error) {
	return lp.orm.SelectLogsCreatedAfter(eventSig[:], address, after, qopts...)
}

// IndexedLogs finds all the logs that have a topic value in topicValues at index topicIndex.
func (lp *logPoller) IndexedLogs(eventSig common.Hash, address common.Address, topicIndex int, topicValues []common.Hash, confs int, qopts ...pg.QOpt) ([]Log, error) {
	return lp.orm.SelectIndexedLogs(address, eventSig, topicIndex, topicValues, confs, qopts...)
}

<<<<<<< HEAD
func (lp *logPoller) IndexedLogsCreatedAfter(eventSig common.Hash, address common.Address, topicIndex int, topicValues []common.Hash, after time.Time, qopts ...pg.QOpt) ([]Log, error) {
	return lp.orm.SelectIndexedLogsCreatedAfter(address, eventSig, topicIndex, topicValues, after, qopts...)
=======
// IndexedLogsByBlockRange finds all the logs that have a topic value in topicValues at index topicIndex within the block range
func (lp *logPoller) IndexedLogsByBlockRange(start, end int64, eventSig common.Hash, address common.Address, topicIndex int, topicValues []common.Hash, qopts ...pg.QOpt) ([]Log, error) {
	return lp.orm.SelectIndexedLogsByBlockRangeFilter(start, end, address, eventSig, topicIndex, topicValues, qopts...)
>>>>>>> 9791207b
}

// LogsDataWordGreaterThan note index is 0 based.
func (lp *logPoller) LogsDataWordGreaterThan(eventSig common.Hash, address common.Address, wordIndex int, wordValueMin common.Hash, confs int, qopts ...pg.QOpt) ([]Log, error) {
	return lp.orm.SelectDataWordGreaterThan(address, eventSig, wordIndex, wordValueMin, confs, qopts...)
}

// LogsDataWordRange note index is 0 based.
func (lp *logPoller) LogsDataWordRange(eventSig common.Hash, address common.Address, wordIndex int, wordValueMin, wordValueMax common.Hash, confs int, qopts ...pg.QOpt) ([]Log, error) {
	return lp.orm.SelectDataWordRange(address, eventSig, wordIndex, wordValueMin, wordValueMax, confs, qopts...)
}

// IndexedLogsTopicGreaterThan finds all the logs that have a topic value greater than topicValueMin at index topicIndex.
// Only works for integer topics.
func (lp *logPoller) IndexedLogsTopicGreaterThan(eventSig common.Hash, address common.Address, topicIndex int, topicValueMin common.Hash, confs int, qopts ...pg.QOpt) ([]Log, error) {
	return lp.orm.SelectIndexLogsTopicGreaterThan(address, eventSig, topicIndex, topicValueMin, confs, qopts...)
}

func (lp *logPoller) IndexedLogsTopicRange(eventSig common.Hash, address common.Address, topicIndex int, topicValueMin common.Hash, topicValueMax common.Hash, confs int, qopts ...pg.QOpt) ([]Log, error) {
	return lp.orm.SelectIndexLogsTopicRange(address, eventSig, topicIndex, topicValueMin, topicValueMax, confs, qopts...)
}

// LatestBlock returns the latest block the log poller is on. It tracks blocks to be able
// to detect reorgs.
func (lp *logPoller) LatestBlock(qopts ...pg.QOpt) (int64, error) {
	b, err := lp.orm.SelectLatestBlock(qopts...)
	if err != nil {
		return 0, err
	}

	return b.BlockNumber, nil
}

func (lp *logPoller) BlockByNumber(n int64, qopts ...pg.QOpt) (*LogPollerBlock, error) {
	return lp.orm.SelectBlockByNumber(n, qopts...)
}

// LatestLogByEventSigWithConfs finds the latest log that has confs number of blocks on top of the log.
func (lp *logPoller) LatestLogByEventSigWithConfs(eventSig common.Hash, address common.Address, confs int, qopts ...pg.QOpt) (*Log, error) {
	return lp.orm.SelectLatestLogEventSigWithConfs(eventSig, address, confs, qopts...)
}

func (lp *logPoller) LatestLogEventSigsAddrsWithConfs(fromBlock int64, eventSigs []common.Hash, addresses []common.Address, confs int, qopts ...pg.QOpt) ([]Log, error) {
	return lp.orm.SelectLatestLogEventSigsAddrsWithConfs(fromBlock, addresses, eventSigs, confs, qopts...)
}

// GetBlocksRange tries to get the specified block numbers from the log pollers
// blocks table. It falls back to the RPC for any unfulfilled requested blocks.
func (lp *logPoller) GetBlocksRange(ctx context.Context, numbers []uint64, qopts ...pg.QOpt) ([]LogPollerBlock, error) {
	var blocks []LogPollerBlock

	// Do nothing if no blocks are requested.
	if len(numbers) == 0 {
		return blocks, nil
	}

	// Assign the requested blocks to a mapping.
	blocksRequested := make(map[uint64]struct{})
	for _, b := range numbers {
		blocksRequested[b] = struct{}{}
	}

	// Retrieve all blocks within this range from the log poller.
	blocksFound := make(map[uint64]LogPollerBlock)
	qopts = append(qopts, pg.WithParentCtx(ctx))
	minRequestedBlock := mathutil.Min(numbers[0], numbers[1:]...)
	maxRequestedBlock := mathutil.Max(numbers[0], numbers[1:]...)
	lpBlocks, err := lp.orm.GetBlocksRange(minRequestedBlock, maxRequestedBlock, qopts...)
	if err != nil {
		lp.lggr.Warnw("Error while retrieving blocks from log pollers blocks table. Falling back to RPC...", "requestedBlocks", numbers, "err", err)
	} else {
		for _, b := range lpBlocks {
			if _, ok := blocksRequested[uint64(b.BlockNumber)]; ok {
				// Only fill requested blocks.
				blocksFound[uint64(b.BlockNumber)] = b
			}
		}
		lp.lggr.Debugw("Got blocks from log poller", "blockNumbers", maps.Keys(blocksFound))
	}

	// Fill any remaining blocks from the client.
	blocksFoundFromRPC, err := lp.fillRemainingBlocksFromRPC(ctx, numbers, blocksFound)
	if err != nil {
		return nil, err
	}
	for num, b := range blocksFoundFromRPC {
		blocksFound[num] = b
	}

	var blocksNotFound []uint64
	for _, num := range numbers {
		b, ok := blocksFound[num]
		if !ok {
			blocksNotFound = append(blocksNotFound, num)
		}
		blocks = append(blocks, b)
	}

	if len(blocksNotFound) > 0 {
		return nil, errors.Errorf("blocks were not found in db or RPC call: %v", blocksNotFound)
	}

	return blocks, nil
}

func (lp *logPoller) fillRemainingBlocksFromRPC(
	ctx context.Context,
	blocksRequested []uint64,
	blocksFound map[uint64]LogPollerBlock,
) (map[uint64]LogPollerBlock, error) {
	var reqs []rpc.BatchElem
	var remainingBlocks []uint64
	for _, num := range blocksRequested {
		if _, ok := blocksFound[num]; !ok {
			req := rpc.BatchElem{
				Method: "eth_getBlockByNumber",
				Args:   []interface{}{hexutil.EncodeBig(big.NewInt(0).SetUint64(num)), false},
				Result: &evmtypes.Head{},
			}
			reqs = append(reqs, req)
			remainingBlocks = append(remainingBlocks, num)
		}
	}

	if len(remainingBlocks) > 0 {
		lp.lggr.Debugw("falling back to RPC for blocks not found in log poller blocks table",
			"remainingBlocks", remainingBlocks)
	}

	for i := 0; i < len(reqs); i += int(lp.rpcBatchSize) {
		j := i + int(lp.rpcBatchSize)
		if j > len(reqs) {
			j = len(reqs)
		}

		err := lp.ec.BatchCallContext(ctx, reqs[i:j])
		if err != nil {
			return nil, err
		}
	}

	var blocksFoundFromRPC = make(map[uint64]LogPollerBlock)
	for _, r := range reqs {
		if r.Error != nil {
			return nil, r.Error
		}
		block, is := r.Result.(*evmtypes.Head)

		if !is {
			return nil, errors.Errorf("expected result to be a %T, got %T", &evmtypes.Head{}, r.Result)
		}
		if block == nil {
			return nil, errors.New("invariant violation: got nil block")
		}
		if block.Hash == (common.Hash{}) {
			return nil, errors.Errorf("missing block hash for block number: %d", block.Number)
		}
		if block.Number < 0 {
			return nil, errors.Errorf("expected block number to be >= to 0, got %d", block.Number)
		}
		blocksFoundFromRPC[uint64(block.Number)] = LogPollerBlock{
			EvmChainId:     block.EVMChainID,
			BlockHash:      block.Hash,
			BlockNumber:    block.Number,
			BlockTimestamp: block.Timestamp,
			CreatedAt:      block.Timestamp,
		}
	}

	return blocksFoundFromRPC, nil
}

func EvmWord(i uint64) common.Hash {
	var b = make([]byte, 8)
	binary.BigEndian.PutUint64(b, i)
	return common.BytesToHash(b)
}<|MERGE_RESOLUTION|>--- conflicted
+++ resolved
@@ -46,11 +46,8 @@
 
 	// Content based querying
 	IndexedLogs(eventSig common.Hash, address common.Address, topicIndex int, topicValues []common.Hash, confs int, qopts ...pg.QOpt) ([]Log, error)
-<<<<<<< HEAD
+	IndexedLogsByBlockRange(start, end int64, eventSig common.Hash, address common.Address, topicIndex int, topicValues []common.Hash, qopts ...pg.QOpt) ([]Log, error)
 	IndexedLogsCreatedAfter(eventSig common.Hash, address common.Address, topicIndex int, topicValues []common.Hash, after time.Time, qopts ...pg.QOpt) ([]Log, error)
-=======
-	IndexedLogsByBlockRange(start, end int64, eventSig common.Hash, address common.Address, topicIndex int, topicValues []common.Hash, qopts ...pg.QOpt) ([]Log, error)
->>>>>>> 9791207b
 	IndexedLogsTopicGreaterThan(eventSig common.Hash, address common.Address, topicIndex int, topicValueMin common.Hash, confs int, qopts ...pg.QOpt) ([]Log, error)
 	IndexedLogsTopicRange(eventSig common.Hash, address common.Address, topicIndex int, topicValueMin, topicValueMax common.Hash, confs int, qopts ...pg.QOpt) ([]Log, error)
 	LogsDataWordRange(eventSig common.Hash, address common.Address, wordIndex int, wordValueMin, wordValueMax common.Hash, confs int, qopts ...pg.QOpt) ([]Log, error)
@@ -892,14 +889,13 @@
 	return lp.orm.SelectIndexedLogs(address, eventSig, topicIndex, topicValues, confs, qopts...)
 }
 
-<<<<<<< HEAD
-func (lp *logPoller) IndexedLogsCreatedAfter(eventSig common.Hash, address common.Address, topicIndex int, topicValues []common.Hash, after time.Time, qopts ...pg.QOpt) ([]Log, error) {
-	return lp.orm.SelectIndexedLogsCreatedAfter(address, eventSig, topicIndex, topicValues, after, qopts...)
-=======
 // IndexedLogsByBlockRange finds all the logs that have a topic value in topicValues at index topicIndex within the block range
 func (lp *logPoller) IndexedLogsByBlockRange(start, end int64, eventSig common.Hash, address common.Address, topicIndex int, topicValues []common.Hash, qopts ...pg.QOpt) ([]Log, error) {
 	return lp.orm.SelectIndexedLogsByBlockRangeFilter(start, end, address, eventSig, topicIndex, topicValues, qopts...)
->>>>>>> 9791207b
+}
+
+func (lp *logPoller) IndexedLogsCreatedAfter(eventSig common.Hash, address common.Address, topicIndex int, topicValues []common.Hash, after time.Time, qopts ...pg.QOpt) ([]Log, error) {
+	return lp.orm.SelectIndexedLogsCreatedAfter(address, eventSig, topicIndex, topicValues, after, qopts...)
 }
 
 // LogsDataWordGreaterThan note index is 0 based.
