package smoke

//revive:disable:dot-imports
import (
	"context"
	"fmt"
	"math/big"
	"strings"

	"github.com/smartcontractkit/chainlink-env/environment"
	"github.com/smartcontractkit/chainlink-env/pkg/helm/chainlink"
	"github.com/smartcontractkit/chainlink-env/pkg/helm/ethereum"
	"github.com/smartcontractkit/chainlink-env/pkg/helm/mockserver"
	mockservercfg "github.com/smartcontractkit/chainlink-env/pkg/helm/mockserver-cfg"
	"github.com/smartcontractkit/chainlink-testing-framework/blockchain"
	ctfClient "github.com/smartcontractkit/chainlink-testing-framework/client"
	"github.com/smartcontractkit/chainlink-testing-framework/utils"
	networks "github.com/smartcontractkit/chainlink/integration-tests"
	"github.com/smartcontractkit/chainlink/integration-tests/actions"
	"github.com/smartcontractkit/chainlink/integration-tests/client"
	"github.com/smartcontractkit/chainlink/integration-tests/contracts"

	. "github.com/onsi/ginkgo/v2"
	. "github.com/onsi/gomega"
)

var _ = Describe("OCR Feed @ocr", func() {
	var (
		testScenarios = []TableEntry{
			Entry("OCR suite on Simulated Network @simulated",
				networks.SimulatedEVM,
				big.NewFloat(50),
				defaultOCREnv(networks.SimulatedEVM),
			),
			Entry("OCR suite on General EVM @general",
<<<<<<< HEAD
				networks.GeneralEVM(),
				big.NewFloat(1),
				defaultOCREnv(networks.GeneralEVM()),
=======
				networks.GeneralEVM,
				big.NewFloat(.1),
				defaultOCREnv(networks.GeneralEVM),
>>>>>>> 254fa94b
			),
			Entry("OCR suite on Metis Stardust @metis",
				networks.MetisStardust,
				big.NewFloat(.01),
				defaultOCREnv(networks.MetisStardust),
			),
			Entry("OCR suite on Sepolia Testnet @sepolia",
				networks.SepoliaTestnet,
				big.NewFloat(.1),
				defaultOCREnv(networks.SepoliaTestnet),
			),
			Entry("OCR suite on Görli Testnet @goerli",
				networks.GoerliTestnet,
				big.NewFloat(.1),
				defaultOCREnv(networks.GoerliTestnet),
			),
			Entry("OCR suite on Klaytn Baobab @klaytn",
				networks.KlaytnBaobab,
				big.NewFloat(1),
				defaultOCREnv(networks.KlaytnBaobab),
			),
<<<<<<< HEAD
=======
			Entry("OCR suite on Optimism Goerli @optimism",
				networks.OptimismGoerli,
				big.NewFloat(.0005),
				defaultOCREnv(networks.OptimismGoerli),
			),
			Entry("OCR suite on Arbitrum Goerli @arbitrum",
				networks.ArbitrumGoerli,
				big.NewFloat(.005),
				defaultOCREnv(networks.ArbitrumGoerli),
			),
>>>>>>> 254fa94b
		}

		err               error
		testEnvironment   *environment.Environment
		chainClient       blockchain.EVMClient
		contractDeployer  contracts.ContractDeployer
		linkTokenContract contracts.LinkToken
		chainlinkNodes    []*client.Chainlink
		mockServer        *ctfClient.MockserverClient
		ocrInstances      []contracts.OffchainAggregator
	)

	AfterEach(func() {
		By("Tearing down the environment")
		chainClient.GasStats().PrintStats()
		err = actions.TeardownSuite(testEnvironment, utils.ProjectRoot, chainlinkNodes, nil, chainClient)
		Expect(err).ShouldNot(HaveOccurred(), "Environment teardown shouldn't fail")
	})

	DescribeTable("OCR suite on different EVM networks", func(
		testNetwork *blockchain.EVMNetwork,
		funding *big.Float,
		env *environment.Environment,
	) {
		By("Deploying the environment")
		testEnvironment = env
<<<<<<< HEAD
		testEnvironment.Cfg.NamespacePrefix = fmt.Sprintf("smoke-ocr-%s", strings.ReplaceAll(strings.ToLower(testNetwork.Name), " ", "-"))
=======
>>>>>>> 254fa94b

		err = testEnvironment.Run()
		Expect(err).ShouldNot(HaveOccurred())

		By("Connecting to launched resources")
		chainClient, err = blockchain.NewEVMClient(testNetwork, testEnvironment)
		Expect(err).ShouldNot(HaveOccurred(), "Connecting to blockchain nodes shouldn't fail")
		contractDeployer, err = contracts.NewContractDeployer(chainClient)
		Expect(err).ShouldNot(HaveOccurred(), "Deploying contracts shouldn't fail")

		chainlinkNodes, err = client.ConnectChainlinkNodes(testEnvironment)
		Expect(err).ShouldNot(HaveOccurred(), "Connecting to chainlink nodes shouldn't fail")
		mockServer, err = ctfClient.ConnectMockServer(testEnvironment)
		Expect(err).ShouldNot(HaveOccurred(), "Creating mockserver clients shouldn't fail")

		chainClient.ParallelTransactions(true)
		Expect(err).ShouldNot(HaveOccurred())

		linkTokenContract, err = contractDeployer.DeployLinkTokenContract()
		Expect(err).ShouldNot(HaveOccurred(), "Deploying Link Token Contract shouldn't fail")

		By("Funding Chainlink nodes")
		err = actions.FundChainlinkNodes(chainlinkNodes, chainClient, funding)
		Expect(err).ShouldNot(HaveOccurred())

		By("Deploying OCR contracts")
		ocrInstances = actions.DeployOCRContracts(1, linkTokenContract, contractDeployer, chainlinkNodes, chainClient)
		err = chainClient.WaitForEvents()
		Expect(err).ShouldNot(HaveOccurred())

		By("Setting adapter responses", actions.SetAllAdapterResponsesToTheSameValue(5, ocrInstances, chainlinkNodes, mockServer))
		By("Creating OCR jobs", actions.CreateOCRJobs(ocrInstances, chainlinkNodes, mockServer))

		By("Starting new round", actions.StartNewRound(1, ocrInstances, chainClient))

		answer, err := ocrInstances[0].GetLatestAnswer(context.Background())
		Expect(err).ShouldNot(HaveOccurred(), "Getting latest answer from OCR contract shouldn't fail")
		Expect(answer.Int64()).Should(Equal(int64(5)), "Expected latest answer from OCR contract to be 5 but got %d", answer.Int64())

		By("setting adapter responses", actions.SetAllAdapterResponsesToTheSameValue(10, ocrInstances, chainlinkNodes, mockServer))
		By("starting new round", actions.StartNewRound(2, ocrInstances, chainClient))

		answer, err = ocrInstances[0].GetLatestAnswer(context.Background())
		Expect(err).ShouldNot(HaveOccurred())
		Expect(answer.Int64()).Should(Equal(int64(10)), "Expected latest answer from OCR contract to be 10 but got %d", answer.Int64())
	},
		testScenarios,
	)
})

func defaultOCREnv(network *blockchain.EVMNetwork) *environment.Environment {
	evmConfig := ethereum.New(nil)
	if !network.Simulated {
		evmConfig = ethereum.New(&ethereum.Props{
			NetworkName: network.Name,
			Simulated:   network.Simulated,
			WsURLs:      network.URLs,
		})
	}
<<<<<<< HEAD
	return environment.New(&environment.Config{}).
=======
	return environment.New(&environment.Config{
		NamespacePrefix: fmt.Sprintf("smoke-ocr-%s", strings.ReplaceAll(strings.ToLower(network.Name), " ", "-")),
	}).
>>>>>>> 254fa94b
		AddHelm(mockservercfg.New(nil)).
		AddHelm(mockserver.New(nil)).
		AddHelm(evmConfig).
		AddHelm(chainlink.New(0, map[string]interface{}{
			"env":      network.ChainlinkValuesMap(),
			"replicas": 6,
		}))
}<|MERGE_RESOLUTION|>--- conflicted
+++ resolved
@@ -33,15 +33,9 @@
 				defaultOCREnv(networks.SimulatedEVM),
 			),
 			Entry("OCR suite on General EVM @general",
-<<<<<<< HEAD
-				networks.GeneralEVM(),
-				big.NewFloat(1),
-				defaultOCREnv(networks.GeneralEVM()),
-=======
 				networks.GeneralEVM,
 				big.NewFloat(.1),
 				defaultOCREnv(networks.GeneralEVM),
->>>>>>> 254fa94b
 			),
 			Entry("OCR suite on Metis Stardust @metis",
 				networks.MetisStardust,
@@ -63,8 +57,6 @@
 				big.NewFloat(1),
 				defaultOCREnv(networks.KlaytnBaobab),
 			),
-<<<<<<< HEAD
-=======
 			Entry("OCR suite on Optimism Goerli @optimism",
 				networks.OptimismGoerli,
 				big.NewFloat(.0005),
@@ -75,7 +67,6 @@
 				big.NewFloat(.005),
 				defaultOCREnv(networks.ArbitrumGoerli),
 			),
->>>>>>> 254fa94b
 		}
 
 		err               error
@@ -102,10 +93,6 @@
 	) {
 		By("Deploying the environment")
 		testEnvironment = env
-<<<<<<< HEAD
-		testEnvironment.Cfg.NamespacePrefix = fmt.Sprintf("smoke-ocr-%s", strings.ReplaceAll(strings.ToLower(testNetwork.Name), " ", "-"))
-=======
->>>>>>> 254fa94b
 
 		err = testEnvironment.Run()
 		Expect(err).ShouldNot(HaveOccurred())
@@ -165,13 +152,9 @@
 			WsURLs:      network.URLs,
 		})
 	}
-<<<<<<< HEAD
-	return environment.New(&environment.Config{}).
-=======
 	return environment.New(&environment.Config{
 		NamespacePrefix: fmt.Sprintf("smoke-ocr-%s", strings.ReplaceAll(strings.ToLower(network.Name), " ", "-")),
 	}).
->>>>>>> 254fa94b
 		AddHelm(mockservercfg.New(nil)).
 		AddHelm(mockserver.New(nil)).
 		AddHelm(evmConfig).
