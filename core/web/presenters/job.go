package presenters

import (
	"time"

	"github.com/google/uuid"
	"github.com/lib/pq"
	"gopkg.in/guregu/null.v4"

	"github.com/smartcontractkit/chainlink/v2/core/assets"
	clnull "github.com/smartcontractkit/chainlink/v2/core/null"
	"github.com/smartcontractkit/chainlink/v2/core/services/job"
	"github.com/smartcontractkit/chainlink/v2/core/services/keystore/keys/ethkey"
	"github.com/smartcontractkit/chainlink/v2/core/services/pipeline"
	"github.com/smartcontractkit/chainlink/v2/core/services/relay"
	"github.com/smartcontractkit/chainlink/v2/core/services/signatures/secp256k1"
	"github.com/smartcontractkit/chainlink/v2/core/store/models"
	"github.com/smartcontractkit/chainlink/v2/core/utils"
)

// JobSpecType defines the the the spec type of the job
type JobSpecType string

func (t JobSpecType) String() string {
	return string(t)
}

const (
<<<<<<< HEAD
	DirectRequestJobSpec           JobSpecType = "directrequest"
	FluxMonitorJobSpec             JobSpecType = "fluxmonitor"
	OffChainReportingJobSpec       JobSpecType = "offchainreporting"
	KeeperJobSpec                  JobSpecType = "keeper"
	CronJobSpec                    JobSpecType = "cron"
	VRFJobSpec                     JobSpecType = "vrf"
	WebhookJobSpec                 JobSpecType = "webhook"
	BlockhashStoreJobSpec          JobSpecType = "blockhashstore"
	BlockHeaderFeederJobSpec       JobSpecType = "blockheaderfeeder"
	BootstrapJobSpec               JobSpecType = "bootstrap"
	LegacyGasStationServerJobSpec  JobSpecType = "legacygasstationserver"
	LegacyGasStationSidecarJobSpec JobSpecType = "legacygasstationsidecar"
=======
	DirectRequestJobSpec     JobSpecType = "directrequest"
	FluxMonitorJobSpec       JobSpecType = "fluxmonitor"
	OffChainReportingJobSpec JobSpecType = "offchainreporting"
	KeeperJobSpec            JobSpecType = "keeper"
	CronJobSpec              JobSpecType = "cron"
	VRFJobSpec               JobSpecType = "vrf"
	WebhookJobSpec           JobSpecType = "webhook"
	BlockhashStoreJobSpec    JobSpecType = "blockhashstore"
	BlockHeaderFeederJobSpec JobSpecType = "blockheaderfeeder"
	BootstrapJobSpec         JobSpecType = "bootstrap"
	GatewayJobSpec           JobSpecType = "gateway"
>>>>>>> a76ab96e
)

// DirectRequestSpec defines the spec details of a DirectRequest Job
type DirectRequestSpec struct {
	ContractAddress             ethkey.EIP55Address      `json:"contractAddress"`
	MinIncomingConfirmations    clnull.Uint32            `json:"minIncomingConfirmations"`
	MinIncomingConfirmationsEnv bool                     `json:"minIncomingConfirmationsEnv,omitempty"`
	MinContractPayment          *assets.Link             `json:"minContractPaymentLinkJuels"`
	Requesters                  models.AddressCollection `json:"requesters"`
	Initiator                   string                   `json:"initiator"`
	CreatedAt                   time.Time                `json:"createdAt"`
	UpdatedAt                   time.Time                `json:"updatedAt"`
	EVMChainID                  *utils.Big               `json:"evmChainID"`
}

// NewDirectRequestSpec initializes a new DirectRequestSpec from a
// job.DirectRequestSpec
func NewDirectRequestSpec(spec *job.DirectRequestSpec) *DirectRequestSpec {
	return &DirectRequestSpec{
		ContractAddress:             spec.ContractAddress,
		MinIncomingConfirmations:    spec.MinIncomingConfirmations,
		MinIncomingConfirmationsEnv: spec.MinIncomingConfirmationsEnv,
		MinContractPayment:          spec.MinContractPayment,
		Requesters:                  spec.Requesters,
		// This is hardcoded to runlog. When we support other initiators, we need
		// to change this
		Initiator:  "runlog",
		CreatedAt:  spec.CreatedAt,
		UpdatedAt:  spec.UpdatedAt,
		EVMChainID: spec.EVMChainID,
	}
}

// FluxMonitorSpec defines the spec details of a FluxMonitor Job
type FluxMonitorSpec struct {
	ContractAddress     ethkey.EIP55Address `json:"contractAddress"`
	Threshold           float32             `json:"threshold"`
	AbsoluteThreshold   float32             `json:"absoluteThreshold"`
	PollTimerPeriod     string              `json:"pollTimerPeriod"`
	PollTimerDisabled   bool                `json:"pollTimerDisabled"`
	IdleTimerPeriod     string              `json:"idleTimerPeriod"`
	IdleTimerDisabled   bool                `json:"idleTimerDisabled"`
	DrumbeatEnabled     bool                `json:"drumbeatEnabled"`
	DrumbeatSchedule    *string             `json:"drumbeatSchedule"`
	DrumbeatRandomDelay *string             `json:"drumbeatRandomDelay"`
	MinPayment          *assets.Link        `json:"minPayment"`
	CreatedAt           time.Time           `json:"createdAt"`
	UpdatedAt           time.Time           `json:"updatedAt"`
	EVMChainID          *utils.Big          `json:"evmChainID"`
}

// NewFluxMonitorSpec initializes a new DirectFluxMonitorSpec from a
// job.FluxMonitorSpec
func NewFluxMonitorSpec(spec *job.FluxMonitorSpec) *FluxMonitorSpec {
	var drumbeatSchedulePtr *string
	if spec.DrumbeatEnabled {
		drumbeatSchedulePtr = &spec.DrumbeatSchedule
	}
	var drumbeatRandomDelayPtr *string
	if spec.DrumbeatRandomDelay > 0 {
		drumbeatRandomDelay := spec.DrumbeatRandomDelay.String()
		drumbeatRandomDelayPtr = &drumbeatRandomDelay
	}
	return &FluxMonitorSpec{
		ContractAddress:     spec.ContractAddress,
		Threshold:           float32(spec.Threshold),
		AbsoluteThreshold:   float32(spec.AbsoluteThreshold),
		PollTimerPeriod:     spec.PollTimerPeriod.String(),
		PollTimerDisabled:   spec.PollTimerDisabled,
		IdleTimerPeriod:     spec.IdleTimerPeriod.String(),
		IdleTimerDisabled:   spec.IdleTimerDisabled,
		DrumbeatEnabled:     spec.DrumbeatEnabled,
		DrumbeatSchedule:    drumbeatSchedulePtr,
		DrumbeatRandomDelay: drumbeatRandomDelayPtr,
		MinPayment:          spec.MinPayment,
		CreatedAt:           spec.CreatedAt,
		UpdatedAt:           spec.UpdatedAt,
		EVMChainID:          spec.EVMChainID,
	}
}

// OffChainReportingSpec defines the spec details of a OffChainReporting Job
type OffChainReportingSpec struct {
	ContractAddress                           ethkey.EIP55Address  `json:"contractAddress"`
	P2PBootstrapPeers                         pq.StringArray       `json:"p2pBootstrapPeers"`
	P2PV2Bootstrappers                        pq.StringArray       `json:"p2pv2Bootstrappers"`
	IsBootstrapPeer                           bool                 `json:"isBootstrapPeer"`
	EncryptedOCRKeyBundleID                   *models.Sha256Hash   `json:"keyBundleID"`
	TransmitterAddress                        *ethkey.EIP55Address `json:"transmitterAddress"`
	ObservationTimeout                        models.Interval      `json:"observationTimeout"`
	ObservationTimeoutEnv                     bool                 `json:"observationTimeoutEnv,omitempty"`
	BlockchainTimeout                         models.Interval      `json:"blockchainTimeout"`
	BlockchainTimeoutEnv                      bool                 `json:"blockchainTimeoutEnv,omitempty"`
	ContractConfigTrackerSubscribeInterval    models.Interval      `json:"contractConfigTrackerSubscribeInterval"`
	ContractConfigTrackerSubscribeIntervalEnv bool                 `json:"contractConfigTrackerSubscribeIntervalEnv,omitempty"`
	ContractConfigTrackerPollInterval         models.Interval      `json:"contractConfigTrackerPollInterval"`
	ContractConfigTrackerPollIntervalEnv      bool                 `json:"contractConfigTrackerPollIntervalEnv,omitempty"`
	ContractConfigConfirmations               uint16               `json:"contractConfigConfirmations"`
	ContractConfigConfirmationsEnv            bool                 `json:"contractConfigConfirmationsEnv,omitempty"`
	CreatedAt                                 time.Time            `json:"createdAt"`
	UpdatedAt                                 time.Time            `json:"updatedAt"`
	EVMChainID                                *utils.Big           `json:"evmChainID"`
	DatabaseTimeout                           *models.Interval     `json:"databaseTimeout"`
	DatabaseTimeoutEnv                        bool                 `json:"databaseTimeoutEnv,omitempty"`
	ObservationGracePeriod                    *models.Interval     `json:"observationGracePeriod"`
	ObservationGracePeriodEnv                 bool                 `json:"observationGracePeriodEnv,omitempty"`
	ContractTransmitterTransmitTimeout        *models.Interval     `json:"contractTransmitterTransmitTimeout"`
	ContractTransmitterTransmitTimeoutEnv     bool                 `json:"contractTransmitterTransmitTimeoutEnv,omitempty"`
	CollectTelemetry                          bool                 `json:"collectTelemetry,omitempty"`
}

// NewOffChainReportingSpec initializes a new OffChainReportingSpec from a
// job.OCROracleSpec
func NewOffChainReportingSpec(spec *job.OCROracleSpec) *OffChainReportingSpec {
	return &OffChainReportingSpec{
		ContractAddress:                           spec.ContractAddress,
		P2PBootstrapPeers:                         spec.P2PBootstrapPeers,
		P2PV2Bootstrappers:                        spec.P2PV2Bootstrappers,
		IsBootstrapPeer:                           spec.IsBootstrapPeer,
		EncryptedOCRKeyBundleID:                   spec.EncryptedOCRKeyBundleID,
		TransmitterAddress:                        spec.TransmitterAddress,
		ObservationTimeout:                        spec.ObservationTimeout,
		ObservationTimeoutEnv:                     spec.ObservationTimeoutEnv,
		BlockchainTimeout:                         spec.BlockchainTimeout,
		BlockchainTimeoutEnv:                      spec.BlockchainTimeoutEnv,
		ContractConfigTrackerSubscribeInterval:    spec.ContractConfigTrackerSubscribeInterval,
		ContractConfigTrackerSubscribeIntervalEnv: spec.ContractConfigTrackerSubscribeIntervalEnv,
		ContractConfigTrackerPollInterval:         spec.ContractConfigTrackerPollInterval,
		ContractConfigTrackerPollIntervalEnv:      spec.ContractConfigTrackerPollIntervalEnv,
		ContractConfigConfirmations:               spec.ContractConfigConfirmations,
		ContractConfigConfirmationsEnv:            spec.ContractConfigConfirmationsEnv,
		CreatedAt:                                 spec.CreatedAt,
		UpdatedAt:                                 spec.UpdatedAt,
		EVMChainID:                                spec.EVMChainID,
		DatabaseTimeout:                           spec.DatabaseTimeout,
		DatabaseTimeoutEnv:                        spec.DatabaseTimeoutEnv,
		ObservationGracePeriod:                    spec.ObservationGracePeriod,
		ObservationGracePeriodEnv:                 spec.ObservationGracePeriodEnv,
		ContractTransmitterTransmitTimeout:        spec.ContractTransmitterTransmitTimeout,
		ContractTransmitterTransmitTimeoutEnv:     spec.ContractTransmitterTransmitTimeoutEnv,
		CollectTelemetry:                          spec.CaptureEATelemetry,
	}
}

// OffChainReporting2Spec defines the spec details of a OffChainReporting2 Job
type OffChainReporting2Spec struct {
	ContractID                        string                 `json:"contractID"`
	Relay                             relay.Network          `json:"relay"`
	RelayConfig                       map[string]interface{} `json:"relayConfig"`
	P2PV2Bootstrappers                pq.StringArray         `json:"p2pv2Bootstrappers"`
	OCRKeyBundleID                    null.String            `json:"ocrKeyBundleID"`
	TransmitterID                     null.String            `json:"transmitterID"`
	ObservationTimeout                models.Interval        `json:"observationTimeout"`
	BlockchainTimeout                 models.Interval        `json:"blockchainTimeout"`
	ContractConfigTrackerPollInterval models.Interval        `json:"contractConfigTrackerPollInterval"`
	ContractConfigConfirmations       uint16                 `json:"contractConfigConfirmations"`
	CreatedAt                         time.Time              `json:"createdAt"`
	UpdatedAt                         time.Time              `json:"updatedAt"`
	CollectTelemetry                  bool                   `json:"collectTelemetry"`
}

// NewOffChainReporting2Spec initializes a new OffChainReportingSpec from a
// job.OCR2OracleSpec
func NewOffChainReporting2Spec(spec *job.OCR2OracleSpec) *OffChainReporting2Spec {
	return &OffChainReporting2Spec{
		ContractID:                        spec.ContractID,
		Relay:                             spec.Relay,
		RelayConfig:                       spec.RelayConfig,
		P2PV2Bootstrappers:                spec.P2PV2Bootstrappers,
		OCRKeyBundleID:                    spec.OCRKeyBundleID,
		TransmitterID:                     spec.TransmitterID,
		BlockchainTimeout:                 spec.BlockchainTimeout,
		ContractConfigTrackerPollInterval: spec.ContractConfigTrackerPollInterval,
		ContractConfigConfirmations:       spec.ContractConfigConfirmations,
		CreatedAt:                         spec.CreatedAt,
		UpdatedAt:                         spec.UpdatedAt,
		CollectTelemetry:                  spec.CaptureEATelemetry,
	}
}

// PipelineSpec defines the spec details of the pipeline
type PipelineSpec struct {
	ID           int32  `json:"id"`
	JobID        int32  `json:"jobID"`
	DotDAGSource string `json:"dotDagSource"`
}

// NewPipelineSpec generates a new PipelineSpec from a pipeline.Spec
func NewPipelineSpec(spec *pipeline.Spec) PipelineSpec {
	return PipelineSpec{
		ID:           spec.ID,
		JobID:        spec.JobID,
		DotDAGSource: spec.DotDagSource,
	}
}

// KeeperSpec defines the spec details of a Keeper Job
type KeeperSpec struct {
	ContractAddress ethkey.EIP55Address `json:"contractAddress"`
	FromAddress     ethkey.EIP55Address `json:"fromAddress"`
	CreatedAt       time.Time           `json:"createdAt"`
	UpdatedAt       time.Time           `json:"updatedAt"`
	EVMChainID      *utils.Big          `json:"evmChainID"`
}

// NewKeeperSpec generates a new KeeperSpec from a job.KeeperSpec
func NewKeeperSpec(spec *job.KeeperSpec) *KeeperSpec {
	return &KeeperSpec{
		ContractAddress: spec.ContractAddress,
		FromAddress:     spec.FromAddress,
		CreatedAt:       spec.CreatedAt,
		UpdatedAt:       spec.UpdatedAt,
		EVMChainID:      spec.EVMChainID,
	}
}

// WebhookSpec defines the spec details of a Webhook Job
type WebhookSpec struct {
	CreatedAt time.Time `json:"createdAt"`
	UpdatedAt time.Time `json:"updatedAt"`
}

// NewWebhookSpec generates a new WebhookSpec from a job.WebhookSpec
func NewWebhookSpec(spec *job.WebhookSpec) *WebhookSpec {
	return &WebhookSpec{
		CreatedAt: spec.CreatedAt,
		UpdatedAt: spec.UpdatedAt,
	}
}

// CronSpec defines the spec details of a Cron Job
type CronSpec struct {
	CronSchedule string    `json:"schedule" tom:"schedule"`
	CreatedAt    time.Time `json:"createdAt"`
	UpdatedAt    time.Time `json:"updatedAt"`
}

// NewCronSpec generates a new CronSpec from a job.CronSpec
func NewCronSpec(spec *job.CronSpec) *CronSpec {
	return &CronSpec{
		CronSchedule: spec.CronSchedule,
		CreatedAt:    spec.CreatedAt,
		UpdatedAt:    spec.UpdatedAt,
	}
}

type VRFSpec struct {
	BatchCoordinatorAddress       *ethkey.EIP55Address  `json:"batchCoordinatorAddress"`
	BatchFulfillmentEnabled       bool                  `json:"batchFulfillmentEnabled"`
	BatchFulfillmentGasMultiplier float64               `json:"batchFulfillmentGasMultiplier"`
	CoordinatorAddress            ethkey.EIP55Address   `json:"coordinatorAddress"`
	PublicKey                     secp256k1.PublicKey   `json:"publicKey"`
	FromAddresses                 []ethkey.EIP55Address `json:"fromAddresses"`
	PollPeriod                    models.Duration       `json:"pollPeriod"`
	MinIncomingConfirmations      uint32                `json:"confirmations"`
	CreatedAt                     time.Time             `json:"createdAt"`
	UpdatedAt                     time.Time             `json:"updatedAt"`
	EVMChainID                    *utils.Big            `json:"evmChainID"`
	ChunkSize                     uint32                `json:"chunkSize"`
	RequestTimeout                models.Duration       `json:"requestTimeout"`
	BackoffInitialDelay           models.Duration       `json:"backoffInitialDelay"`
	BackoffMaxDelay               models.Duration       `json:"backoffMaxDelay"`
	GasLanePrice                  *assets.Wei           `json:"gasLanePrice"`
}

func NewVRFSpec(spec *job.VRFSpec) *VRFSpec {
	return &VRFSpec{
		BatchCoordinatorAddress:  spec.BatchCoordinatorAddress,
		BatchFulfillmentEnabled:  spec.BatchFulfillmentEnabled,
		CoordinatorAddress:       spec.CoordinatorAddress,
		PublicKey:                spec.PublicKey,
		FromAddresses:            spec.FromAddresses,
		PollPeriod:               models.MustMakeDuration(spec.PollPeriod),
		MinIncomingConfirmations: spec.MinIncomingConfirmations,
		CreatedAt:                spec.CreatedAt,
		UpdatedAt:                spec.UpdatedAt,
		EVMChainID:               spec.EVMChainID,
		ChunkSize:                spec.ChunkSize,
		RequestTimeout:           models.MustMakeDuration(spec.RequestTimeout),
		BackoffInitialDelay:      models.MustMakeDuration(spec.BackoffInitialDelay),
		BackoffMaxDelay:          models.MustMakeDuration(spec.BackoffMaxDelay),
		GasLanePrice:             spec.GasLanePrice,
	}
}

// BlockhashStoreSpec defines the job parameters for a blockhash store feeder job.
type BlockhashStoreSpec struct {
	CoordinatorV1Address  *ethkey.EIP55Address  `json:"coordinatorV1Address"`
	CoordinatorV2Address  *ethkey.EIP55Address  `json:"coordinatorV2Address"`
	WaitBlocks            int32                 `json:"waitBlocks"`
	LookbackBlocks        int32                 `json:"lookbackBlocks"`
	BlockhashStoreAddress ethkey.EIP55Address   `json:"blockhashStoreAddress"`
	PollPeriod            time.Duration         `json:"pollPeriod"`
	RunTimeout            time.Duration         `json:"runTimeout"`
	EVMChainID            *utils.Big            `json:"evmChainID"`
	FromAddresses         []ethkey.EIP55Address `json:"fromAddresses"`
	CreatedAt             time.Time             `json:"createdAt"`
	UpdatedAt             time.Time             `json:"updatedAt"`
}

// NewBlockhashStoreSpec creates a new BlockhashStoreSpec for the given parameters.
func NewBlockhashStoreSpec(spec *job.BlockhashStoreSpec) *BlockhashStoreSpec {
	return &BlockhashStoreSpec{
		CoordinatorV1Address:  spec.CoordinatorV1Address,
		CoordinatorV2Address:  spec.CoordinatorV2Address,
		WaitBlocks:            spec.WaitBlocks,
		LookbackBlocks:        spec.LookbackBlocks,
		BlockhashStoreAddress: spec.BlockhashStoreAddress,
		PollPeriod:            spec.PollPeriod,
		RunTimeout:            spec.RunTimeout,
		EVMChainID:            spec.EVMChainID,
		FromAddresses:         spec.FromAddresses,
	}
}

// BlockHeaderFeederSpec defines the job parameters for a blcok header feeder job.
type BlockHeaderFeederSpec struct {
	CoordinatorV1Address       *ethkey.EIP55Address  `json:"coordinatorV1Address"`
	CoordinatorV2Address       *ethkey.EIP55Address  `json:"coordinatorV2Address"`
	WaitBlocks                 int32                 `json:"waitBlocks"`
	LookbackBlocks             int32                 `json:"lookbackBlocks"`
	BlockhashStoreAddress      ethkey.EIP55Address   `json:"blockhashStoreAddress"`
	BatchBlockhashStoreAddress ethkey.EIP55Address   `json:"batchBlockhashStoreAddress"`
	PollPeriod                 time.Duration         `json:"pollPeriod"`
	RunTimeout                 time.Duration         `json:"runTimeout"`
	EVMChainID                 *utils.Big            `json:"evmChainID"`
	FromAddresses              []ethkey.EIP55Address `json:"fromAddresses"`
	GetBlockhashesBatchSize    uint16                `json:"getBlockhashesBatchSize"`
	StoreBlockhashesBatchSize  uint16                `json:"storeBlockhashesBatchSize"`

	CreatedAt time.Time `json:"createdAt"`
	UpdatedAt time.Time `json:"updatedAt"`
}

// NewBlockHeaderFeederSpec creates a new BlockHeaderFeederSpec for the given parameters.
func NewBlockHeaderFeederSpec(spec *job.BlockHeaderFeederSpec) *BlockHeaderFeederSpec {
	return &BlockHeaderFeederSpec{
		CoordinatorV1Address:       spec.CoordinatorV1Address,
		CoordinatorV2Address:       spec.CoordinatorV2Address,
		WaitBlocks:                 spec.WaitBlocks,
		LookbackBlocks:             spec.LookbackBlocks,
		BlockhashStoreAddress:      spec.BlockhashStoreAddress,
		BatchBlockhashStoreAddress: spec.BatchBlockhashStoreAddress,
		PollPeriod:                 spec.PollPeriod,
		RunTimeout:                 spec.RunTimeout,
		EVMChainID:                 spec.EVMChainID,
		FromAddresses:              spec.FromAddresses,
		GetBlockhashesBatchSize:    spec.GetBlockhashesBatchSize,
		StoreBlockhashesBatchSize:  spec.StoreBlockhashesBatchSize,
	}
}

// LegacyGasStationServerSpec defines the job parameters for a legacy gas station server job.
type LegacyGasStationServerSpec struct {
	ForwarderAddress  ethkey.EIP55Address   `json:"forwarderAddress"`
	EVMChainID        *utils.Big            `json:"evmChainID"`
	CCIPChainSelector *utils.Big            `json:"ccipChainSelector"`
	FromAddresses     []ethkey.EIP55Address `json:"fromAddresses"`

	CreatedAt time.Time `json:"createdAt"`
	UpdatedAt time.Time `json:"updatedAt"`
}

// NewLegacyGasStationServerSpec creates a new LegacyGasStationServerSpec for the given parameters.
func NewLegacyGasStationServerSpec(spec *job.LegacyGasStationServerSpec) *LegacyGasStationServerSpec {
	return &LegacyGasStationServerSpec{
		ForwarderAddress:  spec.ForwarderAddress,
		EVMChainID:        spec.EVMChainID,
		CCIPChainSelector: spec.CCIPChainSelector,
		FromAddresses:     spec.FromAddresses,
	}
}

// LegacyGasStationSidecarSpec defines the job parameters for a legacy gas station sidecar job.
type LegacyGasStationSidecarSpec struct {
	ForwarderAddress  ethkey.EIP55Address `json:"forwarderAddress"`
	OffRampAddress    ethkey.EIP55Address `json:"offRampAddress"`
	LookbackBlocks    int32               `json:"lookbackBlocks"`
	EVMChainID        *utils.Big          `json:"evmChainID"`
	CCIPChainSelector *utils.Big          `json:"ccipChainSelector"`
	PollPeriod        time.Duration       `json:"pollPeriod"`
	RunTimeout        time.Duration       `json:"runTimeout"`
	StatusUpdateURL   string              `json:"statusUpdateURL"`

	CreatedAt time.Time `json:"createdAt"`
	UpdatedAt time.Time `json:"updatedAt"`
}

// NewLegacyGasStationSidecarSpec creates a new LegacyGasStationSidecarSpec for the given parameters.
func NewLegacyGasStationSidecarSpec(spec *job.LegacyGasStationSidecarSpec) *LegacyGasStationSidecarSpec {
	return &LegacyGasStationSidecarSpec{
		ForwarderAddress:  spec.ForwarderAddress,
		OffRampAddress:    spec.OffRampAddress,
		LookbackBlocks:    spec.LookbackBlocks,
		EVMChainID:        spec.EVMChainID,
		CCIPChainSelector: spec.CCIPChainSelector,
		PollPeriod:        spec.PollPeriod,
		RunTimeout:        spec.RunTimeout,
		StatusUpdateURL:   spec.StatusUpdateURL,
	}
}

// BootstrapSpec defines the spec details of a BootstrapSpec Job
type BootstrapSpec struct {
	ContractID                             string                 `json:"contractID"`
	Relay                                  relay.Network          `json:"relay"`
	RelayConfig                            map[string]interface{} `json:"relayConfig"`
	BlockchainTimeout                      models.Interval        `json:"blockchainTimeout"`
	ContractConfigTrackerSubscribeInterval models.Interval        `json:"contractConfigTrackerSubscribeInterval"`
	ContractConfigTrackerPollInterval      models.Interval        `json:"contractConfigTrackerPollInterval"`
	ContractConfigConfirmations            uint16                 `json:"contractConfigConfirmations"`
	CreatedAt                              time.Time              `json:"createdAt"`
	UpdatedAt                              time.Time              `json:"updatedAt"`
}

// NewBootstrapSpec initializes a new BootstrapSpec from a job.BootstrapSpec
func NewBootstrapSpec(spec *job.BootstrapSpec) *BootstrapSpec {
	return &BootstrapSpec{
		ContractID:                        spec.ContractID,
		Relay:                             spec.Relay,
		RelayConfig:                       spec.RelayConfig,
		BlockchainTimeout:                 spec.BlockchainTimeout,
		ContractConfigTrackerPollInterval: spec.ContractConfigTrackerPollInterval,
		ContractConfigConfirmations:       spec.ContractConfigConfirmations,
		CreatedAt:                         spec.CreatedAt,
		UpdatedAt:                         spec.UpdatedAt,
	}
}

type GatewaySpec struct {
	GatewayConfig map[string]interface{} `json:"gatewayConfig"`
	CreatedAt     time.Time              `json:"createdAt"`
	UpdatedAt     time.Time              `json:"updatedAt"`
}

func NewGatewaySpec(spec *job.GatewaySpec) *GatewaySpec {
	return &GatewaySpec{
		GatewayConfig: spec.GatewayConfig,
		CreatedAt:     spec.CreatedAt,
		UpdatedAt:     spec.UpdatedAt,
	}
}

// JobError represents errors on the job
type JobError struct {
	ID          int64     `json:"id"`
	Description string    `json:"description"`
	Occurrences uint      `json:"occurrences"`
	CreatedAt   time.Time `json:"createdAt"`
	UpdatedAt   time.Time `json:"updatedAt"`
}

func NewJobError(e job.SpecError) JobError {
	return JobError{
		ID:          e.ID,
		Description: e.Description,
		Occurrences: e.Occurrences,
		CreatedAt:   e.CreatedAt,
		UpdatedAt:   e.UpdatedAt,
	}
}

// JobResource represents a JobResource
type JobResource struct {
	JAID
<<<<<<< HEAD
	Name                        string                       `json:"name"`
	Type                        JobSpecType                  `json:"type"`
	SchemaVersion               uint32                       `json:"schemaVersion"`
	GasLimit                    clnull.Uint32                `json:"gasLimit"`
	ForwardingAllowed           bool                         `json:"forwardingAllowed"`
	MaxTaskDuration             models.Interval              `json:"maxTaskDuration"`
	ExternalJobID               uuid.UUID                    `json:"externalJobID"`
	DirectRequestSpec           *DirectRequestSpec           `json:"directRequestSpec"`
	FluxMonitorSpec             *FluxMonitorSpec             `json:"fluxMonitorSpec"`
	CronSpec                    *CronSpec                    `json:"cronSpec"`
	OffChainReportingSpec       *OffChainReportingSpec       `json:"offChainReportingOracleSpec"`
	OffChainReporting2Spec      *OffChainReporting2Spec      `json:"offChainReporting2OracleSpec"`
	KeeperSpec                  *KeeperSpec                  `json:"keeperSpec"`
	VRFSpec                     *VRFSpec                     `json:"vrfSpec"`
	WebhookSpec                 *WebhookSpec                 `json:"webhookSpec"`
	BlockhashStoreSpec          *BlockhashStoreSpec          `json:"blockhashStoreSpec"`
	BlockHeaderFeederSpec       *BlockHeaderFeederSpec       `json:"blockHeaderFeederSpec"`
	LegacyGasStationServerSpec  *LegacyGasStationServerSpec  `json:"legacyGasStationServerSpec"`
	LegacyGasStationSidecarSpec *LegacyGasStationSidecarSpec `json:"legacyGasStationSidecarSpec"`
	BootstrapSpec               *BootstrapSpec               `json:"bootstrapSpec"`
	PipelineSpec                PipelineSpec                 `json:"pipelineSpec"`
	Errors                      []JobError                   `json:"errors"`
=======
	Name                   string                  `json:"name"`
	Type                   JobSpecType             `json:"type"`
	SchemaVersion          uint32                  `json:"schemaVersion"`
	GasLimit               clnull.Uint32           `json:"gasLimit"`
	ForwardingAllowed      bool                    `json:"forwardingAllowed"`
	MaxTaskDuration        models.Interval         `json:"maxTaskDuration"`
	ExternalJobID          uuid.UUID               `json:"externalJobID"`
	DirectRequestSpec      *DirectRequestSpec      `json:"directRequestSpec"`
	FluxMonitorSpec        *FluxMonitorSpec        `json:"fluxMonitorSpec"`
	CronSpec               *CronSpec               `json:"cronSpec"`
	OffChainReportingSpec  *OffChainReportingSpec  `json:"offChainReportingOracleSpec"`
	OffChainReporting2Spec *OffChainReporting2Spec `json:"offChainReporting2OracleSpec"`
	KeeperSpec             *KeeperSpec             `json:"keeperSpec"`
	VRFSpec                *VRFSpec                `json:"vrfSpec"`
	WebhookSpec            *WebhookSpec            `json:"webhookSpec"`
	BlockhashStoreSpec     *BlockhashStoreSpec     `json:"blockhashStoreSpec"`
	BlockHeaderFeederSpec  *BlockHeaderFeederSpec  `json:"blockHeaderFeederSpec"`
	BootstrapSpec          *BootstrapSpec          `json:"bootstrapSpec"`
	GatewaySpec            *GatewaySpec            `json:"gatewaySpec"`
	PipelineSpec           PipelineSpec            `json:"pipelineSpec"`
	Errors                 []JobError              `json:"errors"`
>>>>>>> a76ab96e
}

// NewJobResource initializes a new JSONAPI job resource
func NewJobResource(j job.Job) *JobResource {
	resource := &JobResource{
		JAID:              NewJAIDInt32(j.ID),
		Name:              j.Name.ValueOrZero(),
		Type:              JobSpecType(j.Type),
		SchemaVersion:     j.SchemaVersion,
		GasLimit:          j.GasLimit,
		ForwardingAllowed: j.ForwardingAllowed,
		MaxTaskDuration:   j.MaxTaskDuration,
		PipelineSpec:      NewPipelineSpec(j.PipelineSpec),
		ExternalJobID:     j.ExternalJobID,
	}

	switch j.Type {
	case job.DirectRequest:
		resource.DirectRequestSpec = NewDirectRequestSpec(j.DirectRequestSpec)
	case job.FluxMonitor:
		resource.FluxMonitorSpec = NewFluxMonitorSpec(j.FluxMonitorSpec)
	case job.Cron:
		resource.CronSpec = NewCronSpec(j.CronSpec)
	case job.OffchainReporting:
		resource.OffChainReportingSpec = NewOffChainReportingSpec(j.OCROracleSpec)
	case job.OffchainReporting2:
		resource.OffChainReporting2Spec = NewOffChainReporting2Spec(j.OCR2OracleSpec)
	case job.Keeper:
		resource.KeeperSpec = NewKeeperSpec(j.KeeperSpec)
	case job.VRF:
		resource.VRFSpec = NewVRFSpec(j.VRFSpec)
	case job.Webhook:
		resource.WebhookSpec = NewWebhookSpec(j.WebhookSpec)
	case job.BlockhashStore:
		resource.BlockhashStoreSpec = NewBlockhashStoreSpec(j.BlockhashStoreSpec)
	case job.BlockHeaderFeeder:
		resource.BlockHeaderFeederSpec = NewBlockHeaderFeederSpec(j.BlockHeaderFeederSpec)
	case job.LegacyGasStationServer:
		resource.LegacyGasStationServerSpec = NewLegacyGasStationServerSpec(j.LegacyGasStationServerSpec)
	case job.LegacyGasStationSidecar:
		resource.LegacyGasStationSidecarSpec = NewLegacyGasStationSidecarSpec(j.LegacyGasStationSidecarSpec)
	case job.Bootstrap:
		resource.BootstrapSpec = NewBootstrapSpec(j.BootstrapSpec)
	case job.Gateway:
		resource.GatewaySpec = NewGatewaySpec(j.GatewaySpec)
	}

	jes := []JobError{}
	for _, e := range j.JobSpecErrors {
		jes = append(jes, NewJobError((e)))
	}
	resource.Errors = jes

	return resource
}

// GetName implements the api2go EntityNamer interface
func (r JobResource) GetName() string {
	return "jobs"
}<|MERGE_RESOLUTION|>--- conflicted
+++ resolved
@@ -26,7 +26,6 @@
 }
 
 const (
-<<<<<<< HEAD
 	DirectRequestJobSpec           JobSpecType = "directrequest"
 	FluxMonitorJobSpec             JobSpecType = "fluxmonitor"
 	OffChainReportingJobSpec       JobSpecType = "offchainreporting"
@@ -39,19 +38,7 @@
 	BootstrapJobSpec               JobSpecType = "bootstrap"
 	LegacyGasStationServerJobSpec  JobSpecType = "legacygasstationserver"
 	LegacyGasStationSidecarJobSpec JobSpecType = "legacygasstationsidecar"
-=======
-	DirectRequestJobSpec     JobSpecType = "directrequest"
-	FluxMonitorJobSpec       JobSpecType = "fluxmonitor"
-	OffChainReportingJobSpec JobSpecType = "offchainreporting"
-	KeeperJobSpec            JobSpecType = "keeper"
-	CronJobSpec              JobSpecType = "cron"
-	VRFJobSpec               JobSpecType = "vrf"
-	WebhookJobSpec           JobSpecType = "webhook"
-	BlockhashStoreJobSpec    JobSpecType = "blockhashstore"
-	BlockHeaderFeederJobSpec JobSpecType = "blockheaderfeeder"
-	BootstrapJobSpec         JobSpecType = "bootstrap"
-	GatewayJobSpec           JobSpecType = "gateway"
->>>>>>> a76ab96e
+	GatewayJobSpec                 JobSpecType = "gateway"
 )
 
 // DirectRequestSpec defines the spec details of a DirectRequest Job
@@ -517,7 +504,6 @@
 // JobResource represents a JobResource
 type JobResource struct {
 	JAID
-<<<<<<< HEAD
 	Name                        string                       `json:"name"`
 	Type                        JobSpecType                  `json:"type"`
 	SchemaVersion               uint32                       `json:"schemaVersion"`
@@ -538,31 +524,9 @@
 	LegacyGasStationServerSpec  *LegacyGasStationServerSpec  `json:"legacyGasStationServerSpec"`
 	LegacyGasStationSidecarSpec *LegacyGasStationSidecarSpec `json:"legacyGasStationSidecarSpec"`
 	BootstrapSpec               *BootstrapSpec               `json:"bootstrapSpec"`
+	GatewaySpec                 *GatewaySpec                 `json:"gatewaySpec"`
 	PipelineSpec                PipelineSpec                 `json:"pipelineSpec"`
 	Errors                      []JobError                   `json:"errors"`
-=======
-	Name                   string                  `json:"name"`
-	Type                   JobSpecType             `json:"type"`
-	SchemaVersion          uint32                  `json:"schemaVersion"`
-	GasLimit               clnull.Uint32           `json:"gasLimit"`
-	ForwardingAllowed      bool                    `json:"forwardingAllowed"`
-	MaxTaskDuration        models.Interval         `json:"maxTaskDuration"`
-	ExternalJobID          uuid.UUID               `json:"externalJobID"`
-	DirectRequestSpec      *DirectRequestSpec      `json:"directRequestSpec"`
-	FluxMonitorSpec        *FluxMonitorSpec        `json:"fluxMonitorSpec"`
-	CronSpec               *CronSpec               `json:"cronSpec"`
-	OffChainReportingSpec  *OffChainReportingSpec  `json:"offChainReportingOracleSpec"`
-	OffChainReporting2Spec *OffChainReporting2Spec `json:"offChainReporting2OracleSpec"`
-	KeeperSpec             *KeeperSpec             `json:"keeperSpec"`
-	VRFSpec                *VRFSpec                `json:"vrfSpec"`
-	WebhookSpec            *WebhookSpec            `json:"webhookSpec"`
-	BlockhashStoreSpec     *BlockhashStoreSpec     `json:"blockhashStoreSpec"`
-	BlockHeaderFeederSpec  *BlockHeaderFeederSpec  `json:"blockHeaderFeederSpec"`
-	BootstrapSpec          *BootstrapSpec          `json:"bootstrapSpec"`
-	GatewaySpec            *GatewaySpec            `json:"gatewaySpec"`
-	PipelineSpec           PipelineSpec            `json:"pipelineSpec"`
-	Errors                 []JobError              `json:"errors"`
->>>>>>> a76ab96e
 }
 
 // NewJobResource initializes a new JSONAPI job resource
