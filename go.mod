module github.com/smartcontractkit/chainlink/v2

go 1.20

require (
	github.com/CosmWasm/wasmd v0.30.0
	github.com/Depado/ginprom v1.7.11
	github.com/Masterminds/semver/v3 v3.2.1
	github.com/Masterminds/sprig/v3 v3.2.3
	github.com/avast/retry-go/v4 v4.3.4
	github.com/btcsuite/btcd v0.23.4
	github.com/cosmos/cosmos-sdk v0.45.11
	github.com/danielkov/gin-helmet v0.0.0-20171108135313-1387e224435e
	github.com/ethereum/go-ethereum v1.12.0
	github.com/fatih/color v1.15.0
	github.com/fxamacker/cbor/v2 v2.4.0
	github.com/gagliardetto/solana-go v1.4.1-0.20220428092759-5250b4abbb27
	github.com/getsentry/sentry-go v0.19.0
	github.com/gin-contrib/cors v1.4.0
	github.com/gin-contrib/expvar v0.0.1
	github.com/gin-contrib/sessions v0.0.5
	github.com/gin-contrib/size v0.0.0-20230212012657-e14a14094dc4
	github.com/gin-gonic/gin v1.9.1
	github.com/go-webauthn/webauthn v0.8.2
	github.com/gogo/protobuf v1.3.3
	github.com/google/pprof v0.0.0-20230510103437-eeec1cb781c3
	github.com/google/uuid v1.3.0
	github.com/gorilla/securecookie v1.1.1
	github.com/gorilla/sessions v1.2.1
	github.com/gorilla/websocket v1.5.0
	github.com/graph-gophers/dataloader v5.0.0+incompatible
	github.com/graph-gophers/graphql-go v1.3.0
	github.com/hashicorp/go-plugin v1.4.10
	github.com/hdevalence/ed25519consensus v0.0.0-20220222234857-c00d1f31bab3
	github.com/jackc/pgconn v1.14.0
	github.com/jackc/pgtype v1.14.0
	github.com/jackc/pgx/v4 v4.18.1
	github.com/jpillora/backoff v1.0.0
	github.com/kylelemons/godebug v1.1.0
	github.com/leanovate/gopter v0.2.10-0.20210127095200-9abe2343507a
	github.com/lib/pq v1.10.9
	github.com/libp2p/go-libp2p-core v0.8.5
	github.com/libp2p/go-libp2p-peerstore v0.2.7
	github.com/manyminds/api2go v0.0.0-20171030193247-e7b693844a6f
	github.com/mitchellh/go-homedir v1.1.0
	github.com/mitchellh/mapstructure v1.5.0
	github.com/mr-tron/base58 v1.2.0
	github.com/multiformats/go-multiaddr v0.3.3
	github.com/olekukonko/tablewriter v0.0.5
	github.com/onsi/gomega v1.24.1
	github.com/patrickmn/go-cache v2.1.0+incompatible
	github.com/pelletier/go-toml v1.9.5
	github.com/pelletier/go-toml/v2 v2.0.8
	github.com/pkg/errors v0.9.1
	github.com/pressly/goose/v3 v3.5.3
	github.com/prometheus/client_golang v1.15.1
	github.com/prometheus/client_model v0.4.0
	github.com/prometheus/common v0.42.0
	github.com/prometheus/prometheus v0.44.0
	github.com/pyroscope-io/client v0.7.1
	github.com/robfig/cron/v3 v3.0.1
	github.com/rogpeppe/go-internal v1.10.0
	github.com/rs/zerolog v1.29.1
	github.com/scylladb/go-reflectx v1.0.1
	github.com/shirou/gopsutil/v3 v3.22.12
	github.com/shopspring/decimal v1.3.1
	github.com/smartcontractkit/caigo v0.0.0-20230530082629-53a5a4bdb25e
	github.com/smartcontractkit/chainlink-cosmos v0.4.1-0.20230525203711-20bed74ac906
	github.com/smartcontractkit/chainlink-relay v0.1.7-0.20230606192102-72eb65f16e5e
	github.com/smartcontractkit/chainlink-solana v1.0.3-0.20230531071550-c058f7c3964f
	github.com/smartcontractkit/chainlink-starknet/relayer v0.0.0-20230601080524-3d8186742482
	github.com/smartcontractkit/chainlink/integration-tests v0.0.0-20230601092347-ed7c04f0085f
	github.com/smartcontractkit/libocr v0.0.0-20230525150148-a75f6e244bb3
	github.com/smartcontractkit/ocr2keepers v0.6.15
	github.com/smartcontractkit/ocr2vrf v0.0.0-20230605190626-969219bf1df9
	github.com/smartcontractkit/sqlx v1.3.5-0.20210805004948-4be295aacbeb
	github.com/smartcontractkit/wsrpc v0.7.2
	github.com/spf13/cast v1.5.1
	github.com/stretchr/testify v1.8.4
	github.com/tendermint/tendermint v0.34.23
	github.com/test-go/testify v1.1.4
	github.com/theodesp/go-heaps v0.0.0-20190520121037-88e35354fe0a
	github.com/tidwall/gjson v1.14.4
	github.com/ugorji/go/codec v1.2.11
	github.com/ulule/limiter/v3 v3.11.2
	github.com/umbracle/ethgo v0.1.3
	github.com/unrolled/secure v0.0.0-20190624173513-716474489ad3
	github.com/urfave/cli v1.22.13
	go.dedis.ch/fixbuf v1.0.3
	go.dedis.ch/kyber/v3 v3.0.14
	go.uber.org/multierr v1.11.0
	go.uber.org/zap v1.24.0
	golang.org/x/crypto v0.9.0
	golang.org/x/exp v0.0.0-20230522175609-2e198f4a06a1
	golang.org/x/net v0.10.0
	golang.org/x/sync v0.2.0
	golang.org/x/term v0.8.0
	golang.org/x/text v0.9.0
	golang.org/x/tools v0.9.2
	gonum.org/v1/gonum v0.13.0
	google.golang.org/protobuf v1.30.0
	gopkg.in/guregu/null.v2 v2.1.2
	gopkg.in/guregu/null.v4 v4.0.0
	gopkg.in/natefinch/lumberjack.v2 v2.0.0
)

require (
	contrib.go.opencensus.io/exporter/stackdriver v0.13.5 // indirect
	filippo.io/edwards25519 v1.0.0-rc.1 // indirect
	github.com/99designs/go-keychain v0.0.0-20191008050251-8e49817e8af4 // indirect
	github.com/99designs/keyring v1.2.1 // indirect
	github.com/Azure/go-ansiterm v0.0.0-20230124172434-306776ec8161 // indirect
	github.com/ChainSafe/go-schnorrkel v0.0.0-20200405005733-88cbf1b4c40d // indirect
	github.com/CosmWasm/wasmvm v1.1.1 // indirect
	github.com/DataDog/zstd v1.5.2 // indirect
	github.com/MakeNowJust/heredoc v1.0.0 // indirect
	github.com/Masterminds/goutils v1.1.1 // indirect
	github.com/Microsoft/go-winio v0.6.1 // indirect
	github.com/VictoriaMetrics/fastcache v1.10.0 // indirect
	github.com/alecthomas/units v0.0.0-20211218093645-b94a6e3cc137 // indirect
	github.com/andres-erbsen/clock v0.0.0-20160526145045-9e14626cd129 // indirect
	github.com/armon/go-metrics v0.4.1 // indirect
	github.com/aws/constructs-go/constructs/v10 v10.1.255 // indirect
	github.com/aws/jsii-runtime-go v1.75.0 // indirect
	github.com/aybabtme/rgbterm v0.0.0-20170906152045-cc83f3b3ce59 // indirect
	github.com/benbjohnson/clock v1.3.4 // indirect
	github.com/beorn7/perks v1.0.1 // indirect
	github.com/bgentry/speakeasy v0.1.0 // indirect
	github.com/blendle/zapdriver v1.3.1 // indirect
	github.com/btcsuite/btcd/btcec/v2 v2.3.2 // indirect
	github.com/btcsuite/btcd/chaincfg/chainhash v1.0.1 // indirect
	github.com/bytedance/sonic v1.9.1 // indirect
	github.com/cdk8s-team/cdk8s-core-go/cdk8s/v2 v2.7.5 // indirect
	github.com/cenkalti/backoff v2.2.1+incompatible // indirect
	github.com/cespare/xxhash v1.1.0 // indirect
	github.com/cespare/xxhash/v2 v2.2.0 // indirect
	github.com/chai2010/gettext-go v1.0.2 // indirect
	github.com/chaos-mesh/chaos-mesh/api/v1alpha1 v0.0.0-20220226050744-799408773657 // indirect
	github.com/chenzhuoyu/base64x v0.0.0-20221115062448-fe3a3abad311 // indirect
	github.com/cockroachdb/errors v1.9.1 // indirect
	github.com/cockroachdb/logtags v0.0.0-20230118201751-21c54148d20b // indirect
	github.com/cockroachdb/pebble v0.0.0-20230209160836-829675f94811 // indirect
	github.com/cockroachdb/redact v1.1.3 // indirect
	github.com/codegangsta/negroni v1.0.0 // indirect
	github.com/confio/ics23/go v0.7.0 // indirect
	github.com/cosmos/btcutil v1.0.4 // indirect
	github.com/cosmos/cosmos-proto v1.0.0-alpha8 // indirect
	github.com/cosmos/go-bip39 v1.0.0 // indirect
	github.com/cosmos/gogoproto v1.4.3 // indirect
	github.com/cosmos/gorocksdb v1.2.0 // indirect
	github.com/cosmos/iavl v0.19.4 // indirect
	github.com/cosmos/ibc-go/v4 v4.2.0 // indirect
	github.com/cosmos/ledger-cosmos-go v0.11.1 // indirect
	github.com/cosmos/ledger-go v0.9.2 // indirect
	github.com/cpuguy83/go-md2man/v2 v2.0.2 // indirect
	github.com/danieljoos/wincred v1.1.2 // indirect
	github.com/davecgh/go-spew v1.1.1 // indirect
	github.com/davidlazar/go-crypto v0.0.0-20200604182044-b73af7476f6c // indirect
	github.com/deckarep/golang-set/v2 v2.1.0 // indirect
	github.com/decred/dcrd/dcrec/secp256k1/v4 v4.1.0 // indirect
	github.com/dfuse-io/logging v0.0.0-20210109005628-b97a57253f70 // indirect
	github.com/dgraph-io/badger/v2 v2.2007.4 // indirect
	github.com/dgraph-io/ristretto v0.1.0 // indirect
	github.com/dgryski/go-farm v0.0.0-20200201041132-a6ae2369ad13 // indirect
	github.com/docker/distribution v2.8.1+incompatible // indirect
	github.com/docker/go-units v0.5.0 // indirect
	github.com/dustin/go-humanize v1.0.0 // indirect
	github.com/dvsekhvalnov/jose2go v1.5.0 // indirect
	github.com/emicklei/go-restful/v3 v3.10.1 // indirect
	github.com/evanphx/json-patch v5.6.0+incompatible // indirect
	github.com/evanphx/json-patch/v5 v5.6.0 // indirect
	github.com/exponent-io/jsonpath v0.0.0-20210407135951-1de76d718b3f // indirect
	github.com/fatih/camelcase v1.0.0 // indirect
	github.com/flynn/noise v0.0.0-20180327030543-2492fe189ae6 // indirect
	github.com/fsnotify/fsnotify v1.6.0 // indirect
	github.com/fvbommel/sortorder v1.0.2 // indirect
	github.com/gabriel-vasile/mimetype v1.4.2 // indirect
	github.com/gagliardetto/binary v0.7.1 // indirect
	github.com/gagliardetto/treeout v0.1.4 // indirect
	github.com/gballet/go-libpcsclite v0.0.0-20191108122812-4678299bea08 // indirect
	github.com/gedex/inflector v0.0.0-20170307190818-16278e9db813 // indirect
	github.com/gin-contrib/sse v0.1.0 // indirect
	github.com/go-errors/errors v1.4.2 // indirect
	github.com/go-kit/kit v0.12.0 // indirect
	github.com/go-kit/log v0.2.1 // indirect
	github.com/go-logfmt/logfmt v0.6.0 // indirect
<<<<<<< HEAD
	github.com/go-logr/logr v1.2.3 // indirect
=======
	github.com/go-logr/logr v1.2.4 // indirect
	github.com/go-logr/stdr v1.2.2 // indirect
>>>>>>> ef4be6ce
	github.com/go-ole/go-ole v1.2.6 // indirect
	github.com/go-openapi/jsonpointer v0.19.6 // indirect
	github.com/go-openapi/jsonreference v0.20.2 // indirect
	github.com/go-openapi/swag v0.22.3 // indirect
	github.com/go-playground/locales v0.14.1 // indirect
	github.com/go-playground/universal-translator v0.18.1 // indirect
	github.com/go-playground/validator/v10 v10.14.0 // indirect
	github.com/go-resty/resty/v2 v2.7.0 // indirect
	github.com/go-stack/stack v1.8.1 // indirect
	github.com/go-webauthn/revoke v0.1.9 // indirect
	github.com/goccy/go-json v0.10.2 // indirect
	github.com/godbus/dbus v0.0.0-20190726142602-4481cbc300e2 // indirect
	github.com/gofrs/flock v0.8.1 // indirect
	github.com/golang-jwt/jwt/v4 v4.5.0 // indirect
	github.com/golang/glog v1.1.0 // indirect
	github.com/golang/groupcache v0.0.0-20210331224755-41bb18bfe9da // indirect
	github.com/golang/protobuf v1.5.3 // indirect
	github.com/golang/snappy v0.0.5-0.20220116011046-fa5810519dcb // indirect
	github.com/google/btree v1.1.2 // indirect
	github.com/google/gnostic v0.6.9 // indirect
	github.com/google/go-cmp v0.5.9 // indirect
	github.com/google/go-querystring v1.1.0 // indirect
	github.com/google/go-tpm v0.3.3 // indirect
	github.com/google/gofuzz v1.2.0 // indirect
	github.com/google/gopacket v1.1.19 // indirect
	github.com/google/shlex v0.0.0-20191202100458-e7afc7fbc510 // indirect
	github.com/gorilla/context v1.1.1 // indirect
	github.com/gorilla/mux v1.8.0 // indirect
	github.com/gregjones/httpcache v0.0.0-20190611155906-901d90724c79 // indirect
	github.com/grpc-ecosystem/go-grpc-middleware v1.3.0 // indirect
	github.com/grpc-ecosystem/go-grpc-middleware/providers/prometheus v1.0.0-rc.0 // indirect
	github.com/grpc-ecosystem/go-grpc-middleware/v2 v2.0.0-rc.3 // indirect
	github.com/grpc-ecosystem/grpc-gateway v1.16.0 // indirect
	github.com/gsterjov/go-libsecret v0.0.0-20161001094733-a6f4afe4910c // indirect
	github.com/gtank/merlin v0.1.1 // indirect
	github.com/gtank/ristretto255 v0.1.2 // indirect
	github.com/hashicorp/errwrap v1.1.0 // indirect
	github.com/hashicorp/go-hclog v1.4.0 // indirect
	github.com/hashicorp/go-immutable-radix v1.3.1 // indirect
	github.com/hashicorp/go-multierror v1.1.1 // indirect
	github.com/hashicorp/golang-lru v0.6.0 // indirect
	github.com/hashicorp/hcl v1.0.0 // indirect
	github.com/hashicorp/yamux v0.0.0-20200609203250-aecfd211c9ce // indirect
	github.com/holiman/bloomfilter/v2 v2.0.3 // indirect
	github.com/holiman/uint256 v1.2.2-0.20230321075855-87b91420868c // indirect
	github.com/huandu/xstrings v1.4.0 // indirect
	github.com/huin/goupnp v1.0.3 // indirect
	github.com/imdario/mergo v0.3.15 // indirect
	github.com/inconshreveable/mousetrap v1.0.1 // indirect
	github.com/ipfs/go-cid v0.0.7 // indirect
	github.com/ipfs/go-datastore v0.4.5 // indirect
	github.com/ipfs/go-ipfs-util v0.0.2 // indirect
	github.com/ipfs/go-ipns v0.0.2 // indirect
	github.com/ipfs/go-log v1.0.4 // indirect
	github.com/ipfs/go-log/v2 v2.1.1 // indirect
	github.com/jackc/chunkreader/v2 v2.0.1 // indirect
	github.com/jackc/pgio v1.0.0 // indirect
	github.com/jackc/pgpassfile v1.0.0 // indirect
	github.com/jackc/pgproto3/v2 v2.3.2 // indirect
	github.com/jackc/pgservicefile v0.0.0-20221227161230-091c0ba34f0a // indirect
	github.com/jackpal/go-nat-pmp v1.0.2 // indirect
	github.com/jbenet/go-temp-err-catcher v0.1.0 // indirect
	github.com/jbenet/goprocess v0.1.4 // indirect
	github.com/jmhodges/levigo v1.0.0 // indirect
	github.com/jmoiron/sqlx v1.3.5 // indirect
	github.com/josharian/intern v1.0.0 // indirect
	github.com/json-iterator/go v1.1.12 // indirect
	github.com/kelseyhightower/envconfig v1.4.0 // indirect
	github.com/klauspost/compress v1.16.3 // indirect
	github.com/klauspost/cpuid/v2 v2.2.4 // indirect
	github.com/koron/go-ssdp v0.0.2 // indirect
	github.com/kr/pretty v0.3.1 // indirect
	github.com/kr/text v0.2.0 // indirect
	github.com/leodido/go-urn v1.2.4 // indirect
	github.com/libp2p/go-addr-util v0.0.2 // indirect
	github.com/libp2p/go-buffer-pool v0.1.0 // indirect
	github.com/libp2p/go-cidranger v1.1.0 // indirect
	github.com/libp2p/go-conn-security-multistream v0.2.0 // indirect
	github.com/libp2p/go-eventbus v0.2.1 // indirect
	github.com/libp2p/go-flow-metrics v0.0.3 // indirect
	github.com/libp2p/go-libp2p v0.13.0 // indirect
	github.com/libp2p/go-libp2p-asn-util v0.0.0-20201026210036-4f868c957324 // indirect
	github.com/libp2p/go-libp2p-autonat v0.4.0 // indirect
	github.com/libp2p/go-libp2p-blankhost v0.2.0 // indirect
	github.com/libp2p/go-libp2p-circuit v0.4.0 // indirect
	github.com/libp2p/go-libp2p-discovery v0.5.0 // indirect
	github.com/libp2p/go-libp2p-kad-dht v0.11.1 // indirect
	github.com/libp2p/go-libp2p-kbucket v0.4.7 // indirect
	github.com/libp2p/go-libp2p-loggables v0.1.0 // indirect
	github.com/libp2p/go-libp2p-mplex v0.4.1 // indirect
	github.com/libp2p/go-libp2p-nat v0.0.6 // indirect
	github.com/libp2p/go-libp2p-noise v0.1.2 // indirect
	github.com/libp2p/go-libp2p-pnet v0.2.0 // indirect
	github.com/libp2p/go-libp2p-record v0.1.3 // indirect
	github.com/libp2p/go-libp2p-swarm v0.4.0 // indirect
	github.com/libp2p/go-libp2p-tls v0.1.3 // indirect
	github.com/libp2p/go-libp2p-transport-upgrader v0.4.0 // indirect
	github.com/libp2p/go-libp2p-yamux v0.5.1 // indirect
	github.com/libp2p/go-mplex v0.3.0 // indirect
	github.com/libp2p/go-msgio v0.0.6 // indirect
	github.com/libp2p/go-nat v0.0.5 // indirect
	github.com/libp2p/go-netroute v0.1.4 // indirect
	github.com/libp2p/go-openssl v0.0.7 // indirect
	github.com/libp2p/go-reuseport v0.0.2 // indirect
	github.com/libp2p/go-reuseport-transport v0.0.4 // indirect
	github.com/libp2p/go-sockaddr v0.1.0 // indirect
	github.com/libp2p/go-stream-muxer-multistream v0.3.0 // indirect
	github.com/libp2p/go-tcp-transport v0.2.1 // indirect
	github.com/libp2p/go-ws-transport v0.4.0 // indirect
	github.com/libp2p/go-yamux/v2 v2.0.0 // indirect
	github.com/liggitt/tabwriter v0.0.0-20181228230101-89fcab3d43de // indirect
	github.com/logrusorgru/aurora v2.0.3+incompatible // indirect
	github.com/magiconair/properties v1.8.6 // indirect
	github.com/mailru/easyjson v0.7.7 // indirect
	github.com/mattn/go-colorable v0.1.13 // indirect
	github.com/mattn/go-isatty v0.0.19 // indirect
	github.com/mattn/go-runewidth v0.0.14 // indirect
	github.com/matttproud/golang_protobuf_extensions v1.0.4 // indirect
	github.com/mimoo/StrobeGo v0.0.0-20210601165009-122bf33a46e0 // indirect
	github.com/minio/blake2b-simd v0.0.0-20160723061019-3f5f724cb5b1 // indirect
	github.com/minio/sha256-simd v0.1.1 // indirect
	github.com/mitchellh/copystructure v1.2.0 // indirect
	github.com/mitchellh/go-testing-interface v1.14.1 // indirect
	github.com/mitchellh/go-wordwrap v1.0.1 // indirect
	github.com/mitchellh/reflectwalk v1.0.2 // indirect
	github.com/moby/spdystream v0.2.0 // indirect
	github.com/moby/term v0.0.0-20220808134915-39b0c02b01ae // indirect
	github.com/modern-go/concurrent v0.0.0-20180306012644-bacd9c7ef1dd // indirect
	github.com/modern-go/reflect2 v1.0.2 // indirect
	github.com/monochromegane/go-gitignore v0.0.0-20200626010858-205db1a8cc00 // indirect
	github.com/mostynb/zstdpool-freelist v0.0.0-20201229113212-927304c0c3b1 // indirect
	github.com/mtibben/percent v0.2.1 // indirect
	github.com/multiformats/go-base32 v0.0.3 // indirect
	github.com/multiformats/go-base36 v0.1.0 // indirect
	github.com/multiformats/go-multiaddr-dns v0.2.0 // indirect
	github.com/multiformats/go-multiaddr-fmt v0.1.0 // indirect
	github.com/multiformats/go-multiaddr-net v0.2.0 // indirect
	github.com/multiformats/go-multibase v0.0.3 // indirect
	github.com/multiformats/go-multihash v0.0.14 // indirect
	github.com/multiformats/go-multistream v0.2.2 // indirect
	github.com/multiformats/go-varint v0.0.6 // indirect
	github.com/munnerz/goautoneg v0.0.0-20191010083416-a7dc8b61c822 // indirect
	github.com/oklog/run v1.1.0 // indirect
	github.com/opencontainers/go-digest v1.0.0 // indirect
	github.com/opencontainers/image-spec v1.1.0-rc3 // indirect
	github.com/opencontainers/runc v1.1.7 // indirect
	github.com/opentracing/opentracing-go v1.2.0 // indirect
	github.com/peterbourgon/diskv v2.0.1+incompatible // indirect
	github.com/petermattis/goid v0.0.0-20180202154549-b0b1615b78e5 // indirect
	github.com/pmezard/go-difflib v1.0.1-0.20181226105442-5d4384ee4fb2 // indirect
	github.com/power-devops/perfstat v0.0.0-20210106213030-5aafc221ea8c // indirect
	github.com/prometheus/procfs v0.9.0 // indirect
	github.com/pyroscope-io/godeltaprof v0.1.0 // indirect
	github.com/rcrowley/go-metrics v0.0.0-20201227073835-cf1acfcdf475 // indirect
	github.com/regen-network/cosmos-proto v0.3.1 // indirect
	github.com/rivo/uniseg v0.4.4 // indirect
	github.com/russross/blackfriday v1.6.0 // indirect
	github.com/russross/blackfriday/v2 v2.1.0 // indirect
	github.com/sasha-s/go-deadlock v0.3.1 // indirect
	github.com/shirou/gopsutil v3.21.11+incompatible // indirect
	github.com/sirupsen/logrus v1.9.0 // indirect
	github.com/smartcontractkit/chainlink-env v0.32.5 // indirect
	github.com/smartcontractkit/chainlink-testing-framework v1.11.6 // indirect
	github.com/spacemonkeygo/spacelog v0.0.0-20180420211403-2296661a0572 // indirect
	github.com/spaolacci/murmur3 v1.1.0 // indirect
	github.com/spf13/afero v1.9.2 // indirect
	github.com/spf13/cobra v1.6.0 // indirect
	github.com/spf13/jwalterweatherman v1.1.0 // indirect
	github.com/spf13/pflag v1.0.5 // indirect
	github.com/spf13/viper v1.14.0 // indirect
	github.com/status-im/keycard-go v0.2.0 // indirect
	github.com/stretchr/objx v0.5.0 // indirect
	github.com/subosito/gotenv v1.4.1 // indirect
	github.com/syndtr/goleveldb v1.0.1-0.20220614013038-64ee5596c38a // indirect
	github.com/tendermint/btcd v0.1.1 // indirect
	github.com/tendermint/crypto v0.0.0-20191022145703-50d29ede1e15 // indirect
	github.com/tendermint/go-amino v0.16.0 // indirect
	github.com/tendermint/tm-db v0.6.7 // indirect
	github.com/teris-io/shortid v0.0.0-20201117134242-e59966efd125 // indirect
	github.com/tidwall/match v1.1.1 // indirect
	github.com/tidwall/pretty v1.2.0 // indirect
	github.com/tklauser/go-sysconf v0.3.11 // indirect
	github.com/tklauser/numcpus v0.6.0 // indirect
	github.com/twitchyliquid64/golang-asm v0.15.1 // indirect
	github.com/tyler-smith/go-bip39 v1.1.0 // indirect
	github.com/umbracle/fastrlp v0.0.0-20220527094140-59d5dd30e722 // indirect
	github.com/valyala/fastjson v1.4.1 // indirect
	github.com/whyrusleeping/go-keyspace v0.0.0-20160322163242-5b898ac5add1 // indirect
	github.com/whyrusleeping/multiaddr-filter v0.0.0-20160516205228-e903e4adabd7 // indirect
	github.com/x448/float16 v0.8.4 // indirect
	github.com/xlab/treeprint v1.1.0 // indirect
	github.com/yuin/goldmark v1.4.13 // indirect
	github.com/yusufpapurcu/wmi v1.2.2 // indirect
	github.com/zondax/hid v0.9.0 // indirect
	go.dedis.ch/protobuf v1.0.11 // indirect
	go.etcd.io/bbolt v1.3.6 // indirect
	go.opencensus.io v0.24.0 // indirect
<<<<<<< HEAD
	go.starlark.net v0.0.0-20220817180228-f738f5508c12 // indirect
=======
	go.opentelemetry.io/contrib/instrumentation/google.golang.org/grpc/otelgrpc v0.42.0 // indirect
	go.opentelemetry.io/otel v1.16.0 // indirect
	go.opentelemetry.io/otel/metric v1.16.0 // indirect
	go.opentelemetry.io/otel/sdk v1.16.0 // indirect
	go.opentelemetry.io/otel/trace v1.16.0 // indirect
>>>>>>> ef4be6ce
	go.uber.org/atomic v1.11.0 // indirect
	go.uber.org/ratelimit v0.2.0 // indirect
	golang.org/x/arch v0.3.0 // indirect
	golang.org/x/lint v0.0.0-20210508222113-6edffad5e616 // indirect
	golang.org/x/mod v0.10.0 // indirect
	golang.org/x/oauth2 v0.7.0 // indirect
	golang.org/x/sys v0.8.0 // indirect
	golang.org/x/time v0.3.0 // indirect
	gomodules.xyz/jsonpatch/v2 v2.2.0 // indirect
	google.golang.org/appengine v1.6.7 // indirect
	google.golang.org/genproto v0.0.0-20230306155012-7f2fa6fef1f4 // indirect
<<<<<<< HEAD
	google.golang.org/grpc v1.53.0 // indirect
	gopkg.in/inf.v0 v0.9.1 // indirect
=======
	google.golang.org/grpc v1.55.0 // indirect
>>>>>>> ef4be6ce
	gopkg.in/ini.v1 v1.67.0 // indirect
	gopkg.in/natefinch/npipe.v2 v2.0.0-20160621034901-c1b8fa8bdcce // indirect
	gopkg.in/yaml.v2 v2.4.0 // indirect
	gopkg.in/yaml.v3 v3.0.1 // indirect
	k8s.io/api v0.26.2 // indirect
	k8s.io/apiextensions-apiserver v0.25.3 // indirect
	k8s.io/apimachinery v0.26.2 // indirect
	k8s.io/cli-runtime v0.25.4 // indirect
	k8s.io/client-go v0.26.2 // indirect
	k8s.io/component-base v0.25.4 // indirect
	k8s.io/klog/v2 v2.90.1 // indirect
	k8s.io/kube-openapi v0.0.0-20230303024457-afdc3dddf62d // indirect
	k8s.io/kubectl v0.25.4 // indirect
	k8s.io/utils v0.0.0-20230308161112-d77c459e9343 // indirect
	sigs.k8s.io/controller-runtime v0.13.0 // indirect
	sigs.k8s.io/json v0.0.0-20221116044647-bc3834ca7abd // indirect
	sigs.k8s.io/kustomize/api v0.12.1 // indirect
	sigs.k8s.io/kustomize/kyaml v0.13.9 // indirect
	sigs.k8s.io/structured-merge-diff/v4 v4.2.3 // indirect
	sigs.k8s.io/yaml v1.3.0 // indirect
)

replace (
	// Fix go mod tidy issue for ambiguous imports from go-ethereum
	// See https://github.com/ugorji/go/issues/279
	github.com/btcsuite/btcd => github.com/btcsuite/btcd v0.22.1

	// replicating the replace directive on cosmos SDK
	github.com/gogo/protobuf => github.com/regen-network/protobuf v1.3.3-alpha.regen.1
<<<<<<< HEAD
	// K8s imports are weird
	k8s.io/api => k8s.io/api v0.25.4
	k8s.io/client-go => k8s.io/client-go v0.25.4
=======

	// until merged upstream: https://github.com/hashicorp/go-plugin/pull/257
	github.com/hashicorp/go-plugin => github.com/jmank88/go-plugin v0.0.0-20230604120638-7bb12ec27e75
>>>>>>> ef4be6ce
)<|MERGE_RESOLUTION|>--- conflicted
+++ resolved
@@ -84,7 +84,7 @@
 	github.com/ugorji/go/codec v1.2.11
 	github.com/ulule/limiter/v3 v3.11.2
 	github.com/umbracle/ethgo v0.1.3
-	github.com/unrolled/secure v0.0.0-20190624173513-716474489ad3
+	github.com/unrolled/secure v1.13.0
 	github.com/urfave/cli v1.22.13
 	go.dedis.ch/fixbuf v1.0.3
 	go.dedis.ch/kyber/v3 v3.0.14
@@ -141,7 +141,6 @@
 	github.com/cockroachdb/logtags v0.0.0-20230118201751-21c54148d20b // indirect
 	github.com/cockroachdb/pebble v0.0.0-20230209160836-829675f94811 // indirect
 	github.com/cockroachdb/redact v1.1.3 // indirect
-	github.com/codegangsta/negroni v1.0.0 // indirect
 	github.com/confio/ics23/go v0.7.0 // indirect
 	github.com/cosmos/btcutil v1.0.4 // indirect
 	github.com/cosmos/cosmos-proto v1.0.0-alpha8 // indirect
@@ -184,12 +183,8 @@
 	github.com/go-kit/kit v0.12.0 // indirect
 	github.com/go-kit/log v0.2.1 // indirect
 	github.com/go-logfmt/logfmt v0.6.0 // indirect
-<<<<<<< HEAD
-	github.com/go-logr/logr v1.2.3 // indirect
-=======
 	github.com/go-logr/logr v1.2.4 // indirect
 	github.com/go-logr/stdr v1.2.2 // indirect
->>>>>>> ef4be6ce
 	github.com/go-ole/go-ole v1.2.6 // indirect
 	github.com/go-openapi/jsonpointer v0.19.6 // indirect
 	github.com/go-openapi/jsonreference v0.20.2 // indirect
@@ -387,15 +382,12 @@
 	go.dedis.ch/protobuf v1.0.11 // indirect
 	go.etcd.io/bbolt v1.3.6 // indirect
 	go.opencensus.io v0.24.0 // indirect
-<<<<<<< HEAD
-	go.starlark.net v0.0.0-20220817180228-f738f5508c12 // indirect
-=======
 	go.opentelemetry.io/contrib/instrumentation/google.golang.org/grpc/otelgrpc v0.42.0 // indirect
 	go.opentelemetry.io/otel v1.16.0 // indirect
 	go.opentelemetry.io/otel/metric v1.16.0 // indirect
 	go.opentelemetry.io/otel/sdk v1.16.0 // indirect
 	go.opentelemetry.io/otel/trace v1.16.0 // indirect
->>>>>>> ef4be6ce
+	go.starlark.net v0.0.0-20220817180228-f738f5508c12 // indirect
 	go.uber.org/atomic v1.11.0 // indirect
 	go.uber.org/ratelimit v0.2.0 // indirect
 	golang.org/x/arch v0.3.0 // indirect
@@ -407,12 +399,8 @@
 	gomodules.xyz/jsonpatch/v2 v2.2.0 // indirect
 	google.golang.org/appengine v1.6.7 // indirect
 	google.golang.org/genproto v0.0.0-20230306155012-7f2fa6fef1f4 // indirect
-<<<<<<< HEAD
-	google.golang.org/grpc v1.53.0 // indirect
+	google.golang.org/grpc v1.55.0 // indirect
 	gopkg.in/inf.v0 v0.9.1 // indirect
-=======
-	google.golang.org/grpc v1.55.0 // indirect
->>>>>>> ef4be6ce
 	gopkg.in/ini.v1 v1.67.0 // indirect
 	gopkg.in/natefinch/npipe.v2 v2.0.0-20160621034901-c1b8fa8bdcce // indirect
 	gopkg.in/yaml.v2 v2.4.0 // indirect
@@ -442,13 +430,11 @@
 
 	// replicating the replace directive on cosmos SDK
 	github.com/gogo/protobuf => github.com/regen-network/protobuf v1.3.3-alpha.regen.1
-<<<<<<< HEAD
-	// K8s imports are weird
-	k8s.io/api => k8s.io/api v0.25.4
-	k8s.io/client-go => k8s.io/client-go v0.25.4
-=======
 
 	// until merged upstream: https://github.com/hashicorp/go-plugin/pull/257
 	github.com/hashicorp/go-plugin => github.com/jmank88/go-plugin v0.0.0-20230604120638-7bb12ec27e75
->>>>>>> ef4be6ce
+
+	// K8s imports are weird
+	k8s.io/api => k8s.io/api v0.26.2
+	k8s.io/client-go => k8s.io/client-go v0.26.2
 )