--- conflicted
+++ resolved
@@ -551,20 +551,22 @@
 	Bytes() []byte
 }
 
-<<<<<<< HEAD
 func concatBytes[T byteProducer](byteSlice []T) pq.ByteaArray {
-=======
-}
-
-type bytesProducer interface {
-	Bytes() []byte
-}
-
-func concatBytes[T bytesProducer](byteSlice []T) pq.ByteaArray {
->>>>>>> 8ce28f1d
 	var output [][]byte
 	for _, b := range byteSlice {
 		output = append(output, b.Bytes())
 	}
 	return output
+}
+
+type bytesProducer interface {
+	Bytes() []byte
+}
+
+func concatBytes[T bytesProducer](byteSlice []T) pq.ByteaArray {
+	var output [][]byte
+	for _, b := range byteSlice {
+		output = append(output, b.Bytes())
+	}
+	return output
 }