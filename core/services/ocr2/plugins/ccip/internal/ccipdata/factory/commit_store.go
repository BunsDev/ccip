package factory

import (
	"github.com/Masterminds/semver/v3"
	"github.com/pkg/errors"

	"github.com/smartcontractkit/chainlink/v2/core/chains/evm/client"
	"github.com/smartcontractkit/chainlink/v2/core/chains/evm/gas"
	"github.com/smartcontractkit/chainlink/v2/core/chains/evm/logpoller"
	"github.com/smartcontractkit/chainlink/v2/core/chains/evm/txmgr"
	"github.com/smartcontractkit/chainlink/v2/core/gethwrappers/ccip/generated/commit_store"
	"github.com/smartcontractkit/chainlink/v2/core/gethwrappers/ccip/generated/commit_store_1_0_0"
	"github.com/smartcontractkit/chainlink/v2/core/logger"
	"github.com/smartcontractkit/chainlink/v2/core/services/ocr2/plugins/ccip/abihelpers"
	"github.com/smartcontractkit/chainlink/v2/core/services/ocr2/plugins/ccip/cciptypes"
	ccipconfig "github.com/smartcontractkit/chainlink/v2/core/services/ocr2/plugins/ccip/config"
	"github.com/smartcontractkit/chainlink/v2/core/services/ocr2/plugins/ccip/internal/ccipcalc"
	"github.com/smartcontractkit/chainlink/v2/core/services/ocr2/plugins/ccip/internal/ccipdata"
	"github.com/smartcontractkit/chainlink/v2/core/services/ocr2/plugins/ccip/internal/ccipdata/v1_0_0"
	"github.com/smartcontractkit/chainlink/v2/core/services/ocr2/plugins/ccip/internal/ccipdata/v1_2_0"
	"github.com/smartcontractkit/chainlink/v2/core/services/pg"
)

func NewCommitStoreReader(lggr logger.Logger, versionFinder VersionFinder, address cciptypes.Address, ec client.Client, lp logpoller.LogPoller, estimator gas.EvmFeeEstimator, pgOpts ...pg.QOpt) (ccipdata.CommitStoreReader, error) {
	return initOrCloseCommitStoreReader(lggr, versionFinder, address, ec, lp, estimator, false, pgOpts...)
}

func CloseCommitStoreReader(lggr logger.Logger, versionFinder VersionFinder, address cciptypes.Address, ec client.Client, lp logpoller.LogPoller, estimator gas.EvmFeeEstimator, pgOpts ...pg.QOpt) error {
	_, err := initOrCloseCommitStoreReader(lggr, versionFinder, address, ec, lp, estimator, true, pgOpts...)
	return err
}

func initOrCloseCommitStoreReader(lggr logger.Logger, versionFinder VersionFinder, address cciptypes.Address, ec client.Client, lp logpoller.LogPoller, estimator gas.EvmFeeEstimator, closeReader bool, pgOpts ...pg.QOpt) (ccipdata.CommitStoreReader, error) {
	contractType, version, err := versionFinder.TypeAndVersion(address, ec)
	if err != nil {
		return nil, errors.Wrapf(err, "unable to read type and version")
	}
	if contractType != ccipconfig.CommitStore {
		return nil, errors.Errorf("expected %v got %v", ccipconfig.CommitStore, contractType)
	}

	evmAddr, err := ccipcalc.GenericAddrToEvm(address)
	if err != nil {
		return nil, err
	}

	switch version.String() {
	case ccipdata.V1_0_0, ccipdata.V1_1_0: // Versions are identical
		cs, err := v1_0_0.NewCommitStore(lggr, evmAddr, ec, lp, estimator)
		if err != nil {
			return nil, err
		}
		if closeReader {
			return nil, cs.Close(pgOpts...)
		}
		return cs, cs.RegisterFilters(pgOpts...)
<<<<<<< HEAD
	case ccipdata.V1_2_0:
		cs, err := v1_2_0.NewCommitStore(lggr, address, ec, lp, estimator)
=======
	case ccipdata.V1_2_0, ccipdata.V1_4_0:
		cs, err := v1_2_0.NewCommitStore(lggr, evmAddr, ec, lp, estimator)
>>>>>>> 899ae509
		if err != nil {
			return nil, err
		}
		if closeReader {
			return nil, cs.Close(pgOpts...)
		}
		return cs, cs.RegisterFilters(pgOpts...)
	default:
		return nil, errors.Errorf("unsupported commit store version %v", version.String())
	}
}

func CommitReportToEthTxMeta(typ ccipconfig.ContractType, ver semver.Version) (func(report []byte) (*txmgr.TxMeta, error), error) {
	if typ != ccipconfig.CommitStore {
		return nil, errors.Errorf("expected %v got %v", ccipconfig.CommitStore, typ)
	}
	switch ver.String() {
	case ccipdata.V1_0_0, ccipdata.V1_1_0:
		commitStoreABI := abihelpers.MustParseABI(commit_store_1_0_0.CommitStoreABI)
		return func(report []byte) (*txmgr.TxMeta, error) {
			commitReport, err := v1_0_0.DecodeCommitReport(abihelpers.MustGetEventInputs(v1_0_0.ReportAccepted, commitStoreABI), report)
			if err != nil {
				return nil, err
			}
			return commitReportToEthTxMeta(commitReport)
		}, nil
	case ccipdata.V1_2_0:
		commitStoreABI := abihelpers.MustParseABI(commit_store.CommitStoreABI)
		return func(report []byte) (*txmgr.TxMeta, error) {
			commitReport, err := v1_2_0.DecodeCommitReport(abihelpers.MustGetEventInputs(v1_0_0.ReportAccepted, commitStoreABI), report)
			if err != nil {
				return nil, err
			}
			return commitReportToEthTxMeta(commitReport)
		}, nil
	default:
		return nil, errors.Errorf("got unexpected version %v", ver.String())
	}
}

// CommitReportToEthTxMeta generates a txmgr.EthTxMeta from the given commit report.
// sequence numbers of the committed messages will be added to tx metadata
func commitReportToEthTxMeta(commitReport cciptypes.CommitStoreReport) (*txmgr.TxMeta, error) {
	n := (commitReport.Interval.Max - commitReport.Interval.Min) + 1
	seqRange := make([]uint64, n)
	for i := uint64(0); i < n; i++ {
		seqRange[i] = i + commitReport.Interval.Min
	}
	return &txmgr.TxMeta{
		SeqNumbers: seqRange,
	}, nil
}<|MERGE_RESOLUTION|>--- conflicted
+++ resolved
@@ -54,13 +54,8 @@
 			return nil, cs.Close(pgOpts...)
 		}
 		return cs, cs.RegisterFilters(pgOpts...)
-<<<<<<< HEAD
 	case ccipdata.V1_2_0:
-		cs, err := v1_2_0.NewCommitStore(lggr, address, ec, lp, estimator)
-=======
-	case ccipdata.V1_2_0, ccipdata.V1_4_0:
 		cs, err := v1_2_0.NewCommitStore(lggr, evmAddr, ec, lp, estimator)
->>>>>>> 899ae509
 		if err != nil {
 			return nil, err
 		}
