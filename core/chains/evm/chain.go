package evm

import (
	"context"
	"fmt"
	"math/big"
	"net/url"
	"sync"

	"github.com/pkg/errors"
	"go.uber.org/multierr"
	"go.uber.org/zap/zapcore"

	evmclient "github.com/smartcontractkit/chainlink/core/chains/evm/client"
	evmconfig "github.com/smartcontractkit/chainlink/core/chains/evm/config"
	"github.com/smartcontractkit/chainlink/core/chains/evm/headtracker"
	httypes "github.com/smartcontractkit/chainlink/core/chains/evm/headtracker/types"
	"github.com/smartcontractkit/chainlink/core/chains/evm/log"
	"github.com/smartcontractkit/chainlink/core/chains/evm/logpoller"
	"github.com/smartcontractkit/chainlink/core/chains/evm/monitor"
	"github.com/smartcontractkit/chainlink/core/chains/evm/txmgr"
	"github.com/smartcontractkit/chainlink/core/chains/evm/types"
	"github.com/smartcontractkit/chainlink/core/logger"
	"github.com/smartcontractkit/chainlink/core/services"
	"github.com/smartcontractkit/chainlink/core/services/keystore"
	"github.com/smartcontractkit/chainlink/core/services/keystore/keys/ethkey"
	"github.com/smartcontractkit/chainlink/core/utils"
)

//go:generate mockery --name Chain --output ./mocks/ --case=underscore
type Chain interface {
	services.ServiceCtx
	ID() *big.Int
	Client() evmclient.Client
	Config() evmconfig.ChainScopedConfig
	LogBroadcaster() log.Broadcaster
	HeadBroadcaster() httypes.HeadBroadcaster
	TxManager() txmgr.TxManager
	HeadTracker() httypes.HeadTracker
	Logger() logger.Logger
	BalanceMonitor() monitor.BalanceMonitor
	LogPoller() *logpoller.LogPoller
}

var _ Chain = &chain{}

type chain struct {
	utils.StartStopOnce
	id              *big.Int
	cfg             evmconfig.ChainScopedConfig
	client          evmclient.Client
	txm             txmgr.TxManager
	logger          logger.Logger
	headBroadcaster httypes.HeadBroadcaster
	headTracker     httypes.HeadTracker
	logBroadcaster  log.Broadcaster
	logPoller       *logpoller.LogPoller
	balanceMonitor  monitor.BalanceMonitor
	keyStore        keystore.Eth
}

func newChain(dbchain types.DBChain, nodes []types.Node, opts ChainSetOpts) (*chain, error) {
	chainID := dbchain.ID.ToInt()
	l := opts.Logger.With("evmChainID", chainID.String())
	if !dbchain.Enabled {
		return nil, errors.Errorf("cannot create new chain with ID %s, the chain is disabled", dbchain.ID.String())
	}
	cfg := evmconfig.NewChainScopedConfig(chainID, dbchain.Cfg, opts.ORM, l, opts.Config)
	if err := cfg.Validate(); err != nil {
		return nil, errors.Wrapf(err, "cannot create new chain with ID %s, config validation failed", dbchain.ID.String())
	}
	headTrackerLL := opts.Config.LogLevel().String()
	db := opts.DB
	if db != nil {
		if ll, ok := logger.NewORM(db, l).GetServiceLogLevel(logger.HeadTracker); ok {
			headTrackerLL = ll
		}
	}
	var client evmclient.Client
	if !cfg.EVMRPCEnabled() {
		client = evmclient.NewNullClient(chainID, l)
	} else if opts.GenEthClient == nil {
		var err2 error
		client, err2 = newEthClientFromChain(cfg, l, dbchain, nodes)
		if err2 != nil {
			return nil, errors.Wrapf(err2, "failed to instantiate eth client for chain with ID %s", dbchain.ID.String())
		}
	} else {
		client = opts.GenEthClient(dbchain)
	}

	headBroadcaster := headtracker.NewHeadBroadcaster(l)
	headSaver := headtracker.NullSaver
	var headTracker httypes.HeadTracker
	if !cfg.EVMRPCEnabled() {
		headTracker = headtracker.NullTracker
	} else if opts.GenHeadTracker == nil {
		var ll zapcore.Level
		if err2 := ll.UnmarshalText([]byte(headTrackerLL)); err2 != nil {
			return nil, err2
		}
		headTrackerLogger, err2 := l.NewRootLogger(ll)
		if err2 != nil {
			return nil, errors.Wrapf(err2, "failed to instantiate head tracker for chain with ID %s", dbchain.ID.String())
		}
		orm := headtracker.NewORM(db, l, cfg, *chainID)
		headSaver = headtracker.NewHeadSaver(headTrackerLogger, orm, cfg)
		headTracker = headtracker.NewHeadTracker(headTrackerLogger, client, cfg, headBroadcaster, headSaver)
	} else {
		headTracker = opts.GenHeadTracker(dbchain, headBroadcaster)
	}

	logPoller := logpoller.NewLogPoller(logpoller.NewORM(chainID, db, l, cfg), client, l, cfg.EvmLogPollInterval(), int64(cfg.EvmFinalityDepth()), int64(cfg.EvmLogBackfillBatchSize()))
	if opts.GenLogPoller != nil {
		logPoller = opts.GenLogPoller(dbchain)
	}

	var txm txmgr.TxManager
	if !cfg.EVMRPCEnabled() {
		txm = &txmgr.NullTxManager{ErrMsg: fmt.Sprintf("Ethereum is disabled for chain %d", chainID)}
	} else if opts.GenTxManager == nil {
		checker := &txmgr.CheckerFactory{Client: client}
		txm = txmgr.NewTxm(db, client, cfg, opts.KeyStore, opts.EventBroadcaster, l, checker, logPoller)
	} else {
		txm = opts.GenTxManager(dbchain)
	}

	headBroadcaster.Subscribe(txm)

	// Highest seen head height is used as part of the start of LogBroadcaster backfill range
	highestSeenHead, err := headSaver.LatestHeadFromDB(context.Background())
	if err != nil {
		return nil, err
	}

	var balanceMonitor monitor.BalanceMonitor
	if cfg.EVMRPCEnabled() && cfg.BalanceMonitorEnabled() {
		balanceMonitor = monitor.NewBalanceMonitor(client, opts.KeyStore, l)
		headBroadcaster.Subscribe(balanceMonitor)
	}

	var logBroadcaster log.Broadcaster
	if !cfg.EVMRPCEnabled() {
		logBroadcaster = &log.NullBroadcaster{ErrMsg: fmt.Sprintf("Ethereum is disabled for chain %d", chainID)}
	} else if opts.GenLogBroadcaster == nil {
		logORM := log.NewORM(db, l, cfg, *chainID)
		logBroadcaster = log.NewBroadcaster(logORM, client, cfg, l, highestSeenHead)
	} else {
		logBroadcaster = opts.GenLogBroadcaster(dbchain)
	}
<<<<<<< HEAD
	logPoller := logpoller.NewLogPoller(logpoller.NewORM(chainID, db, l, cfg), client, l, cfg.EvmLogPollInterval(), int64(cfg.EvmFinalityDepth()), int64(cfg.EvmLogBackfillBatchSize()))
	if opts.GenLogPoller != nil {
		logPoller = opts.GenLogPoller(dbchain)
	}
=======
>>>>>>> 7c988bb1

	// AddDependent for this chain
	// log broadcaster will not start until dependent ready is called by a
	// subsequent routine (job spawner)
	logBroadcaster.AddDependents(1)

	headBroadcaster.Subscribe(logBroadcaster)

	return &chain{
		id:              chainID,
		cfg:             cfg,
		client:          client,
		txm:             txm,
		logger:          l,
		headBroadcaster: headBroadcaster,
		headTracker:     headTracker,
		logBroadcaster:  logBroadcaster,
		logPoller:       logPoller,
		balanceMonitor:  balanceMonitor,
		keyStore:        opts.KeyStore,
	}, nil
}

func (c *chain) Start(ctx context.Context) error {
	return c.StartOnce("Chain", func() (merr error) {
		c.logger.Debugf("Chain: starting with ID %s", c.ID().String())
		// Must ensure that EthClient is dialed first because subsequent
		// services may make eth calls on startup
		if err := c.client.Dial(ctx); err != nil {
			return errors.Wrap(err, "failed to dial ethclient")
		}
		// We do not start the log poller here, it gets
		// started after the jobs so they have a chance to apply their filters.
		merr = multierr.Combine(
			c.txm.Start(ctx),
			c.headBroadcaster.Start(ctx),
			c.headTracker.Start(ctx),
			c.logBroadcaster.Start(ctx),
		)
		if c.balanceMonitor != nil {
			merr = multierr.Combine(merr, c.balanceMonitor.Start(ctx))
		}

		if merr != nil {
			return merr
		}

		if !c.cfg.Dev() {
			return nil
		}
		return c.checkKeys(ctx)
	})
}

func (c *chain) checkKeys(ctx context.Context) error {
	fundingKeys, err := c.keyStore.FundingKeys()
	if err != nil {
		return errors.New("failed to get funding keys")
	}
	var wg sync.WaitGroup
	for _, key := range fundingKeys {
		wg.Add(1)
		go func(k ethkey.KeyV2) {
			defer wg.Done()
			balance, ethErr := c.client.BalanceAt(ctx, k.Address.Address(), nil)
			if ethErr != nil {
				c.logger.Errorw("Chain: failed to fetch balance for funding key", "address", k.Address, "err", ethErr)
				return
			}
			if balance.Cmp(big.NewInt(0)) == 0 {
				c.logger.Infow("The backup funding address does not have sufficient funds", "address", k.Address.Hex(), "balance", balance)
			} else {
				c.logger.Infow("Funding address ready", "address", k.Address.Hex(), "current-balance", balance)
			}
		}(key)
	}
	wg.Wait()

	return nil
}

func (c *chain) Close() error {
	return c.StopOnce("Chain", func() (merr error) {
		c.logger.Debug("Chain: stopping")

		if c.balanceMonitor != nil {
			c.logger.Debug("Chain: stopping balance monitor")
			merr = c.balanceMonitor.Close()
		}
		c.logger.Debug("Chain: stopping logBroadcaster")
		merr = multierr.Combine(merr, c.logBroadcaster.Close())
		c.logger.Debug("Chain: stopping headTracker")
		merr = multierr.Combine(merr, c.headTracker.Close())
		c.logger.Debug("Chain: stopping headBroadcaster")
		merr = multierr.Combine(merr, c.headBroadcaster.Close())
		c.logger.Debug("Chain: stopping txm")
		merr = multierr.Combine(merr, c.txm.Close())
		c.logger.Debug("Chain: stopping client")
		c.client.Close()
		c.logger.Debug("Chain: stopped")
		return merr
	})
}

func (c *chain) Ready() (merr error) {
	merr = multierr.Combine(
		c.StartStopOnce.Ready(),
		c.txm.Ready(),
		c.headBroadcaster.Ready(),
		c.headTracker.Ready(),
		c.logBroadcaster.Ready(),
	)
	if c.balanceMonitor != nil {
		merr = multierr.Combine(merr, c.balanceMonitor.Ready())
	}
	return
}

func (c *chain) Healthy() (merr error) {
	merr = multierr.Combine(
		c.StartStopOnce.Healthy(),
		c.txm.Healthy(),
		c.headBroadcaster.Healthy(),
		c.headTracker.Healthy(),
		c.logBroadcaster.Healthy(),
	)
	if c.balanceMonitor != nil {
		merr = multierr.Combine(merr, c.balanceMonitor.Healthy())
	}
	return
}

func (c *chain) ID() *big.Int                             { return c.id }
func (c *chain) Client() evmclient.Client                 { return c.client }
func (c *chain) Config() evmconfig.ChainScopedConfig      { return c.cfg }
func (c *chain) LogBroadcaster() log.Broadcaster          { return c.logBroadcaster }
func (c *chain) LogPoller() *logpoller.LogPoller          { return c.logPoller }
func (c *chain) HeadBroadcaster() httypes.HeadBroadcaster { return c.headBroadcaster }
func (c *chain) TxManager() txmgr.TxManager               { return c.txm }
func (c *chain) HeadTracker() httypes.HeadTracker         { return c.headTracker }
func (c *chain) Logger() logger.Logger                    { return c.logger }
func (c *chain) BalanceMonitor() monitor.BalanceMonitor   { return c.balanceMonitor }

func newEthClientFromChain(cfg evmclient.NodeConfig, lggr logger.Logger, chain types.DBChain, nodes []types.Node) (evmclient.Client, error) {
	chainID := big.Int(chain.ID)
	var primaries []evmclient.Node
	var sendonlys []evmclient.SendOnlyNode
	for _, node := range nodes {
		if node.SendOnly {
			sendonly, err := newSendOnly(lggr, node)
			if err != nil {
				return nil, err
			}
			sendonlys = append(sendonlys, sendonly)
		} else {
			primary, err := newPrimary(cfg, lggr, node)
			if err != nil {
				return nil, err
			}
			primaries = append(primaries, primary)
		}
	}
	return evmclient.NewClientWithNodes(lggr, primaries, sendonlys, &chainID)
}

func newPrimary(cfg evmclient.NodeConfig, lggr logger.Logger, n types.Node) (evmclient.Node, error) {
	if n.SendOnly {
		return nil, errors.New("cannot cast send-only node to primary")
	}
	if !n.WSURL.Valid {
		return nil, errors.New("primary node was missing WS url")
	}
	wsuri, err := url.Parse(n.WSURL.String)
	if err != nil {
		return nil, errors.Wrap(err, "invalid websocket uri")
	}
	var httpuri *url.URL
	if n.HTTPURL.Valid {
		u, err := url.Parse(n.HTTPURL.String)
		if err != nil {
			return nil, errors.Wrap(err, "invalid http uri")
		}
		httpuri = u
	}

	return evmclient.NewNode(cfg, lggr, *wsuri, httpuri, n.Name, n.ID, (*big.Int)(&n.EVMChainID)), nil
}

func newSendOnly(lggr logger.Logger, n types.Node) (evmclient.SendOnlyNode, error) {
	if !n.SendOnly {
		return nil, errors.New("cannot cast non send-only node to send-only node")
	}
	if !n.HTTPURL.Valid {
		return nil, errors.New("send only node was missing HTTP url")
	}
	httpuri, err := url.Parse(n.HTTPURL.String)
	if err != nil {
		return nil, errors.Wrap(err, "invalid http uri")
	}

	return evmclient.NewSendOnlyNode(lggr, *httpuri, n.Name, (*big.Int)(&n.EVMChainID)), nil
}<|MERGE_RESOLUTION|>--- conflicted
+++ resolved
@@ -148,13 +148,6 @@
 	} else {
 		logBroadcaster = opts.GenLogBroadcaster(dbchain)
 	}
-<<<<<<< HEAD
-	logPoller := logpoller.NewLogPoller(logpoller.NewORM(chainID, db, l, cfg), client, l, cfg.EvmLogPollInterval(), int64(cfg.EvmFinalityDepth()), int64(cfg.EvmLogBackfillBatchSize()))
-	if opts.GenLogPoller != nil {
-		logPoller = opts.GenLogPoller(dbchain)
-	}
-=======
->>>>>>> 7c988bb1
 
 	// AddDependent for this chain
 	// log broadcaster will not start until dependent ready is called by a
