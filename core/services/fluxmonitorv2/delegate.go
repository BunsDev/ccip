--- conflicted
+++ resolved
@@ -51,15 +51,9 @@
 	return job.FluxMonitor
 }
 
-<<<<<<< HEAD
-func (Delegate) AfterJobCreated(spec job.Job)  {}
-func (Delegate) BeforeJobCreated(spec job.Job) {}
-func (Delegate) BeforeJobDeleted(spec job.Job) {}
-=======
 func (d *Delegate) BeforeJobCreated(spec job.Job) {}
 func (d *Delegate) AfterJobCreated(spec job.Job)  {}
 func (d *Delegate) BeforeJobDeleted(spec job.Job) {}
->>>>>>> 470e674c
 
 // ServicesForSpec returns the flux monitor service for the job spec
 func (d *Delegate) ServicesForSpec(jb job.Job) (services []job.ServiceCtx, err error) {
