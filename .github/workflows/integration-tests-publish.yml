name: Integration Tests Publish
# Publish the compiled integration tests

on:
  push:
    branches:
      - ccip-develop

env:
  ECR_TAG: ${{ secrets.QA_AWS_ACCOUNT_NUMBER }}.dkr.ecr.${{ secrets.QA_AWS_REGION }}.amazonaws.com/chainlink-ccip-tests:develop

jobs:
  publish-integration-test-image:
    environment: integration
    permissions:
      id-token: write
      contents: read
    name: Publish Integration Test Image
    runs-on: ubuntu-latest
    steps:
      - name: Collect Metrics
        id: collect-gha-metrics
        uses: smartcontractkit/push-gha-metrics-action@v1
        with:
          basic-auth: ${{ secrets.GRAFANA_CLOUD_BASIC_AUTH }}
          hostname: ${{ secrets.GRAFANA_CLOUD_HOST }}
          this-job-name: Publish Integration Test Image
        continue-on-error: true
      - name: Checkout the repo
        uses: actions/checkout@8e5e7e5ab8b370d6c329ec480221332ada57f0ab # v3.5.2
        with:
          ref: ${{ github.event.pull_request.head.sha }}
      - name: Build Image
        uses: ./.github/actions/build-test-image
        with:
<<<<<<< HEAD
          tags: ${{ env.ECR_TAG }}
          file: ./integration-tests/test.Dockerfile
          build-args: |
            BASE_IMAGE=${{ secrets.QA_AWS_ACCOUNT_NUMBER }}.dkr.ecr.${{ secrets.QA_AWS_REGION }}.amazonaws.com/test-base-image
            IMAGE_VERSION=v0.3.24
            SUITES="chaos migration performance reorg smoke soak benchmark load"
          AWS_REGION: ${{ secrets.QA_AWS_REGION }}
          AWS_ROLE_TO_ASSUME: ${{ secrets.QA_AWS_ROLE_TO_ASSUME }}
=======
          other_tags: ${{ env.ECR_TAG }}
          QA_AWS_ROLE_TO_ASSUME: ${{ secrets.QA_AWS_ROLE_TO_ASSUME }}
          QA_AWS_REGION: ${{ secrets.QA_AWS_REGION }}
          QA_AWS_ACCOUNT_NUMBER: ${{ secrets.QA_AWS_ACCOUNT_NUMBER }}
>>>>>>> 9e83237c
<|MERGE_RESOLUTION|>--- conflicted
+++ resolved
@@ -33,18 +33,7 @@
       - name: Build Image
         uses: ./.github/actions/build-test-image
         with:
-<<<<<<< HEAD
-          tags: ${{ env.ECR_TAG }}
-          file: ./integration-tests/test.Dockerfile
-          build-args: |
-            BASE_IMAGE=${{ secrets.QA_AWS_ACCOUNT_NUMBER }}.dkr.ecr.${{ secrets.QA_AWS_REGION }}.amazonaws.com/test-base-image
-            IMAGE_VERSION=v0.3.24
-            SUITES="chaos migration performance reorg smoke soak benchmark load"
-          AWS_REGION: ${{ secrets.QA_AWS_REGION }}
-          AWS_ROLE_TO_ASSUME: ${{ secrets.QA_AWS_ROLE_TO_ASSUME }}
-=======
           other_tags: ${{ env.ECR_TAG }}
           QA_AWS_ROLE_TO_ASSUME: ${{ secrets.QA_AWS_ROLE_TO_ASSUME }}
           QA_AWS_REGION: ${{ secrets.QA_AWS_REGION }}
-          QA_AWS_ACCOUNT_NUMBER: ${{ secrets.QA_AWS_ACCOUNT_NUMBER }}
->>>>>>> 9e83237c
+          QA_AWS_ACCOUNT_NUMBER: ${{ secrets.QA_AWS_ACCOUNT_NUMBER }}