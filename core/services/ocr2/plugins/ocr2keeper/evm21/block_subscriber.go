--- conflicted
+++ resolved
@@ -106,11 +106,7 @@
 					Hash:   common.HexToHash(h),
 				})
 			} else {
-<<<<<<< HEAD
-				bs.lggr.Infof("block %d is missing", block-i)
-=======
 				bs.lggr.Debugf("block %d is missing", block-i)
->>>>>>> 96f4bacc
 			}
 		}
 	}
@@ -121,11 +117,7 @@
 	bs.mu.Lock()
 	defer bs.mu.Unlock()
 
-<<<<<<< HEAD
-	bs.lggr.Infof("start clearing blocks from %d to %d", bs.lastClearedBlock+1, bs.lastSentBlock-bs.blockSize)
-=======
 	bs.lggr.Debugf("start clearing blocks from %d to %d", bs.lastClearedBlock+1, bs.lastSentBlock-bs.blockSize)
->>>>>>> 96f4bacc
 	for i := bs.lastClearedBlock + 1; i <= bs.lastSentBlock-bs.blockSize; i++ {
 		delete(bs.blocks, i)
 	}
@@ -150,11 +142,7 @@
 			bs.lggr.Errorf("failed to get log poller blocks", err)
 		}
 
-<<<<<<< HEAD
-		_, bs.unsubscribe = bs.hb.Subscribe(&headWrapper{headC: bs.headC})
-=======
 		_, bs.unsubscribe = bs.hb.Subscribe(&headWrapper{headC: bs.headC, lggr: bs.lggr})
->>>>>>> 96f4bacc
 
 		// poll from head broadcaster channel and push to subscribers
 		{
@@ -162,13 +150,9 @@
 				for {
 					select {
 					case h := <-bs.headC:
-<<<<<<< HEAD
-						bs.processHead(h)
-=======
 						if h != nil {
 							bs.processHead(h)
 						}
->>>>>>> 96f4bacc
 					case <-ctx.Done():
 						return
 					}
@@ -202,10 +186,6 @@
 		bs.mu.Lock()
 		defer bs.mu.Unlock()
 
-<<<<<<< HEAD
-		close(bs.headC)
-=======
->>>>>>> 96f4bacc
 		bs.cancel()
 		bs.unsubscribe()
 		return nil
@@ -284,10 +264,7 @@
 
 type headWrapper struct {
 	headC chan *evmtypes.Head
-<<<<<<< HEAD
-=======
 	lggr  logger.Logger
->>>>>>> 96f4bacc
 }
 
 func (w *headWrapper) OnNewLongestChain(_ context.Context, head *evmtypes.Head) {
@@ -295,10 +272,7 @@
 		select {
 		case w.headC <- head:
 		default:
-<<<<<<< HEAD
-=======
 			w.lggr.Debugf("head channel is full, discarding head %+v", head)
->>>>>>> 96f4bacc
 		}
 	}
 }