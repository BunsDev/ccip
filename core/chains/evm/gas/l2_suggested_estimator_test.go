package gas_test

import (
	"math/big"
	"testing"

	"github.com/ethereum/go-ethereum/common/hexutil"
	"github.com/pkg/errors"
	"github.com/stretchr/testify/assert"
	"github.com/stretchr/testify/mock"
	"github.com/stretchr/testify/require"

	"github.com/smartcontractkit/chainlink/core/chains/evm/gas"
	"github.com/smartcontractkit/chainlink/core/chains/evm/gas/mocks"
	"github.com/smartcontractkit/chainlink/core/internal/testutils"
	"github.com/smartcontractkit/chainlink/core/logger"
)

func TestL2SuggestedEstimator(t *testing.T) {
	t.Parallel()

	maxGasPrice := big.NewInt(100)

	calldata := []byte{0x00, 0x00, 0x01, 0x02, 0x03}
	const gasLimit uint32 = 80000

	t.Run("calling GetLegacyGas on unstarted estimator returns error", func(t *testing.T) {
		client := mocks.NewRPCClient(t)
		o := gas.NewL2SuggestedPriceEstimator(logger.TestLogger(t), client)
		_, _, err := o.GetLegacyGas(calldata, gasLimit, maxGasPrice)
		assert.EqualError(t, err, "estimator is not started")
	})

<<<<<<< HEAD
	t.Run("calling EstimateGas on started estimator returns prices", func(t *testing.T) {
		client := mocks.NewRPCClient(t)
		client.On("Call", mock.Anything, "eth_gasPrice").Return(nil).Run(func(args mock.Arguments) {
			res := args.Get(0).(*hexutil.Big)
=======
	t.Run("calling GetLegacyGas on started estimator returns prices", func(t *testing.T) {
		client := mocks.NewRPCClient(t)
		client.On("CallContext", mock.Anything, mock.Anything, "eth_gasPrice").Return(nil).Run(func(args mock.Arguments) {
			res := args.Get(1).(*hexutil.Big)
>>>>>>> 7bead5ad
			(*big.Int)(res).SetInt64(42)
		})

		o := gas.NewL2SuggestedPriceEstimator(logger.TestLogger(t), client)
		require.NoError(t, o.Start(testutils.Context(t)))
		t.Cleanup(func() { assert.NoError(t, o.Close()) })
		gasPrice, chainSpecificGasLimit, err := o.GetLegacyGas(calldata, gasLimit, maxGasPrice)
		require.NoError(t, err)
		assert.Equal(t, big.NewInt(42), gasPrice)
		assert.Equal(t, gasLimit, chainSpecificGasLimit)
	})

	t.Run("gas price is lower than user specified max gas price", func(t *testing.T) {
		client := mocks.NewRPCClient(t)
		o := gas.NewL2SuggestedPriceEstimator(logger.TestLogger(t), client)

		client.On("CallContext", mock.Anything, mock.Anything, "eth_gasPrice").Return(nil).Run(func(args mock.Arguments) {
			res := args.Get(1).(*hexutil.Big)
			(*big.Int)(res).SetInt64(42)
		})

		require.NoError(t, o.Start(testutils.Context(t)))
		t.Cleanup(func() { assert.NoError(t, o.Close()) })
		gasPrice, chainSpecificGasLimit, err := o.GetLegacyGas(calldata, gasLimit, big.NewInt(40))
		require.Error(t, err)
		assert.EqualError(t, err, "estimated gas price: 42 is greater than the maximum gas price configured: 40")
		assert.Nil(t, gasPrice)
		assert.Equal(t, uint32(0), chainSpecificGasLimit)
	})

	t.Run("gas price is lower than global max gas price", func(t *testing.T) {
		client := mocks.NewRPCClient(t)
		o := gas.NewL2SuggestedPriceEstimator(logger.TestLogger(t), client)

		client.On("CallContext", mock.Anything, mock.Anything, "eth_gasPrice").Return(nil).Run(func(args mock.Arguments) {
			res := args.Get(1).(*hexutil.Big)
			(*big.Int)(res).SetInt64(120)
		})

		require.NoError(t, o.Start(testutils.Context(t)))
		t.Cleanup(func() { assert.NoError(t, o.Close()) })
		gasPrice, chainSpecificGasLimit, err := o.GetLegacyGas(calldata, gasLimit, big.NewInt(110))
		assert.EqualError(t, err, "estimated gas price: 120 is greater than the maximum gas price configured: 110")
		assert.Nil(t, gasPrice)
		assert.Equal(t, uint32(0), chainSpecificGasLimit)
	})

	t.Run("calling BumpGas always returns error", func(t *testing.T) {
		client := mocks.NewRPCClient(t)
		o := gas.NewL2SuggestedPriceEstimator(logger.TestLogger(t), client)
		_, _, err := o.BumpLegacyGas(big.NewInt(42), gasLimit, big.NewInt(10))
		assert.EqualError(t, err, "bump gas is not supported for this l2")
	})

	t.Run("calling GetLegacyGas on started estimator if initial call failed returns error", func(t *testing.T) {
		client := mocks.NewRPCClient(t)
		o := gas.NewL2SuggestedPriceEstimator(logger.TestLogger(t), client)

		client.On("CallContext", mock.Anything, mock.Anything, "eth_gasPrice").Return(errors.New("kaboom"))

		require.NoError(t, o.Start(testutils.Context(t)))
		t.Cleanup(func() { assert.NoError(t, o.Close()) })

		_, _, err := o.GetLegacyGas(calldata, gasLimit, maxGasPrice)
		assert.EqualError(t, err, "failed to estimate l2 gas; gas price not set")
	})
}<|MERGE_RESOLUTION|>--- conflicted
+++ resolved
@@ -31,17 +31,10 @@
 		assert.EqualError(t, err, "estimator is not started")
 	})
 
-<<<<<<< HEAD
-	t.Run("calling EstimateGas on started estimator returns prices", func(t *testing.T) {
-		client := mocks.NewRPCClient(t)
-		client.On("Call", mock.Anything, "eth_gasPrice").Return(nil).Run(func(args mock.Arguments) {
-			res := args.Get(0).(*hexutil.Big)
-=======
 	t.Run("calling GetLegacyGas on started estimator returns prices", func(t *testing.T) {
 		client := mocks.NewRPCClient(t)
 		client.On("CallContext", mock.Anything, mock.Anything, "eth_gasPrice").Return(nil).Run(func(args mock.Arguments) {
 			res := args.Get(1).(*hexutil.Big)
->>>>>>> 7bead5ad
 			(*big.Int)(res).SetInt64(42)
 		})
 
