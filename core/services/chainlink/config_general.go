--- conflicted
+++ resolved
@@ -135,11 +135,7 @@
 		return nil, err
 	}
 
-<<<<<<< HEAD
-	_, warning := utils.MultiErrorList(o.Config.deprecationWarnings())
-=======
 	_, warning := utils.MultiErrorList(o.Config.warnings())
->>>>>>> 1d20c9b6
 
 	o.Config.setDefaults()
 	if !o.SkipEnv {
@@ -294,10 +290,6 @@
 	return *g.c.Feature.LogPoller
 }
 
-func (g *generalConfig) FeatureCCIP() bool {
-	return *g.c.Feature.CCIP
-}
-
 func (g *generalConfig) FeatureUICSAKeys() bool {
 	return *g.c.Feature.UICSAKeys
 }
