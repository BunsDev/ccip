package ccip

import (
	"bytes"
	"context"
	"encoding/hex"
	"fmt"
	"math/big"
	"sort"
	"sync"
	"time"

	"github.com/ethereum/go-ethereum/common"
	"github.com/ethereum/go-ethereum/common/hexutil"
	"github.com/pkg/errors"
	"github.com/smartcontractkit/libocr/offchainreporting2plus/types"

	evmclient "github.com/smartcontractkit/chainlink/v2/core/chains/evm/client"
	"github.com/smartcontractkit/chainlink/v2/core/chains/evm/logpoller"
	"github.com/smartcontractkit/chainlink/v2/core/logger"
	"github.com/smartcontractkit/chainlink/v2/core/services/ocr2/plugins/ccip/internal/ccipcalc"
	"github.com/smartcontractkit/chainlink/v2/core/services/ocr2/plugins/ccip/internal/ccipdata"
	"github.com/smartcontractkit/chainlink/v2/core/services/ocr2/plugins/ccip/internal/pricegetter"
	"github.com/smartcontractkit/chainlink/v2/core/services/ocr2/plugins/ccip/prices"
	"github.com/smartcontractkit/chainlink/v2/core/utils/mathutil"

	"github.com/smartcontractkit/chainlink/v2/core/services/ocr2/plugins/ccip/internal/cache"
	"github.com/smartcontractkit/chainlink/v2/core/services/ocr2/plugins/ccip/internal/hashlib"
	"github.com/smartcontractkit/chainlink/v2/core/services/ocr2/plugins/ccip/internal/merklemulti"
)

const (
	// only dynamic field in CommitReport is tokens PriceUpdates, and we don't expect to need to update thousands of tokens in a single tx
	MaxCommitReportLength = 10_000
	// Maximum inflight seq number range before we consider reports to be failing to get included entirely
	// and restart from the chain's minSeqNum. Want to set it high to allow for large throughput,
	// but low enough to minimize wasted revert cost.
	MaxInflightSeqNumGap = 500
)

var (
	_ types.ReportingPluginFactory = &CommitReportingPluginFactory{}
	_ types.ReportingPlugin        = &CommitReportingPlugin{}
)

type update struct {
	timestamp time.Time
	value     *big.Int
}

type CommitPluginStaticConfig struct {
	lggr logger.Logger
	// Source
	onRampReader        ccipdata.OnRampReader
	sourceChainSelector uint64
	sourceNative        common.Address
	// Dest
	destLP         logpoller.LogPoller
	offRamp        ccipdata.OffRampReader
	commitStore    ccipdata.CommitStoreReader
	destClient     evmclient.Client
	destChainEVMID *big.Int
	// Offchain
	priceGetter pricegetter.PriceGetter
}

type CommitReportingPlugin struct {
	lggr logger.Logger
	// Source
	onRampReader        ccipdata.OnRampReader
	sourceChainSelector uint64
	sourceNative        common.Address
	gasPriceEstimator   prices.GasPriceEstimatorCommit
	// Dest
	commitStoreReader       ccipdata.CommitStoreReader
	destPriceRegistryReader ccipdata.PriceRegistryReader
	offchainConfig          ccipdata.CommitOffchainConfig
	tokenDecimalsCache      cache.AutoSync[map[common.Address]uint8]
	F                       int
	// Offchain
	priceGetter pricegetter.PriceGetter
	// State
<<<<<<< HEAD
	inflightReports *inflightCommitReportsContainer
	// Cache
	priceUpdatesCache *priceUpdatesCache
=======
	inflightReports        *inflightCommitReportsContainer
	tokenPriceUpdatesCache *tokenPriceUpdatesCache
>>>>>>> 7ac836eb
}

type CommitReportingPluginFactory struct {
	// Configuration derived from the job spec which does not change
	// between plugin instances (ie between SetConfigs onchain)
	config CommitPluginStaticConfig

	// Dynamic readers
	readersMu          *sync.Mutex
	destPriceRegReader ccipdata.PriceRegistryReader
	destPriceRegAddr   common.Address
}

// NewCommitReportingPluginFactory return a new CommitReportingPluginFactory.
func NewCommitReportingPluginFactory(config CommitPluginStaticConfig) *CommitReportingPluginFactory {
	return &CommitReportingPluginFactory{
		config:    config,
		readersMu: &sync.Mutex{},
	}
}

func (rf *CommitReportingPluginFactory) UpdateDynamicReaders(newPriceRegAddr common.Address) error {
	rf.readersMu.Lock()
	defer rf.readersMu.Unlock()
	// TODO: Investigate use of Close() to cleanup.
	// TODO: a true price registry upgrade on an existing lane may want some kind of start block in its config? Right now we
	// essentially assume that plugins don't care about historical price reg logs.
	if rf.destPriceRegAddr == newPriceRegAddr {
		// No-op
		return nil
	}
	// Close old reader if present and open new reader if address changed
	if rf.destPriceRegReader != nil {
		if err := rf.destPriceRegReader.Close(); err != nil {
			return err
		}
	}
	destPriceRegistryReader, err := ccipdata.NewPriceRegistryReader(rf.config.lggr, newPriceRegAddr, rf.config.destLP, rf.config.destClient)
	if err != nil {
		return err
	}
	rf.destPriceRegReader = destPriceRegistryReader
	rf.destPriceRegAddr = newPriceRegAddr
	return nil
}

// NewReportingPlugin returns the ccip CommitReportingPlugin and satisfies the ReportingPluginFactory interface.
func (rf *CommitReportingPluginFactory) NewReportingPlugin(config types.ReportingPluginConfig) (types.ReportingPlugin, types.ReportingPluginInfo, error) {
	destPriceReg, err := rf.config.commitStore.ChangeConfig(config.OnchainConfig, config.OffchainConfig)
	if err != nil {
		return nil, types.ReportingPluginInfo{}, err
	}
	if err = rf.UpdateDynamicReaders(destPriceReg); err != nil {
		return nil, types.ReportingPluginInfo{}, err
	}

	if err != nil {
		return nil, types.ReportingPluginInfo{}, err
	}

	return &CommitReportingPlugin{
			sourceChainSelector:     rf.config.sourceChainSelector,
			sourceNative:            rf.config.sourceNative,
			onRampReader:            rf.config.onRampReader,
			commitStoreReader:       rf.config.commitStore,
			priceGetter:             rf.config.priceGetter,
			F:                       config.F,
			lggr:                    rf.config.lggr.Named("CommitReportingPlugin"),
			inflightReports:         newInflightCommitReportsContainer(rf.config.commitStore.OffchainConfig().InflightCacheExpiry),
			destPriceRegistryReader: rf.destPriceRegReader,
			tokenDecimalsCache: cache.NewTokenToDecimals(
				rf.config.lggr,
				rf.config.destLP,
				rf.config.offRamp,
				rf.destPriceRegReader,
				rf.config.destClient,
				int64(rf.config.commitStore.OffchainConfig().DestFinalityDepth),
			),
<<<<<<< HEAD
			gasPriceEstimator: rf.config.commitStore.GasPriceEstimator(),
			priceUpdatesCache: newPriceUpdatesCache(),
=======
			gasPriceEstimator:      rf.config.commitStore.GasPriceEstimator(),
			tokenPriceUpdatesCache: newTokenPriceUpdatesCache(),
>>>>>>> 7ac836eb
		},
		types.ReportingPluginInfo{
			Name:          "CCIPCommit",
			UniqueReports: false, // See comment in CommitStore constructor.
			Limits: types.ReportingPluginLimits{
				MaxQueryLength:       MaxQueryLength,
				MaxObservationLength: MaxObservationLength,
				MaxReportLength:      MaxCommitReportLength,
			},
		}, nil
}

// Query is not used by the CCIP Commit plugin.
func (r *CommitReportingPlugin) Query(context.Context, types.ReportTimestamp) (types.Query, error) {
	return types.Query{}, nil
}

// Observation calculates the sequence number interval ready to be committed and
// the token and gas price updates required. A valid report could contain a merkle
// root and price updates. Price updates should never contain nil values, otherwise
// the observation will be considered invalid and rejected.
func (r *CommitReportingPlugin) Observation(ctx context.Context, epochAndRound types.ReportTimestamp, _ types.Query) (types.Observation, error) {
	lggr := r.lggr.Named("CommitObservation")
	// If the commit store is down the protocol should halt.
	down, err := r.commitStoreReader.IsDown(ctx)
	if err != nil {
		return nil, errors.Wrap(err, "isDown check errored")
	}
	if down {
		return nil, ErrCommitStoreIsDown
	}
	r.inflightReports.expire(lggr)

	// Will return 0,0 if no messages are found. This is a valid case as the report could
	// still contain fee updates.
	min, max, err := r.calculateMinMaxSequenceNumbers(ctx, lggr)
	if err != nil {
		return nil, err
	}

	tokenDecimals, err := r.tokenDecimalsCache.Get(ctx)
	if err != nil {
		return nil, fmt.Errorf("get token decimals: %w", err)
	}

	sourceGasPriceUSD, tokenPricesUSD, err := r.generatePriceUpdates(ctx, lggr, tokenDecimals)
	if err != nil {
		return nil, err
	}

	lggr.Infow("Observation",
		"minSeqNr", min,
		"maxSeqNr", max,
		"sourceGasPriceUSD", sourceGasPriceUSD,
		"tokenPricesUSD", tokenPricesUSD,
		"epochAndRound", epochAndRound)
	// Even if all values are empty we still want to communicate our observation
	// with the other nodes, therefore, we always return the observed values.
	return CommitObservation{
		Interval: ccipdata.CommitStoreInterval{
			Min: min,
			Max: max,
		},
		TokenPricesUSD:    tokenPricesUSD,
		SourceGasPriceUSD: sourceGasPriceUSD,
	}.Marshal()
}

func (r *CommitReportingPlugin) calculateMinMaxSequenceNumbers(ctx context.Context, lggr logger.Logger) (uint64, uint64, error) {
	nextInflightMin, _, err := r.nextMinSeqNum(ctx, lggr)
	if err != nil {
		return 0, 0, err
	}

	msgRequests, err := r.onRampReader.GetSendRequestsGteSeqNum(ctx, nextInflightMin, int(r.offchainConfig.SourceFinalityDepth))
	if err != nil {
		return 0, 0, err
	}
	if len(msgRequests) == 0 {
		lggr.Infow("No new requests", "minSeqNr", nextInflightMin)
		return 0, 0, nil
	}
	seqNrs := make([]uint64, 0, len(msgRequests))
	for _, msgReq := range msgRequests {
		seqNrs = append(seqNrs, msgReq.Data.SequenceNumber)
	}

	minSeqNr := seqNrs[0]
	maxSeqNr := seqNrs[len(seqNrs)-1]
	if minSeqNr != nextInflightMin {
		// Still report the observation as even partial reports have value e.g. all nodes are
		// missing a single, different log each, they would still be able to produce a valid report.
		lggr.Warnf("Missing sequence number range [%d-%d]", nextInflightMin, minSeqNr)
	}
	if !ccipcalc.ContiguousReqs(lggr, minSeqNr, maxSeqNr, seqNrs) {
		return 0, 0, errors.New("unexpected gap in seq nums")
	}
	return minSeqNr, maxSeqNr, nil
}

func (r *CommitReportingPlugin) nextMinSeqNum(ctx context.Context, lggr logger.Logger) (inflightMin, onChainMin uint64, err error) {
	nextMinOnChain, err := r.commitStoreReader.GetExpectedNextSequenceNumber(ctx)
	if err != nil {
		return 0, 0, err
	}
	// There are several scenarios to consider here for nextMin and inflight intervals.
	// 1. nextMin=2, inflight=[[2,3],[4,5]]. Node is waiting for [2,3] and [4,5] to be included, should return 6 to build on top.
	// 2. nextMin=2, inflight=[[4,5]]. [2,3] is expired but not yet visible onchain (means our cache expiry
	// was too low). In this case still want to return 6.
	// 3. nextMin=2, inflight=[] but other nodes have inflight=[2,3]. Say our node restarted and lost its cache. In this case
	// we still return the chain's nextMin, other oracles will ignore our observation. Other nodes however will build [4,5]
	// and then we'll add that to our cache in ShouldAcceptFinalizedReport, putting us into the previous position at which point
	// we can start contributing again.
	// 4. nextMin=4, inflight=[[2,3],[4,5]]. We see the onchain update, but haven't expired from our cache yet. Should happen
	// regularly and we just return 6.
	// 5. nextMin=2, inflight=[[4,5]]. [2,3] failed to get onchain for some reason. We'll return 6 and continue building even though
	// subsequent reports will revert, but eventually they will all expire OR we'll hit MaxInflightSeqNumGap and forcibly
	// expire them all. This scenario can also occur if there is a reorg which reorders the reports such that one reverts.
	maxInflight := r.inflightReports.maxInflightSeqNr()
	if (maxInflight > nextMinOnChain) && ((maxInflight - nextMinOnChain) > MaxInflightSeqNumGap) {
		r.inflightReports.reset(lggr)
		return nextMinOnChain, nextMinOnChain, nil
	}
	return mathutil.Max(nextMinOnChain, maxInflight+1), nextMinOnChain, nil
}

// All prices are USD ($1=1e18) denominated. All prices must be not nil.
// Return token prices should contain the exact same tokens as in tokenDecimals.
func (r *CommitReportingPlugin) generatePriceUpdates(
	ctx context.Context,
	lggr logger.Logger,
	tokenDecimals map[common.Address]uint8,
) (sourceGasPriceUSD prices.GasPrice, tokenPricesUSD map[common.Address]*big.Int, err error) {
	tokensWithDecimal := make([]common.Address, 0, len(tokenDecimals))
	for token := range tokenDecimals {
		tokensWithDecimal = append(tokensWithDecimal, token)
	}

	// Include wrapped native in our token query as way to identify the source native USD price.
	// notice USD is in 1e18 scale, i.e. $1 = 1e18
	queryTokens := append([]common.Address{r.sourceNative}, tokensWithDecimal...)
	sort.Slice(queryTokens, func(i, j int) bool { return queryTokens[i].String() < queryTokens[j].String() }) // make the query deterministic

	rawTokenPricesUSD, err := r.priceGetter.TokenPricesUSD(ctx, queryTokens)
	if err != nil {
		return nil, nil, err
	}
	lggr.Infow("Raw token prices", "rawTokenPrices", rawTokenPricesUSD)

	// make sure that we got prices for all the tokens of our query
	for _, token := range queryTokens {
		if rawTokenPricesUSD[token] == nil {
			return nil, nil, errors.Errorf("missing token price: %+v", token)
		}
	}

	sourceNativePriceUSD, exists := rawTokenPricesUSD[r.sourceNative]
	if !exists {
		return nil, nil, fmt.Errorf("missing source native (%s) price", r.sourceNative)
	}

	tokenPricesUSD = make(map[common.Address]*big.Int, len(rawTokenPricesUSD))
	for token := range rawTokenPricesUSD {
		decimals, exists := tokenDecimals[token]
		if !exists {
			// do not include any address which isn't a supported token on dest chain, including sourceNative
			lggr.Infow("Skipping token not supported on dest chain", "token", token)
			continue
		}
		tokenPricesUSD[token] = calculateUsdPer1e18TokenAmount(rawTokenPricesUSD[token], decimals)
	}

	sourceGasPrice, err := r.gasPriceEstimator.GetGasPrice(ctx)
	if err != nil {
		return nil, nil, err
	}
	if sourceGasPrice == nil {
		return nil, nil, errors.Errorf("missing gas price")
	}
	sourceGasPriceUSD, err = r.gasPriceEstimator.DenoteInUSD(sourceGasPrice, sourceNativePriceUSD)
	if err != nil {
		return nil, nil, err
	}

	lggr.Infow("Observing gas price", "observedGasPriceWei", sourceGasPrice, "observedGasPriceUSD", sourceGasPriceUSD)
	lggr.Infow("Observing token prices", "tokenPrices", tokenPricesUSD, "sourceNativePriceUSD", sourceNativePriceUSD)
	return sourceGasPriceUSD, tokenPricesUSD, nil
}

// Input price is USD per full token, with 18 decimal precision
// Result price is USD per 1e18 of smallest token denomination, with 18 decimal precision
// Example: 1 USDC = 1.00 USD per full token, each full token is 6 decimals -> 1 * 1e18 * 1e18 / 1e6 = 1e30
func calculateUsdPer1e18TokenAmount(price *big.Int, decimals uint8) *big.Int {
	tmp := big.NewInt(0).Mul(price, big.NewInt(1e18))
	return tmp.Div(tmp, big.NewInt(0).Exp(big.NewInt(10), big.NewInt(int64(decimals)), nil))
}

// Gets the latest token price updates based on logs within the heartbeat
// The updates returned by this function are guaranteed to not contain nil values.
func (r *CommitReportingPlugin) getLatestTokenPriceUpdates(ctx context.Context, now time.Time, checkInflight bool) (map[common.Address]update, error) {
	ts := now.Add(-r.offchainConfig.TokenPriceHeartBeat)
	if mostRecentCachedTs := r.tokenPriceUpdatesCache.mostRecentTs(); mostRecentCachedTs.After(ts) {
		ts = mostRecentCachedTs
	}

	newTokenPriceUpdates, err := r.destPriceRegistryReader.GetTokenPriceUpdatesCreatedAfter(ctx, ts, 0)
	if err != nil {
		return nil, err
	}

	for _, upd := range newTokenPriceUpdates {
		if upd.Data.Value == nil {
			continue
		}

		r.tokenPriceUpdatesCache.updateIfMoreRecent(
			time.Unix(upd.Data.Timestamp.Int64(), 0),
			upd.Data.Token,
			upd.Data.Value,
		)
	}

	latestUpdates := r.tokenPriceUpdatesCache.get(now.Add(-r.offchainConfig.TokenPriceHeartBeat))
	if !checkInflight {
		return latestUpdates, nil
	}

	// todo this comparison is faulty, as a previously-sent update's onchain timestamp can be higher than inflight timestamp
	// to properly fix, need a solution to map from onchain request to offchain timestamp
	// leaving it as is, as token prices are updated infrequently, so this should not cause many issues
	latestInflightTokenPriceUpdates := r.inflightReports.latestInflightTokenPriceUpdates()
	for inflightToken, latestInflightUpdate := range latestInflightTokenPriceUpdates {
		if latestInflightUpdate.timestamp.After(latestUpdates[inflightToken].timestamp) && latestInflightUpdate.value != nil {
			latestUpdates[inflightToken] = latestInflightUpdate
		}
	}

	return latestUpdates, nil
}

// getLatestGasPriceUpdate returns the latest gas price update based on logs within the heartbeat.
// If an update is found, it is not expected to contain a nil value. If no updates found, empty update with nil value is returned.
func (r *CommitReportingPlugin) getLatestGasPriceUpdate(ctx context.Context, now time.Time, checkInflight bool) (gasUpdate update, error error) {
	if checkInflight {
		latestInflightGasPriceUpdates := r.inflightReports.latestInflightGasPriceUpdates()
		if inflightUpdate, exists := latestInflightGasPriceUpdates[r.sourceChainSelector]; exists {
			gasUpdate = inflightUpdate
			r.lggr.Infow("Latest gas price from inflight", "gasPriceUpdateVal", gasUpdate.value, "gasPriceUpdateTs", gasUpdate.timestamp)

			// Gas price can fluctuate frequently, many updates may be in flight.
			// If there is gas price update inflight, use it as source of truth, no need to check onchain.
			return gasUpdate, nil
		}
	}

	// If there are no price updates inflight, check the latest prices onchain.

	// Query from the last cached update timestamp, if any.
	queryFrom := now.Add(-r.offchainConfig.GasPriceHeartBeat)
	if last := r.priceUpdatesCache.get(); last.timestamp.After(queryFrom) {
		queryFrom = last.timestamp
	}
	gasPriceUpdates, err := r.destPriceRegistryReader.GetGasPriceUpdatesCreatedAfter(
		ctx,
		r.sourceChainSelector,
		queryFrom,
		0,
	)
	if err != nil {
		return update{}, err
	}
	for _, priceUpdate := range gasPriceUpdates {
		// Ordered by ascending timestamps
		timestamp := time.Unix(priceUpdate.Data.Timestamp.Int64(), 0)
		if !timestamp.Before(gasUpdate.timestamp) {
			gasUpdate = update{
				timestamp: timestamp,
				value:     priceUpdate.Data.Value,
			}
			r.priceUpdatesCache.updateCache(gasUpdate)
		}
	}

	r.lggr.Infow("Latest gas price from log poller", "gasPriceUpdateVal", gasUpdate.value, "gasPriceUpdateTs", gasUpdate.timestamp)
	return gasUpdate, nil
}

func (r *CommitReportingPlugin) Report(ctx context.Context, epochAndRound types.ReportTimestamp, _ types.Query, observations []types.AttributedObservation) (bool, types.Report, error) {
	now := time.Now()
	lggr := r.lggr.Named("CommitReport")
	parsableObservations := getParsableObservations[CommitObservation](lggr, observations)

	// tokens in the tokenDecimalsCache represent supported tokens on the dest chain
	supportedTokensMap, err := r.tokenDecimalsCache.Get(ctx)
	if err != nil {
		return false, nil, err
	}

	// Filters out parsable but faulty observations
	validObservations, err := validateObservations(ctx, lggr, supportedTokensMap, r.F, parsableObservations)
	if err != nil {
		return false, nil, err
	}

	var intervals []ccipdata.CommitStoreInterval
	for _, obs := range validObservations {
		intervals = append(intervals, obs.Interval)
	}

	agreedInterval, err := calculateIntervalConsensus(intervals, r.F, merklemulti.MaxNumberTreeLeaves)
	if err != nil {
		return false, nil, err
	}

	latestGasPrice, err := r.getLatestGasPriceUpdate(ctx, now, true)
	if err != nil {
		return false, nil, err
	}

	latestTokenPrices, err := r.getLatestTokenPriceUpdates(ctx, now, true)
	if err != nil {
		return false, nil, err
	}

	tokenPrices, gasPrices, err := r.calculatePriceUpdates(validObservations, latestGasPrice, latestTokenPrices)
	if err != nil {
		return false, nil, err
	}
	// If there are no fee updates and the interval is zero there is no report to produce.
	if len(tokenPrices) == 0 && len(gasPrices) == 0 && agreedInterval.Max == 0 {
		lggr.Infow("Empty report, skipping")
		return false, nil, nil
	}

	report, err := r.buildReport(ctx, lggr, agreedInterval, gasPrices, tokenPrices)
	if err != nil {
		return false, nil, err
	}
	encodedReport, err := r.commitStoreReader.EncodeCommitReport(report)
	if err != nil {
		return false, nil, err
	}
	lggr.Infow("Report",
		"merkleRoot", hex.EncodeToString(report.MerkleRoot[:]),
		"minSeqNr", report.Interval.Min,
		"maxSeqNr", report.Interval.Max,
		"tokenPriceUpdates", report.TokenPrices,
		"gasPriceUpdates", report.GasPrices,
		"epochAndRound", epochAndRound,
	)
	return true, encodedReport, nil
}

// validateObservations validates the given observations.
// An observation is rejected if any of its gas price or token price is nil. With current CommitObservation implementation, prices
// are checked to ensure no nil values before adding to Observation, hence an observation that contains nil values comes from a faulty node.
func validateObservations(ctx context.Context, lggr logger.Logger, supportedTokensMap map[common.Address]uint8, f int, observations []CommitObservation) (validObs []CommitObservation, err error) {
	for _, obs := range observations {
		// If gas price is reported as nil, the observation is faulty, skip the observation.
		if obs.SourceGasPriceUSD == nil {
			lggr.Warnw("Skipping observation due to nil SourceGasPriceUSD")
			continue
		}
		// If observed number of token prices does not match number of supported tokens on dest chain, skip the observation.
		if len(supportedTokensMap) != len(obs.TokenPricesUSD) {
			lggr.Warnw("Skipping observation due to token count mismatch", "expecting", len(supportedTokensMap), "got", len(obs.TokenPricesUSD))
			continue
		}
		// If any of the observed token prices is reported as nil, or not supported on dest chain, the observation is faulty, skip the observation.
		// Printing all faulty prices instead of short-circuiting to make log more informative.
		skipObservation := false
		for token, price := range obs.TokenPricesUSD {
			if price == nil {
				lggr.Warnw("Nil value in observed TokenPricesUSD", "token", token.Hex())
				skipObservation = true
			}
			if _, exists := supportedTokensMap[token]; !exists {
				lggr.Warnw("Unsupported token in observed TokenPricesUSD", "token", token.Hex())
				skipObservation = true
			}
		}
		if skipObservation {
			lggr.Warnw("Skipping observation due to invalid TokenPricesUSD")
			continue
		}

		validObs = append(validObs, obs)
	}

	// We require at least f+1 valid observations. This corresponds to the scenario where f of the 2f+1 are faulty.
	if len(validObs) <= f {
		return nil, errors.Errorf("Not enough valid observations to form consensus: #obs=%d, f=%d", len(validObs), f)
	}

	return validObs, nil
}

// calculateIntervalConsensus compresses a set of intervals into one interval
// taking into account f which is the maximum number of faults across the whole DON.
// OCR itself won't call Report unless there are 2*f+1 observations
// https://github.com/smartcontractkit/libocr/blob/master/offchainreporting2/internal/protocol/report_generation_follower.go#L415
// and f of those observations may be either unparseable or adversarially set values. That means
// we'll either have f+1 parsed honest values here, 2f+1 parsed values with f adversarial values or somewhere
// in between.
// rangeLimit is the maximum range of the interval. If the interval is larger than this, it will be truncated. Zero means no limit.
func calculateIntervalConsensus(intervals []ccipdata.CommitStoreInterval, f int, rangeLimit uint64) (ccipdata.CommitStoreInterval, error) {
	// To understand min/max selection here, we need to consider an adversary that controls f values
	// and is intentionally trying to stall the protocol or influence the value returned. For simplicity
	// consider f=1 and n=4 nodes. In that case adversary may try to bias the min or max high/low.
	// We could end up (2f+1=3) with sorted_mins=[1,1,1e9] or [-1e9,1,1] as examples. Selecting
	// sorted_mins[f] ensures:
	// - At least one honest node has seen this value, so adversary cannot bias the value lower which
	// would cause reverts
	// - If an honest oracle reports sorted_min[f] which happens to be stale i.e. that oracle
	// has a delayed view of the chain, then the report will revert onchain but still succeed upon retry
	// - We minimize the risk of naturally hitting the error condition minSeqNum > maxSeqNum due to oracles
	// delayed views of the chain (would be an issue with taking sorted_mins[-f])
	sort.Slice(intervals, func(i, j int) bool {
		return intervals[i].Min < intervals[j].Min
	})
	minSeqNum := intervals[f].Min

	// The only way a report could have a minSeqNum of 0 is when there are no messages to report
	// and the report is potentially still valid for gas fee updates.
	if minSeqNum == 0 {
		return ccipdata.CommitStoreInterval{Min: 0, Max: 0}, nil
	}
	// Consider a similar example to the sorted_mins one above except where they are maxes.
	// We choose the more "conservative" sorted_maxes[f] so:
	// - We are ensured that at least one honest oracle has seen the max, so adversary cannot set it lower and
	// cause the maxSeqNum < minSeqNum errors
	// - If an honest oracle reports sorted_max[f] which happens to be stale i.e. that oracle
	// has a delayed view of the source chain, then we simply lose a little bit of throughput.
	// - If we were to pick sorted_max[-f] i.e. the maximum honest node view (a more "aggressive" setting in terms of throughput),
	// then an adversary can continually send high values e.g. imagine we have observations from all 4 nodes
	// [honest 1, honest 1, honest 2, malicious 2], in this case we pick 2, but it's not enough to be able
	// to build a report since the first 2 honest nodes are unaware of message 2.
	sort.Slice(intervals, func(i, j int) bool {
		return intervals[i].Max < intervals[j].Max
	})
	maxSeqNum := intervals[f].Max
	if maxSeqNum < minSeqNum {
		// If the consensus report is invalid for onchain acceptance, we do not vote for it as
		// an early termination step.
		return ccipdata.CommitStoreInterval{}, errors.New("max seq num smaller than min")
	}

	// If the range is too large, truncate it.
	if rangeLimit > 0 && maxSeqNum-minSeqNum+1 > rangeLimit {
		maxSeqNum = minSeqNum + rangeLimit - 1
	}

	return ccipdata.CommitStoreInterval{
		Min: minSeqNum,
		Max: maxSeqNum,
	}, nil
}

// Note priceUpdates must be deterministic.
// The provided latestTokenPrices should not contain nil values.
func (r *CommitReportingPlugin) calculatePriceUpdates(observations []CommitObservation, latestGasPrice update, latestTokenPrices map[common.Address]update) ([]ccipdata.TokenPrice, []ccipdata.GasPrice, error) {
	priceObservations := make(map[common.Address][]*big.Int)
	var sourceGasObservations []prices.GasPrice

	for _, obs := range observations {
		sourceGasObservations = append(sourceGasObservations, obs.SourceGasPriceUSD)
		// iterate over any token which price is included in observations
		for token, price := range obs.TokenPricesUSD {
			priceObservations[token] = append(priceObservations[token], price)
		}
	}

	var tokenPriceUpdates []ccipdata.TokenPrice
	for token, tokenPriceObservations := range priceObservations {
		medianPrice := ccipcalc.BigIntMedian(tokenPriceObservations)

		latestTokenPrice, exists := latestTokenPrices[token]
		if exists {
			tokenPriceUpdatedRecently := time.Since(latestTokenPrice.timestamp) < r.offchainConfig.TokenPriceHeartBeat
			tokenPriceNotChanged := !ccipcalc.Deviates(medianPrice, latestTokenPrice.value, int64(r.offchainConfig.TokenPriceDeviationPPB))
			if tokenPriceUpdatedRecently && tokenPriceNotChanged {
				r.lggr.Debugw("price was updated recently, skipping the update",
					"token", token, "newPrice", medianPrice, "existingPrice", latestTokenPrice.value)
				continue // skip the update if we recently had a price update close to the new value
			}
		}

		tokenPriceUpdates = append(tokenPriceUpdates, ccipdata.TokenPrice{
			Token: token,
			Value: medianPrice,
		})
	}

	// Determinism required.
	sort.Slice(tokenPriceUpdates, func(i, j int) bool {
		return bytes.Compare(tokenPriceUpdates[i].Token[:], tokenPriceUpdates[j].Token[:]) == -1
	})

	newGasPrice, err := r.gasPriceEstimator.Median(sourceGasObservations) // Compute the median price
	if err != nil {
		return nil, nil, err
	}
	destChainSelector := r.sourceChainSelector // Assuming plugin lane is A->B, we write to B the gas price of A

	var gasPrices []ccipdata.GasPrice
	// Default to updating so that we update if there are no prior updates.
	shouldUpdate := true
	if latestGasPrice.value != nil {
		gasPriceUpdatedRecently := time.Since(latestGasPrice.timestamp) < r.offchainConfig.GasPriceHeartBeat
		gasPriceDeviated, err := r.gasPriceEstimator.Deviates(newGasPrice, latestGasPrice.value)
		if err != nil {
			return nil, nil, err
		}
		if gasPriceUpdatedRecently && !gasPriceDeviated {
			shouldUpdate = false
		}
	}
	if shouldUpdate {
		// Although onchain interface accepts multi gas updates, we only do 1 gas price per report for now.
		gasPrices = append(gasPrices, ccipdata.GasPrice{DestChainSelector: destChainSelector, Value: newGasPrice})
	}

	return tokenPriceUpdates, gasPrices, nil
}

// buildReport assumes there is at least one message in reqs.
func (r *CommitReportingPlugin) buildReport(ctx context.Context, lggr logger.Logger, interval ccipdata.CommitStoreInterval, gasPrices []ccipdata.GasPrice, tokenPrices []ccipdata.TokenPrice) (ccipdata.CommitStoreReport, error) {
	// If no messages are needed only include fee updates
	if interval.Min == 0 {
		return ccipdata.CommitStoreReport{
			TokenPrices: tokenPrices,
			GasPrices:   gasPrices,
			MerkleRoot:  [32]byte{},
			Interval:    interval,
		}, nil
	}

	// Logs are guaranteed to be in order of seq num, since these are finalized logs only
	// and the contract's seq num is auto-incrementing.
	sendRequests, err := r.onRampReader.GetSendRequestsBetweenSeqNums(
		ctx,
		interval.Min,
		interval.Max,
		int(r.offchainConfig.SourceFinalityDepth),
	)
	if err != nil {
		return ccipdata.CommitStoreReport{}, err
	}
	if len(sendRequests) == 0 {
		lggr.Warn("No messages found in interval",
			"minSeqNr", interval.Min,
			"maxSeqNr", interval.Max)
		return ccipdata.CommitStoreReport{}, fmt.Errorf("tried building a tree without leaves")
	}

	leaves := make([][32]byte, 0, len(sendRequests))
	var seqNrs []uint64
	for _, req := range sendRequests {
		leaves = append(leaves, req.Data.Hash)
		seqNrs = append(seqNrs, req.Data.SequenceNumber)
	}
	if !ccipcalc.ContiguousReqs(lggr, interval.Min, interval.Max, seqNrs) {
		return ccipdata.CommitStoreReport{}, errors.Errorf("do not have full range [%v, %v] have %v", interval.Min, interval.Max, seqNrs)
	}
	tree, err := merklemulti.NewTree(hashlib.NewKeccakCtx(), leaves)
	if err != nil {
		return ccipdata.CommitStoreReport{}, err
	}

	return ccipdata.CommitStoreReport{
		GasPrices:   gasPrices,
		TokenPrices: tokenPrices,
		MerkleRoot:  tree.Root(),
		Interval:    interval,
	}, nil
}

func (r *CommitReportingPlugin) ShouldAcceptFinalizedReport(ctx context.Context, reportTimestamp types.ReportTimestamp, report types.Report) (bool, error) {
	parsedReport, err := r.commitStoreReader.DecodeCommitReport(report)
	if err != nil {
		return false, err
	}

	lggr := r.lggr.Named("CommitShouldAcceptFinalizedReport").With(
		"merkleRoot", parsedReport.MerkleRoot,
		"minSeqNum", parsedReport.Interval.Min,
		"maxSeqNum", parsedReport.Interval.Max,
		"gasPriceUpdates", parsedReport.GasPrices,
		"tokenPriceUpdates", parsedReport.TokenPrices,
		"reportTimestamp", reportTimestamp,
	)
	// Empty report, should not be put on chain
	if parsedReport.MerkleRoot == [32]byte{} && len(parsedReport.GasPrices) == 0 && len(parsedReport.TokenPrices) == 0 {
		lggr.Warn("Empty report, should not be put on chain")
		return false, nil
	}

	if r.isStaleReport(ctx, lggr, parsedReport, true, reportTimestamp) {
		lggr.Infow("Rejecting stale report")
		return false, nil
	}

	epochAndRound := ccipcalc.MergeEpochAndRound(reportTimestamp.Epoch, reportTimestamp.Round)
	if err := r.inflightReports.add(lggr, parsedReport, epochAndRound); err != nil {
		return false, err
	}
	lggr.Infow("Accepting finalized report", "merkleRoot", hexutil.Encode(parsedReport.MerkleRoot[:]))
	return true, nil
}

// ShouldTransmitAcceptedReport checks if the report is stale, if it is it should not be transmitted.
func (r *CommitReportingPlugin) ShouldTransmitAcceptedReport(ctx context.Context, reportTimestamp types.ReportTimestamp, report types.Report) (bool, error) {
	lggr := r.lggr.Named("CommitShouldTransmitAcceptedReport")
	parsedReport, err := r.commitStoreReader.DecodeCommitReport(report)
	if err != nil {
		return false, err
	}
	// If report is not stale we transmit.
	// When the commitTransmitter enqueues the tx for tx manager,
	// we mark it as fulfilled, effectively removing it from the set of inflight messages.
	shouldTransmit := !r.isStaleReport(ctx, lggr, parsedReport, false, reportTimestamp)

	lggr.Infow("ShouldTransmitAcceptedReport",
		"shouldTransmit", shouldTransmit,
		"reportTimestamp", reportTimestamp)
	return shouldTransmit, nil
}

// isStaleReport checks a report to see if the contents have become stale.
// It does so in four ways:
//  1. if there is a merkle root, check if the sequence numbers match up with onchain data
//  2. if there is no merkle root, check if current price's epoch and round is after onchain epoch and round
//  3. if there is a gas price update check to see if the value is different from the last
//     reported value
//  4. if there are token prices check to see if the values are different from the last
//     reported values.
//
// If there is a merkle root present, staleness is only measured based on the merkle root
// If there is no merkle root but there is a gas update, only this gas update is used for staleness checks.
// If only price updates are included, the price updates are used to check for staleness
// If nothing is included the report is always considered stale.
func (r *CommitReportingPlugin) isStaleReport(ctx context.Context, lggr logger.Logger, report ccipdata.CommitStoreReport, checkInflight bool, reportTimestamp types.ReportTimestamp) bool {
	// If there is a merkle root, ignore all other staleness checks and only check for sequence number staleness
	if report.MerkleRoot != [32]byte{} {
		return r.isStaleMerkleRoot(ctx, lggr, report.Interval, checkInflight)
	}

	hasGasPriceUpdate := len(report.GasPrices) > 0
	hasTokenPriceUpdates := len(report.TokenPrices) > 0

	// If there is no merkle root, no gas price update and no token price update
	// we don't want to write anything on-chain, so we consider this report stale.
	if !hasGasPriceUpdate && !hasTokenPriceUpdates {
		return true
	}
	// Commit plugin currently only supports 1 gas price per report. If report contains more than 1, reject the report.
	if len(report.GasPrices) > 1 {
		lggr.Errorw("Report is stale because it contains more than 1 gas price update", "GasPriceUpdates", report.GasPrices)
		return true
	}

	// We consider a price update as stale when, there isn't an update or there is an update that is stale.
	gasPriceStale := !hasGasPriceUpdate || r.isStaleGasPrice(ctx, lggr, report.GasPrices[0], checkInflight)
	tokenPricesStale := !hasTokenPriceUpdates || r.isStaleTokenPrices(ctx, lggr, report.TokenPrices, checkInflight)

	if gasPriceStale && tokenPricesStale {
		return true
	}

	// If report only has price update, check if its epoch and round lags behind the latest onchain
	lastPriceEpochAndRound, err := r.commitStoreReader.GetLatestPriceEpochAndRound(ctx)
	if err != nil {
		// Assume it's a transient issue getting the last report and try again on the next round
		return true
	}

	thisEpochAndRound := ccipcalc.MergeEpochAndRound(reportTimestamp.Epoch, reportTimestamp.Round)
	return lastPriceEpochAndRound >= thisEpochAndRound
}

func (r *CommitReportingPlugin) isStaleMerkleRoot(ctx context.Context, lggr logger.Logger, reportInterval ccipdata.CommitStoreInterval, checkInflight bool) bool {
	nextInflightMin, nextOnChainMin, err := r.nextMinSeqNum(ctx, lggr)
	if err != nil {
		// Assume it's a transient issue getting the last report and try again on the next round
		return true
	}

	if checkInflight && nextInflightMin != reportInterval.Min {
		// There are sequence numbers missing between the commitStoreReader/inflight txs and the proposed report.
		// The report will fail onchain unless the inflight cache is in an incorrect state. A state like this
		// could happen for various reasons, e.g. a reboot of the node emptying the caches, and should be self-healing.
		// We do not submit a tx and wait for the protocol to self-heal by updating the caches or invalidating
		// inflight caches over time.
		lggr.Errorw("Next inflight min is not equal to the proposed min of the report", "nextInflightMin", nextInflightMin)
		return true
	}

	if !checkInflight && nextOnChainMin > reportInterval.Min {
		// If the next min is already greater than this reports min, this report is stale.
		lggr.Infow("Report is stale because of root", "onchain min", nextOnChainMin, "report min", reportInterval.Min)
		return true
	}

	// If a report has root and valid sequence number, the report should be submitted, regardless of price staleness
	return false
}

func (r *CommitReportingPlugin) isStaleGasPrice(ctx context.Context, lggr logger.Logger, gasPrice ccipdata.GasPrice, checkInflight bool) bool {
	latestGasPrice, err := r.getLatestGasPriceUpdate(ctx, time.Now(), checkInflight)
	if err != nil {
		lggr.Errorw("Report is stale because getLatestGasPriceUpdate failed", "err", err)
		return true
	}

	if latestGasPrice.value != nil {
		gasPriceDeviated, err := r.gasPriceEstimator.Deviates(gasPrice.Value, latestGasPrice.value)
		if err != nil {
			lggr.Errorw("Report is stale because deviation check failed", "err", err)
			return true
		}

		if !gasPriceDeviated {
			lggr.Infow("Report is stale because of gas price",
				"latestGasPriceUpdate", latestGasPrice.value,
				"currentUsdPerUnitGas", gasPrice.Value,
				"destChainSelector", gasPrice.DestChainSelector)
			return true
		}
	}

	return false
}

func (r *CommitReportingPlugin) isStaleTokenPrices(ctx context.Context, lggr logger.Logger, priceUpdates []ccipdata.TokenPrice, checkInflight bool) bool {
	// getting the last price updates without including inflight is like querying
	// current prices onchain, but uses logpoller's data to save on the RPC requests
	latestTokenPriceUpdates, err := r.getLatestTokenPriceUpdates(ctx, time.Now(), checkInflight)
	if err != nil {
		return true
	}

	for _, tokenUpdate := range priceUpdates {
		latestUpdate, ok := latestTokenPriceUpdates[tokenUpdate.Token]
		priceEqual := ok && !ccipcalc.Deviates(tokenUpdate.Value, latestUpdate.value, int64(r.offchainConfig.TokenPriceDeviationPPB))

		if !priceEqual {
			lggr.Infow("Found non-stale token price", "token", tokenUpdate.Token, "usdPerToken", tokenUpdate.Value, "latestUpdate", latestUpdate.value)
			return false
		}
		lggr.Infow("Token price is stale", "latestTokenPrice", latestUpdate.value, "usdPerToken", tokenUpdate.Value, "token", tokenUpdate.Token)
	}

	lggr.Infow("All token prices are stale")
	return true
}

func (r *CommitReportingPlugin) Close() error {
	return nil
}<|MERGE_RESOLUTION|>--- conflicted
+++ resolved
@@ -80,14 +80,10 @@
 	// Offchain
 	priceGetter pricegetter.PriceGetter
 	// State
-<<<<<<< HEAD
 	inflightReports *inflightCommitReportsContainer
 	// Cache
 	priceUpdatesCache *priceUpdatesCache
-=======
-	inflightReports        *inflightCommitReportsContainer
 	tokenPriceUpdatesCache *tokenPriceUpdatesCache
->>>>>>> 7ac836eb
 }
 
 type CommitReportingPluginFactory struct {
@@ -166,13 +162,9 @@
 				rf.config.destClient,
 				int64(rf.config.commitStore.OffchainConfig().DestFinalityDepth),
 			),
-<<<<<<< HEAD
 			gasPriceEstimator: rf.config.commitStore.GasPriceEstimator(),
 			priceUpdatesCache: newPriceUpdatesCache(),
-=======
-			gasPriceEstimator:      rf.config.commitStore.GasPriceEstimator(),
 			tokenPriceUpdatesCache: newTokenPriceUpdatesCache(),
->>>>>>> 7ac836eb
 		},
 		types.ReportingPluginInfo{
 			Name:          "CCIPCommit",
