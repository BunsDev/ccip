--- conflicted
+++ resolved
@@ -114,19 +114,12 @@
 	l := logging.GetTestLogger(t)
 
 	env, err := test_env.NewCLTestEnvBuilder().
-<<<<<<< HEAD
-		WithTestLogger(t).
-=======
 		WithTestInstance(t).
->>>>>>> 1d20c9b6
 		WithGeth().
 		WithCLNodes(1).
 		WithFunding(big.NewFloat(.1)).
 		WithStandardCleanup().
-<<<<<<< HEAD
-=======
 		WithLogStream().
->>>>>>> 1d20c9b6
 		Build()
 	require.NoError(t, err)
 	env.ParallelTransactions(true)
