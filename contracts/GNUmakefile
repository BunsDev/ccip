# ALL_FOUNDRY_PRODUCTS contains a list of all products that have a foundry
<<<<<<< HEAD
# profile defined. Adding a product to this list will make it available for
# snapshotting.
ALL_FOUNDRY_PRODUCTS = vrf automation llo-feeds functions shared ccip
=======
# profile defined and use the Foundry snapshots. 
ALL_FOUNDRY_PRODUCTS = llo-feeds functions shared
>>>>>>> f6256c3b

# To make a snapshot for a specific product, either set the `FOUNDRY_PROFILE` env var
# or call the target with `FOUNDRY_PROFILE=product`
# When developing with Foundry, you'll most likely already have the env var set
# to run the tests for the product you're working on. In that case, you can just
# call `make snapshot` and it will use the env var.
# env var example
#		export FOUNDRY_PROFILE=llo-feeds
#		make snapshot
# make call example
# 		make FOUNDRY_PROFILE=llo-feeds snapshot
# note make snapshot skips fuzz tests named according to best practices, although forge uses
# a static fuzz seed by default, flaky gas results per platform are still observed.
.PHONY: snapshot
snapshot: ## Make a snapshot for a specific product.
	export FOUNDRY_PROFILE=$(FOUNDRY_PROFILE) && forge snapshot --nmt "testFuzz_\w{1,}?" --snap gas-snapshots/$(FOUNDRY_PROFILE).gas-snapshot

.PHONY: snapshot-all
snapshot-all: ## Make a snapshot for all products.
	for foundry_profile in $(ALL_FOUNDRY_PRODUCTS) ; do \
		make snapshot FOUNDRY_PROFILE=$$foundry_profile ; \
	done

.PHONY: pnpmdep
pnpmdep: ## Install solidity contract dependencies through pnpm
	 pnpm i

.PHONY: abigen
abigen: ## Build & install abigen.
	../tools/bin/build_abigen

.PHONY: mockery
mockery: $(mockery) ## Install mockery.
	go install github.com/vektra/mockery/v2@v2.28.1

.PHONY: foundry
foundry: ## Install foundry.
	foundryup --version nightly-ca67d15f4abd46394b324c50e21e66f306a1162d

.PHONY: foundry-refresh
foundry-refresh: foundry
	git submodule deinit -f .
	git submodule update --init --recursive

ccip-precommit: export FOUNDRY_PROFILE=ccip
.PHONY: ccip-precommit
ccip-precommit:
	forge test
	make snapshot
	pnpm prettier:write
	pnpm lint:ccip

ccip-lcov: export FOUNDRY_PROFILE=ccip
.PHONY: ccip-lcov
ccip-lcov:
	forge coverage --report lcov
	../tools/ci/ccip_lcov_prune ./lcov.info ./lcov.info.pruned
	genhtml -o report lcov.info.pruned --branch-coverage

# To generate gethwrappers for a specific product, either set the `FOUNDRY_PROFILE`
# env var or call the target with `FOUNDRY_PROFILE=product`
# This uses FOUNDRY_PROFILE, even though it does support non-foundry products. This
# is to improve the workflow for developers working with Foundry, which is the
# recommended way to develop Solidity for CL products.
# env var example
#		export FOUNDRY_PROFILE=llo-feeds
#		make wrappers
# make call example
# 		make FOUNDRY_PROFILE=llo-feeds wrappers
.PHONY: wrappers
wrappers: pnpmdep mockery abigen ## Recompiles solidity contracts and their go wrappers.
	./scripts/native_solc_compile_all_$(FOUNDRY_PROFILE)
	go generate ../core/gethwrappers/$(FOUNDRY_PROFILE)

# This call generates all gethwrappers for all products. It does so based on the
# assumption that native_solc_compile_all contains sub-calls to each product, and
# go_generate does the same.
.PHONY: wrappers-all
wrappers-all: pnpmdep mockery abigen ## Recompiles solidity contracts and their go wrappers.
	# go_generate contains a call to  compile all contracts before generating wrappers
	go generate ../core/gethwrappers/go_generate.go

# Custom wrapper generation for OCR2VRF as their contracts do not exist in this repo
.PHONY: go-solidity-wrappers-ocr2vrf
go-solidity-wrappers-ocr2vrf: pnpmdep abigen ## Recompiles OCR2VRF solidity contracts and their go wrappers.
	./scripts/native_solc_compile_all_ocr2vrf
	# replace the go:generate_disabled directive with the regular go:generate directive
	sed -i '' 's/go:generate_disabled/go:generate/g' ../core/gethwrappers/ocr2vrf/go_generate.go
	go generate ../core/gethwrappers/ocr2vrf
	go generate ../core/internal/mocks
	# put the go:generate_disabled directive back
	sed -i '' 's/go:generate/go:generate_disabled/g' ../core/gethwrappers/ocr2vrf/go_generate.go

help:
	@echo ""
	@echo "         .__           .__       .__  .__        __"
	@echo "    ____ |  |__ _____  |__| ____ |  | |__| ____ |  | __"
	@echo "  _/ ___\|  |  \\\\\\__  \ |  |/    \|  | |  |/    \|  |/ /"
	@echo "  \  \___|   Y  \/ __ \|  |   |  \  |_|  |   |  \    <"
	@echo "   \___  >___|  (____  /__|___|  /____/__|___|  /__|_ \\"
	@echo "       \/     \/     \/        \/             \/     \/"
	@echo ""
	@grep -E '^[a-zA-Z_-]+:.*?## .*$$' $(MAKEFILE_LIST) | sort | \
	awk 'BEGIN {FS = ":.*?## "}; {printf "\033[36m%-30s\033[0m %s\n", $$1, $$2}'<|MERGE_RESOLUTION|>--- conflicted
+++ resolved
@@ -1,12 +1,6 @@
 # ALL_FOUNDRY_PRODUCTS contains a list of all products that have a foundry
-<<<<<<< HEAD
-# profile defined. Adding a product to this list will make it available for
-# snapshotting.
-ALL_FOUNDRY_PRODUCTS = vrf automation llo-feeds functions shared ccip
-=======
 # profile defined and use the Foundry snapshots. 
-ALL_FOUNDRY_PRODUCTS = llo-feeds functions shared
->>>>>>> f6256c3b
+ALL_FOUNDRY_PRODUCTS = llo-feeds functions shared ccip
 
 # To make a snapshot for a specific product, either set the `FOUNDRY_PROFILE` env var
 # or call the target with `FOUNDRY_PROFILE=product`
