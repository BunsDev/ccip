--- conflicted
+++ resolved
@@ -1,12 +1,6 @@
 package loadvrfv2
 
 import (
-<<<<<<< HEAD
-	"github.com/smartcontractkit/wasp"
-
-	"github.com/smartcontractkit/chainlink/integration-tests/actions/vrfv2_actions"
-	vrfConst "github.com/smartcontractkit/chainlink/integration-tests/actions/vrfv2_actions/vrfv2_constants"
-=======
 	"math/rand"
 
 	"github.com/rs/zerolog"
@@ -15,7 +9,6 @@
 
 	"github.com/smartcontractkit/chainlink/integration-tests/actions/vrfv2_actions"
 	"github.com/smartcontractkit/chainlink/integration-tests/actions/vrfv2_actions/vrfv2_config"
->>>>>>> 1d20c9b6
 )
 
 /* SingleHashGun is a gun that constantly requests randomness for one feed  */
@@ -46,15 +39,6 @@
 
 // Call implements example gun call, assertions on response bodies should be done here
 func (m *SingleHashGun) Call(_ *wasp.Generator) *wasp.CallResult {
-<<<<<<< HEAD
-	err := m.contracts.LoadTestConsumer.RequestRandomness(
-		m.keyHash,
-		vrfConst.SubID,
-		vrfConst.MinimumConfirmations,
-		vrfConst.CallbackGasLimit,
-		vrfConst.NumberOfWords,
-		vrfConst.RandomnessRequestCountPerRequest,
-=======
 	//todo - should work with multiple consumers and consumers having different keyhashes and wallets
 
 	//randomly increase/decrease randomness request count per TX
@@ -70,7 +54,6 @@
 		m.vrfv2Config,
 		m.vrfv2Config.RandomWordsFulfilledEventTimeout,
 		m.logger,
->>>>>>> 1d20c9b6
 	)
 	if err != nil {
 		return &wasp.CallResult{Error: err.Error(), Failed: true}
