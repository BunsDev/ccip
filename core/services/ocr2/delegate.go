package ocr2

import (
	"encoding/json"
	"math/big"
	"time"

	"github.com/ethereum/go-ethereum/common"
	"github.com/pkg/errors"
	libocr2 "github.com/smartcontractkit/libocr/offchainreporting2"
	ocr2keepers "github.com/smartcontractkit/ocr2keepers/pkg"
	"github.com/smartcontractkit/ocr2vrf/altbn_128"
	dkgpkg "github.com/smartcontractkit/ocr2vrf/dkg"
	"github.com/smartcontractkit/ocr2vrf/ocr2vrf"
	"github.com/smartcontractkit/sqlx"
	"gopkg.in/guregu/null.v4"

	"github.com/smartcontractkit/chainlink-relay/pkg/types"
	"github.com/smartcontractkit/chainlink/core/chains/evm"
	"github.com/smartcontractkit/chainlink/core/logger"
	drocr_service "github.com/smartcontractkit/chainlink/core/services/directrequestocr"
	"github.com/smartcontractkit/chainlink/core/services/job"
	"github.com/smartcontractkit/chainlink/core/services/keystore"
	"github.com/smartcontractkit/chainlink/core/services/ocr2/plugins"
<<<<<<< HEAD
	"github.com/smartcontractkit/chainlink/core/services/ocr2/plugins/ccip"
=======
	"github.com/smartcontractkit/chainlink/core/services/ocr2/plugins/directrequestocr"
>>>>>>> 84ac9637
	"github.com/smartcontractkit/chainlink/core/services/ocr2/plugins/dkg"
	"github.com/smartcontractkit/chainlink/core/services/ocr2/plugins/median"
	"github.com/smartcontractkit/chainlink/core/services/ocr2/plugins/ocr2keeper"
	"github.com/smartcontractkit/chainlink/core/services/ocr2/plugins/ocr2vrf/blockhashes"
	ocr2vrfconfig "github.com/smartcontractkit/chainlink/core/services/ocr2/plugins/ocr2vrf/config"
	ocr2coordinator "github.com/smartcontractkit/chainlink/core/services/ocr2/plugins/ocr2vrf/coordinator"
	"github.com/smartcontractkit/chainlink/core/services/ocr2/plugins/ocr2vrf/juelsfeecoin"
	"github.com/smartcontractkit/chainlink/core/services/ocr2/plugins/ocr2vrf/reportserializer"
	"github.com/smartcontractkit/chainlink/core/services/ocr2/validate"
	"github.com/smartcontractkit/chainlink/core/services/ocrcommon"
	"github.com/smartcontractkit/chainlink/core/services/pipeline"
	"github.com/smartcontractkit/chainlink/core/services/relay"
	evmrelay "github.com/smartcontractkit/chainlink/core/services/relay/evm"
	"github.com/smartcontractkit/chainlink/core/services/telemetry"
)

type Delegate struct {
	db                    *sqlx.DB
	jobORM                job.ORM
	pipelineRunner        pipeline.Runner
	peerWrapper           *ocrcommon.SingletonPeerWrapper
	monitoringEndpointGen telemetry.MonitoringEndpointGenerator
	chainSet              evm.ChainSet
	cfg                   validate.Config
	lggr                  logger.Logger
	ks                    keystore.OCR2
	dkgSignKs             keystore.DKGSign
	dkgEncryptKs          keystore.DKGEncrypt
	ethKs                 keystore.Eth
	relayers              map[relay.Network]types.Relayer
	new                   bool
}

var _ job.Delegate = (*Delegate)(nil)

func NewDelegate(
	db *sqlx.DB,
	jobORM job.ORM,
	pipelineRunner pipeline.Runner,
	peerWrapper *ocrcommon.SingletonPeerWrapper,
	monitoringEndpointGen telemetry.MonitoringEndpointGenerator,
	chainSet evm.ChainSet,
	lggr logger.Logger,
	cfg validate.Config,
	ks keystore.OCR2,
	dkgSignKs keystore.DKGSign,
	dkgEncryptKs keystore.DKGEncrypt,
	ethKs keystore.Eth,
	relayers map[relay.Network]types.Relayer,
) *Delegate {
	return &Delegate{
		db,
		jobORM,
		pipelineRunner,
		peerWrapper,
		monitoringEndpointGen,
		chainSet,
		cfg,
		lggr,
		ks,
		dkgSignKs,
		dkgEncryptKs,
		ethKs,
		relayers,
		false,
	}
}

func (d *Delegate) JobType() job.Type {
	return job.OffchainReporting2
}

<<<<<<< HEAD
func (d *Delegate) OnJobCreated(spec job.Job) {}
func (d *Delegate) OnJobDeleted(spec job.Job) {}
func (d *Delegate) BeforeJobCreated(spec job.Job) {
	// This is only called first time the job is created
	d.new = true
}
func (d *Delegate) AfterJobCreated(spec job.Job)  {}
func (d *Delegate) BeforeJobDeleted(spec job.Job) {}
=======
func (Delegate) AfterJobCreated(spec job.Job)  {}
func (Delegate) BeforeJobDeleted(spec job.Job) {}
>>>>>>> 84ac9637

// ServicesForSpec returns the OCR2 services that need to run for this job
func (d *Delegate) ServicesForSpec(jobSpec job.Job) ([]job.ServiceCtx, error) {
	spec := jobSpec.OCR2OracleSpec
	if spec == nil {
		return nil, errors.Errorf("offchainreporting2.Delegate expects an *job.Offchainreporting2OracleSpec to be present, got %v", jobSpec)
	}
	if !spec.TransmitterID.Valid {
		return nil, errors.Errorf("expected a transmitterID to be specified")
	}
	relayer, exists := d.relayers[spec.Relay]
	if !exists {
		return nil, errors.Errorf("%s relay does not exist is it enabled?", spec.Relay)
	}

	lggr := d.lggr.Named("OCR").With(
		"contractID", spec.ContractID,
		"jobName", jobSpec.Name.ValueOrZero(),
		"jobID", jobSpec.ID,
	)

	if spec.Relay == relay.EVM {
		chainIDInterface, ok := spec.RelayConfig["chainID"]
		if !ok {
			return nil, errors.New("chainID must be provided in relay config")
		}
		chainID, ok := chainIDInterface.(float64)
		if !ok {
			return nil, errors.Errorf("invalid chain type got %T want float64", chainIDInterface)
		}
		chain, err2 := d.chainSet.Get(big.NewInt(int64(chainID)))
		if err2 != nil {
			return nil, errors.Wrap(err2, "get chainset")
		}

		var sendingKeys []string
		ethSendingKeys, err2 := d.ethKs.GetAll()
		if err2 != nil {
			return nil, errors.Wrap(err2, "get eth sending keys")
		}

		// Automatically provide the node's local sending keys to the job spec.
		for _, s := range ethSendingKeys {
			sendingKeys = append(sendingKeys, s.Address.String())
		}
		spec.RelayConfig["sendingKeys"] = sendingKeys

		// effectiveTransmitterAddress is the transmitter address registered on the ocr contract. This is by default the EOA account on the node.
		// In the case of forwarding, the transmitter address is the forwarder contract deployed onchain between EOA and OCR contract.
		effectiveTransmitterAddress := spec.TransmitterID
		if jobSpec.ForwardingAllowed {
			fwdrAddress, fwderr := chain.TxManager().GetForwarderForEOA(common.HexToAddress(spec.TransmitterID.String))
			if fwderr == nil {
				effectiveTransmitterAddress = null.StringFrom(fwdrAddress.String())
			} else {
				lggr.Warnw("Skipping forwarding for job, will fallback to default behavior", "job", jobSpec.Name, "err", fwderr)
			}
		}
		spec.RelayConfig["effectiveTransmitterAddress"] = effectiveTransmitterAddress
	}

	ocrDB := NewDB(d.db, spec.ID, d.lggr, d.cfg)
	peerWrapper := d.peerWrapper
	if peerWrapper == nil {
		return nil, errors.New("cannot setup OCR2 job service, libp2p peer was missing")
	} else if !peerWrapper.IsStarted() {
		return nil, errors.New("peerWrapper is not started. OCR2 jobs require a started and running p2p v2 peer")
	}

	ocrLogger := logger.NewOCRWrapper(lggr, true, func(msg string) {
		d.lggr.ErrorIf(d.jobORM.RecordError(jobSpec.ID, msg), "unable to record error")
	})

	lc := validate.ToLocalConfig(d.cfg, *spec)
	if err := libocr2.SanityCheckLocalConfig(lc); err != nil {
		return nil, err
	}
	d.lggr.Infow("OCR2 job using local config",
		"BlockchainTimeout", lc.BlockchainTimeout,
		"ContractConfigConfirmations", lc.ContractConfigConfirmations,
		"ContractConfigTrackerPollInterval", lc.ContractConfigTrackerPollInterval,
		"ContractTransmitterTransmitTimeout", lc.ContractTransmitterTransmitTimeout,
		"DatabaseTimeout", lc.DatabaseTimeout,
	)

	bootstrapPeers, err := ocrcommon.GetValidatedBootstrapPeers(spec.P2PV2Bootstrappers, peerWrapper.Config().P2PV2Bootstrappers())
	if err != nil {
		return nil, err
	}
	d.lggr.Debugw("Using bootstrap peers", "peers", bootstrapPeers)
	// Fetch the specified OCR2 key bundle
	var kbID string
	if spec.OCRKeyBundleID.Valid {
		kbID = spec.OCRKeyBundleID.String
	} else if kbID, err = d.cfg.OCR2KeyBundleID(); err != nil {
		return nil, err
	}
	kb, err := d.ks.Get(kbID)
	if err != nil {
		return nil, err
	}

	runResults := make(chan pipeline.Run, d.cfg.JobPipelineResultWriteQueueDepth())

	var pluginOracle plugins.OraclePlugin
	var ocr2Provider types.Plugin
	switch spec.PluginType {
	case job.Median:
		medianProvider, err2 := relayer.NewMedianProvider(
			types.RelayArgs{
				ExternalJobID: jobSpec.ExternalJobID,
				JobID:         spec.ID,
				ContractID:    spec.ContractID,
				RelayConfig:   spec.RelayConfig.Bytes(),
			}, types.PluginArgs{
				TransmitterID: spec.TransmitterID.String,
				PluginConfig:  spec.PluginConfig.Bytes(),
			})
		if err2 != nil {
			return nil, err2
		}
		ocr2Provider = medianProvider
		pluginOracle, err = median.NewMedian(jobSpec, medianProvider, d.pipelineRunner, runResults, lggr, ocrLogger)
	case job.DKG:
		chainIDInterface, ok := jobSpec.OCR2OracleSpec.RelayConfig["chainID"]
		if !ok {
			return nil, errors.New("chainID must be provided in relay config")
		}
		chainID := int64(chainIDInterface.(float64))
		chain, err2 := d.chainSet.Get(big.NewInt(chainID))
		if err2 != nil {
			return nil, errors.Wrap(err2, "get chainset")
		}
		ocr2vrfRelayer := evmrelay.NewOCR2VRFRelayer(d.db, chain, lggr.Named("OCR2VRFRelayer"))
		dkgProvider, err2 := ocr2vrfRelayer.NewDKGProvider(
			types.RelayArgs{
				ExternalJobID: jobSpec.ExternalJobID,
				JobID:         spec.ID,
				ContractID:    spec.ContractID,
				RelayConfig:   spec.RelayConfig.Bytes(),
			}, types.PluginArgs{
				TransmitterID: spec.TransmitterID.String,
				PluginConfig:  spec.PluginConfig.Bytes(),
			})
		if err2 != nil {
			return nil, err2
		}
		ocr2Provider = dkgProvider
		pluginOracle, err = dkg.NewDKG(
			jobSpec,
			dkgProvider,
			lggr.Named("DKG"),
			ocrLogger,
			d.dkgSignKs,
			d.dkgEncryptKs,
			chain.Client())
		if err != nil {
			return nil, errors.Wrap(err, "error while instantiating DKG")
		}
	case job.OCR2VRF:
		chainIDInterface, ok := jobSpec.OCR2OracleSpec.RelayConfig["chainID"]
		if !ok {
			return nil, errors.New("chainID must be provided in relay config")
		}
		chainID := int64(chainIDInterface.(float64))
		chain, err2 := d.chainSet.Get(big.NewInt(chainID))
		if err2 != nil {
			return nil, errors.Wrap(err2, "get chainset")
		}

		var cfg ocr2vrfconfig.PluginConfig
		err2 = json.Unmarshal(spec.PluginConfig.Bytes(), &cfg)
		if err2 != nil {
			return nil, errors.Wrap(err2, "unmarshal ocr2vrf plugin config")
		}

		err2 = ocr2vrfconfig.ValidatePluginConfig(cfg, d.dkgSignKs, d.dkgEncryptKs)
		if err2 != nil {
			return nil, errors.Wrap(err2, "validate ocr2vrf plugin config")
		}

		ocr2vrfRelayer := evmrelay.NewOCR2VRFRelayer(d.db, chain, lggr.Named("OCR2VRFRelayer"))

		vrfProvider, err2 := ocr2vrfRelayer.NewOCR2VRFProvider(
			types.RelayArgs{
				ExternalJobID: jobSpec.ExternalJobID,
				JobID:         spec.ID,
				ContractID:    spec.ContractID,
				RelayConfig:   spec.RelayConfig.Bytes(),
			}, types.PluginArgs{
				TransmitterID: spec.TransmitterID.String,
				PluginConfig:  spec.PluginConfig.Bytes(),
			})
		if err2 != nil {
			return nil, errors.Wrap(err2, "new vrf provider")
		}

		dkgProvider, err2 := ocr2vrfRelayer.NewDKGProvider(
			types.RelayArgs{
				ExternalJobID: jobSpec.ExternalJobID,
				JobID:         spec.ID,
				ContractID:    cfg.DKGContractAddress,
				RelayConfig:   spec.RelayConfig.Bytes(),
			}, types.PluginArgs{
				TransmitterID: spec.TransmitterID.String,
				PluginConfig:  spec.PluginConfig.Bytes(),
			})
		if err2 != nil {
			return nil, errors.Wrap(err2, "new dkg provider")
		}

		dkgContract, err2 := dkg.NewOnchainDKGClient(cfg.DKGContractAddress, chain.Client())
		if err2 != nil {
			return nil, errors.Wrap(err2, "new onchain dkg client")
		}

		juelsPerFeeCoin, err2 := juelsfeecoin.NewLinkEthPriceProvider(
			common.HexToAddress(cfg.LinkEthFeedAddress), chain.Client(), 1*time.Second)
		if err2 != nil {
			return nil, errors.Wrap(err2, "new link eth price provider")
		}

		// No need to error check here, we check these keys exist when validating
		// the configuration.
		encryptionSecretKey, _ := d.dkgEncryptKs.Get(cfg.DKGEncryptionPublicKey)
		signingSecretKey, _ := d.dkgSignKs.Get(cfg.DKGSigningPublicKey)
		keyID, err2 := dkg.DecodeKeyID(cfg.DKGKeyID)
		if err2 != nil {
			return nil, errors.Wrap(err2, "decode DKG key ID")
		}

		coordinator, err2 := ocr2coordinator.New(
			lggr.Named("OCR2VRFCoordinator"),
			common.HexToAddress(spec.ContractID),
			common.HexToAddress(cfg.VRFCoordinatorAddress),
			common.HexToAddress(cfg.DKGContractAddress),
			chain.Client(),
			cfg.LookbackBlocks,
			chain.LogPoller(),
			chain.Config().EvmFinalityDepth(),
		)
		if err2 != nil {
			return nil, errors.Wrap(err2, "create ocr2vrf coordinator")
		}
		l := d.lggr.Named("OCR2VRF").With(
			"jobName", jobSpec.Name.ValueOrZero(),
			"jobID", jobSpec.ID,
		)
		vrfLogger := logger.NewOCRWrapper(l.With(
			"vrfContractID", spec.ContractID), true, func(msg string) {
			d.lggr.ErrorIf(d.jobORM.RecordError(jobSpec.ID, msg), "unable to record error")
		})
		dkgLogger := logger.NewOCRWrapper(l.With(
			"dkgContractID", cfg.DKGContractAddress), true, func(msg string) {
			d.lggr.ErrorIf(d.jobORM.RecordError(jobSpec.ID, msg), "unable to record error")
		})
		oracles, err2 := ocr2vrf.NewOCR2VRF(ocr2vrf.DKGVRFArgs{
			VRFLogger:                    vrfLogger,
			DKGLogger:                    dkgLogger,
			BinaryNetworkEndpointFactory: peerWrapper.Peer2,
			V2Bootstrappers:              bootstrapPeers,
			OffchainKeyring:              kb,
			OnchainKeyring:               kb,
			VRFOffchainConfigDigester:    vrfProvider.OffchainConfigDigester(),
			VRFContractConfigTracker:     vrfProvider.ContractConfigTracker(),
			VRFContractTransmitter:       vrfProvider.ContractTransmitter(),
			VRFDatabase:                  ocrDB,
			VRFLocalConfig:               lc,
			VRFMonitoringEndpoint:        d.monitoringEndpointGen.GenMonitoringEndpoint(spec.ContractID),
			DKGContractConfigTracker:     dkgProvider.ContractConfigTracker(),
			DKGOffchainConfigDigester:    dkgProvider.OffchainConfigDigester(),
			DKGContract:                  dkgpkg.NewOnchainContract(dkgContract, &altbn_128.G2{}),
			DKGContractTransmitter:       dkgProvider.ContractTransmitter(),
			DKGDatabase:                  ocrDB,
			DKGLocalConfig:               lc,
			DKGMonitoringEndpoint:        d.monitoringEndpointGen.GenMonitoringEndpoint(cfg.DKGContractAddress),
			Blockhashes:                  blockhashes.NewFixedBlockhashProvider(chain.LogPoller(), d.lggr, 256),
			Serializer:                   reportserializer.NewReportSerializer(&altbn_128.G1{}),
			JulesPerFeeCoin:              juelsPerFeeCoin,
			Coordinator:                  coordinator,
			Esk:                          encryptionSecretKey.KyberScalar(),
			Ssk:                          signingSecretKey.KyberScalar(),
			KeyID:                        keyID,
		})
		if err2 != nil {
			return nil, errors.Wrap(err2, "new ocr2vrf")
		}

		// RunResultSaver needs to be started first, so it's available
		// to read odb writes. It is stopped last after the OraclePlugin is shut down
		// so no further runs are enqueued, and we can drain the queue.
		runResultSaver := ocrcommon.NewResultRunSaver(
			runResults,
			d.pipelineRunner,
			make(chan struct{}),
			lggr,
		)

		// NOTE: we return from here with the services because the OCR2VRF oracles are defined
		// and exported from the ocr2vrf library. It takes care of running the DKG and OCR2VRF
		// oracles under the hood together.
		oracleCtx := job.NewServiceAdapter(oracles)
		return []job.ServiceCtx{runResultSaver, vrfProvider, oracleCtx}, nil
	case job.OCR2Keeper:
		keeperProvider, rgstry, encoder, logProvider, err2 := ocr2keeper.EVMDependencies(jobSpec, d.db, lggr, d.chainSet, d.pipelineRunner)
		if err2 != nil {
			return nil, errors.Wrap(err2, "could not build dependencies for ocr2 keepers")
		}

		var cfg ocr2keeper.PluginConfig
		err2 = json.Unmarshal(spec.PluginConfig.Bytes(), &cfg)
		if err2 != nil {
			return nil, errors.Wrap(err2, "unmarshal ocr2keepers plugin config")
		}

		err2 = ocr2keeper.ValidatePluginConfig(cfg)
		if err2 != nil {
			return nil, errors.Wrap(err2, "ocr2keepers plugin config validation failure")
		}

		conf := ocr2keepers.DelegateConfig{
			BinaryNetworkEndpointFactory: peerWrapper.Peer2,
			V2Bootstrappers:              bootstrapPeers,
			ContractTransmitter:          keeperProvider.ContractTransmitter(),
			ContractConfigTracker:        keeperProvider.ContractConfigTracker(),
			KeepersDatabase:              ocrDB,
			LocalConfig:                  lc,
			Logger:                       ocrLogger,
			MonitoringEndpoint:           d.monitoringEndpointGen.GenMonitoringEndpoint(spec.ContractID),
			OffchainConfigDigester:       keeperProvider.OffchainConfigDigester(),
			OffchainKeyring:              kb,
			OnchainKeyring:               kb,
			Registry:                     rgstry,
			ReportEncoder:                encoder,
			PerformLogProvider:           logProvider,
			CacheExpiration:              cfg.CacheExpiration.Value(),
			CacheEvictionInterval:        cfg.CacheEvictionInterval.Value(),
			MaxServiceWorkers:            cfg.MaxServiceWorkers,
			ServiceQueueLength:           cfg.ServiceQueueLength,
		}
		pluginService, err2 := ocr2keepers.NewDelegate(conf)
		if err2 != nil {
			return nil, errors.Wrap(err, "could not create new keepers ocr2 delegate")
		}

		// RunResultSaver needs to be started first, so it's available
		// to read odb writes. It is stopped last after the OraclePlugin is shut down
		// so no further runs are enqueued, and we can drain the queue.
		runResultSaver := ocrcommon.NewResultRunSaver(
			runResults,
			d.pipelineRunner,
			make(chan struct{}),
			lggr,
		)

		return []job.ServiceCtx{
			runResultSaver,
			keeperProvider,
			pluginService,
		}, nil
<<<<<<< HEAD
	case job.CCIPRelay:
		if spec.Relay != relay.EVM {
			return nil, errors.New("Non evm chains are not supported for CCIP relay")
		}
		ccipProvider, err2 := evmrelay.NewCCIPRelayer(relayer).NewCCIPRelayProvider(
=======
	case job.OCR2DirectRequest:
		// TODO: relayer for DR-OCR plugin: https://app.shortcut.com/chainlinklabs/story/54051/relayer-for-the-ocr-plugin
		drProvider, err2 := relayer.NewMedianProvider(
>>>>>>> 84ac9637
			types.RelayArgs{
				ExternalJobID: jobSpec.ExternalJobID,
				JobID:         spec.ID,
				ContractID:    spec.ContractID,
				RelayConfig:   spec.RelayConfig.Bytes(),
<<<<<<< HEAD
			}, spec.TransmitterID.String)
		if err2 != nil {
			return nil, err2
		}
		oracleArgsNoPlugin := libocr2.OracleArgs{
			BinaryNetworkEndpointFactory: peerWrapper.Peer2,
			V2Bootstrappers:              bootstrapPeers,
			ContractTransmitter:          ccipProvider.ContractTransmitter(),
			ContractConfigTracker:        ccipProvider.ContractConfigTracker(),
			Database:                     ocrDB,
			LocalConfig:                  lc,
			Logger:                       ocrLogger,
			MonitoringEndpoint:           d.monitoringEndpointGen.GenMonitoringEndpoint(spec.ContractID),
			OffchainConfigDigester:       ccipProvider.OffchainConfigDigester(),
			OffchainKeyring:              kb,
			OnchainKeyring:               kb,
		}
		return ccip.NewRelayServices(lggr, spec, d.chainSet, d.new, oracleArgsNoPlugin)
	case job.CCIPExecution:
		if spec.Relay != relay.EVM {
			return nil, errors.New("Non evm chains are not supported for CCIP execution")
		}
		ccipProvider, err2 := evmrelay.NewCCIPRelayer(relayer).NewCCIPExecutionProvider(
			types.RelayArgs{
				ExternalJobID: jobSpec.ExternalJobID,
				JobID:         spec.ID,
				ContractID:    spec.ContractID,
				RelayConfig:   spec.RelayConfig.Bytes(),
			}, spec.TransmitterID.String)
		if err2 != nil {
			return nil, err2
		}
		oracleArgsNoPlugin := libocr2.OracleArgs{
			BinaryNetworkEndpointFactory: peerWrapper.Peer2,
			V2Bootstrappers:              bootstrapPeers,
			ContractTransmitter:          ccipProvider.ContractTransmitter(),
			ContractConfigTracker:        ccipProvider.ContractConfigTracker(),
			Database:                     ocrDB,
			LocalConfig:                  lc,
			Logger:                       ocrLogger,
			MonitoringEndpoint:           d.monitoringEndpointGen.GenMonitoringEndpoint(spec.ContractID),
			OffchainConfigDigester:       ccipProvider.OffchainConfigDigester(),
			OffchainKeyring:              kb,
			OnchainKeyring:               kb,
		}
		return ccip.NewExecutionServices(lggr, jobSpec, d.chainSet, d.new, d.pipelineRunner, oracleArgsNoPlugin)
=======
			}, types.PluginArgs{
				TransmitterID: spec.TransmitterID.String,
				PluginConfig:  spec.PluginConfig.Bytes(),
			})
		if err2 != nil {
			return nil, err2
		}
		ocr2Provider = drProvider

		var relayConfig evmrelay.RelayConfig
		err2 = json.Unmarshal(spec.RelayConfig.Bytes(), &relayConfig)
		if err2 != nil {
			return nil, err2
		}
		chain, err2 := d.chainSet.Get(relayConfig.ChainID.ToInt())
		if err2 != nil {
			return nil, err2
		}
		// TODO replace with a DB: https://app.shortcut.com/chainlinklabs/story/54049/database-table-in-core-node
		pluginORM := drocr_service.NewInMemoryORM()
		pluginOracle, _ = directrequestocr.NewDROracle(jobSpec, d.pipelineRunner, d.jobORM, ocr2Provider, pluginORM, chain, lggr, ocrLogger)
>>>>>>> 84ac9637
	default:
		return nil, errors.Errorf("plugin type %s not supported", spec.PluginType)
	}
	if err != nil {
		return nil, errors.Wrap(err, "failed to initialise plugin")
	}

	pluginFactory, err := pluginOracle.GetPluginFactory()
	if err != nil {
		return nil, errors.Wrap(err, "failed to get plugin factory")
	}

	pluginServices, err := pluginOracle.GetServices()
	if err != nil {
		return nil, errors.Wrap(err, "failed to get plugin services")
	}

	oracle, err := libocr2.NewOracle(libocr2.OracleArgs{
		BinaryNetworkEndpointFactory: peerWrapper.Peer2,
		V2Bootstrappers:              bootstrapPeers,
		ContractTransmitter:          ocr2Provider.ContractTransmitter(),
		ContractConfigTracker:        ocr2Provider.ContractConfigTracker(),
		Database:                     ocrDB,
		LocalConfig:                  lc,
		Logger:                       ocrLogger,
		MonitoringEndpoint:           d.monitoringEndpointGen.GenMonitoringEndpoint(spec.ContractID),
		OffchainConfigDigester:       ocr2Provider.OffchainConfigDigester(),
		OffchainKeyring:              kb,
		OnchainKeyring:               kb,
		ReportingPluginFactory:       pluginFactory,
	})
	if err != nil {
		return nil, errors.Wrap(err, "error calling NewOracle")
	}

	// RunResultSaver needs to be started first, so it's available
	// to read odb writes. It is stopped last after the OraclePlugin is shut down
	// so no further runs are enqueued, and we can drain the queue.
	runResultSaver := ocrcommon.NewResultRunSaver(
		runResults,
		d.pipelineRunner,
		make(chan struct{}),
		lggr)

	oracleCtx := job.NewServiceAdapter(oracle)
	return append([]job.ServiceCtx{runResultSaver, ocr2Provider, oracleCtx}, pluginServices...), nil
}<|MERGE_RESOLUTION|>--- conflicted
+++ resolved
@@ -16,17 +16,15 @@
 	"gopkg.in/guregu/null.v4"
 
 	"github.com/smartcontractkit/chainlink-relay/pkg/types"
+
 	"github.com/smartcontractkit/chainlink/core/chains/evm"
 	"github.com/smartcontractkit/chainlink/core/logger"
 	drocr_service "github.com/smartcontractkit/chainlink/core/services/directrequestocr"
 	"github.com/smartcontractkit/chainlink/core/services/job"
 	"github.com/smartcontractkit/chainlink/core/services/keystore"
 	"github.com/smartcontractkit/chainlink/core/services/ocr2/plugins"
-<<<<<<< HEAD
 	"github.com/smartcontractkit/chainlink/core/services/ocr2/plugins/ccip"
-=======
 	"github.com/smartcontractkit/chainlink/core/services/ocr2/plugins/directrequestocr"
->>>>>>> 84ac9637
 	"github.com/smartcontractkit/chainlink/core/services/ocr2/plugins/dkg"
 	"github.com/smartcontractkit/chainlink/core/services/ocr2/plugins/median"
 	"github.com/smartcontractkit/chainlink/core/services/ocr2/plugins/ocr2keeper"
@@ -99,19 +97,12 @@
 	return job.OffchainReporting2
 }
 
-<<<<<<< HEAD
-func (d *Delegate) OnJobCreated(spec job.Job) {}
-func (d *Delegate) OnJobDeleted(spec job.Job) {}
 func (d *Delegate) BeforeJobCreated(spec job.Job) {
 	// This is only called first time the job is created
 	d.new = true
 }
 func (d *Delegate) AfterJobCreated(spec job.Job)  {}
 func (d *Delegate) BeforeJobDeleted(spec job.Job) {}
-=======
-func (Delegate) AfterJobCreated(spec job.Job)  {}
-func (Delegate) BeforeJobDeleted(spec job.Job) {}
->>>>>>> 84ac9637
 
 // ServicesForSpec returns the OCR2 services that need to run for this job
 func (d *Delegate) ServicesForSpec(jobSpec job.Job) ([]job.ServiceCtx, error) {
@@ -472,23 +463,45 @@
 			keeperProvider,
 			pluginService,
 		}, nil
-<<<<<<< HEAD
+	case job.OCR2DirectRequest:
+		// TODO: relayer for DR-OCR plugin: https://app.shortcut.com/chainlinklabs/story/54051/relayer-for-the-ocr-plugin
+		drProvider, err2 := relayer.NewMedianProvider(
+			types.RelayArgs{
+				ExternalJobID: jobSpec.ExternalJobID,
+				JobID:         spec.ID,
+				ContractID:    spec.ContractID,
+				RelayConfig:   spec.RelayConfig.Bytes(),
+			}, types.PluginArgs{
+				TransmitterID: spec.TransmitterID.String,
+				PluginConfig:  spec.PluginConfig.Bytes(),
+			})
+		if err2 != nil {
+			return nil, err2
+		}
+		ocr2Provider = drProvider
+
+		var relayConfig evmrelay.RelayConfig
+		err2 = json.Unmarshal(spec.RelayConfig.Bytes(), &relayConfig)
+		if err2 != nil {
+			return nil, err2
+		}
+		chain, err2 := d.chainSet.Get(relayConfig.ChainID.ToInt())
+		if err2 != nil {
+			return nil, err2
+		}
+		// TODO replace with a DB: https://app.shortcut.com/chainlinklabs/story/54049/database-table-in-core-node
+		pluginORM := drocr_service.NewInMemoryORM()
+		pluginOracle, _ = directrequestocr.NewDROracle(jobSpec, d.pipelineRunner, d.jobORM, ocr2Provider, pluginORM, chain, lggr, ocrLogger)
 	case job.CCIPRelay:
 		if spec.Relay != relay.EVM {
 			return nil, errors.New("Non evm chains are not supported for CCIP relay")
 		}
 		ccipProvider, err2 := evmrelay.NewCCIPRelayer(relayer).NewCCIPRelayProvider(
-=======
-	case job.OCR2DirectRequest:
-		// TODO: relayer for DR-OCR plugin: https://app.shortcut.com/chainlinklabs/story/54051/relayer-for-the-ocr-plugin
-		drProvider, err2 := relayer.NewMedianProvider(
->>>>>>> 84ac9637
 			types.RelayArgs{
 				ExternalJobID: jobSpec.ExternalJobID,
 				JobID:         spec.ID,
 				ContractID:    spec.ContractID,
 				RelayConfig:   spec.RelayConfig.Bytes(),
-<<<<<<< HEAD
 			}, spec.TransmitterID.String)
 		if err2 != nil {
 			return nil, err2
@@ -535,29 +548,6 @@
 			OnchainKeyring:               kb,
 		}
 		return ccip.NewExecutionServices(lggr, jobSpec, d.chainSet, d.new, d.pipelineRunner, oracleArgsNoPlugin)
-=======
-			}, types.PluginArgs{
-				TransmitterID: spec.TransmitterID.String,
-				PluginConfig:  spec.PluginConfig.Bytes(),
-			})
-		if err2 != nil {
-			return nil, err2
-		}
-		ocr2Provider = drProvider
-
-		var relayConfig evmrelay.RelayConfig
-		err2 = json.Unmarshal(spec.RelayConfig.Bytes(), &relayConfig)
-		if err2 != nil {
-			return nil, err2
-		}
-		chain, err2 := d.chainSet.Get(relayConfig.ChainID.ToInt())
-		if err2 != nil {
-			return nil, err2
-		}
-		// TODO replace with a DB: https://app.shortcut.com/chainlinklabs/story/54049/database-table-in-core-node
-		pluginORM := drocr_service.NewInMemoryORM()
-		pluginOracle, _ = directrequestocr.NewDROracle(jobSpec, d.pipelineRunner, d.jobORM, ocr2Provider, pluginORM, chain, lggr, ocrLogger)
->>>>>>> 84ac9637
 	default:
 		return nil, errors.Errorf("plugin type %s not supported", spec.PluginType)
 	}
