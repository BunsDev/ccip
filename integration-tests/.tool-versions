--- conflicted
+++ resolved
@@ -1,7 +1,3 @@
 golang 1.19.3
-<<<<<<< HEAD
 k3d 5.4.4
-=======
-k3d 5.4.4
-kubectl 1.25.3
->>>>>>> 846f7b4a
+kubectl 1.25.3