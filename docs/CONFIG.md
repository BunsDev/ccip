[//]: # (Documentation generated from docs/*.toml - DO NOT EDIT.)

This document describes the TOML format for configuration.

See also [SECRETS.md](SECRETS.md)

## Example

```toml
Log.Level = 'debug'

[[EVM]]
ChainID = '1' # Required

[[EVM.Nodes]]
Name = 'fake' # Required
WSURL = 'wss://foo.bar/ws'
HTTPURL = 'https://foo.bar' # Required
```

## Global
```toml
InsecureFastScrypt = false # Default
RootDir = '~/.chainlink' # Default
ShutdownGracePeriod = '5s' # Default
```


### InsecureFastScrypt
:warning: **_ADVANCED_**: _Do not change this setting unless you know what you are doing._
```toml
InsecureFastScrypt = false # Default
```
InsecureFastScrypt causes all key stores to encrypt using "fast" scrypt params instead. This is insecure and only useful for local testing. DO NOT ENABLE THIS IN PRODUCTION.

### RootDir
```toml
RootDir = '~/.chainlink' # Default
```
RootDir is the Chainlink node's root directory. This is the default directory for logging, database backups, cookies, and other misc Chainlink node files. Chainlink nodes will always ensure this directory has 700 permissions because it might contain sensitive data.

### ShutdownGracePeriod
```toml
ShutdownGracePeriod = '5s' # Default
```
ShutdownGracePeriod is the maximum time allowed to shut down gracefully. If exceeded, the node will terminate immediately to avoid being SIGKILLed.

## Feature
```toml
[Feature]
FeedsManager = true # Default
LogPoller = false # Default
UICSAKeys = false # Default
CCIP = false # Default
```


### FeedsManager
```toml
FeedsManager = true # Default
```
FeedsManager enables the feeds manager service.

### LogPoller
```toml
LogPoller = false # Default
```
LogPoller enables the log poller, an experimental approach to processing logs, required if also using Evm.UseForwarders or OCR2.

### UICSAKeys
```toml
UICSAKeys = false # Default
```
UICSAKeys enables CSA Keys in the UI.

### CCIP
```toml
CCIP = false # Default
```
CCIP enables the CCIP service.

## Database
```toml
[Database]
DefaultIdleInTxSessionTimeout = '1h' # Default
DefaultLockTimeout = '15s' # Default
DefaultQueryTimeout = '10s' # Default
LogQueries = false # Default
MaxIdleConns = 10 # Default
MaxOpenConns = 20 # Default
MigrateOnStartup = true # Default
```


### DefaultIdleInTxSessionTimeout
```toml
DefaultIdleInTxSessionTimeout = '1h' # Default
```
DefaultIdleInTxSessionTimeout is the maximum time allowed for a transaction to be open and idle before timing out. See Postgres `idle_in_transaction_session_timeout` for more details.

### DefaultLockTimeout
```toml
DefaultLockTimeout = '15s' # Default
```
DefaultLockTimeout is the maximum time allowed to wait for database lock of any kind before timing out. See Postgres `lock_timeout` for more details.

### DefaultQueryTimeout
```toml
DefaultQueryTimeout = '10s' # Default
```
DefaultQueryTimeout is the maximum time allowed for standard queries before timing out.

### LogQueries
```toml
LogQueries = false # Default
```
LogQueries tells the Chainlink node to log database queries made using the default logger. SQL statements will be logged at `debug` level. Not all statements can be logged. The best way to get a true log of all SQL statements is to enable SQL statement logging on Postgres.

### MaxIdleConns
```toml
MaxIdleConns = 10 # Default
```
MaxIdleConns configures the maximum number of idle database connections that the Chainlink node will keep open. Think of this as the baseline number of database connections per Chainlink node instance. Increasing this number can help to improve performance under database-heavy workloads.

Postgres has connection limits, so you must use caution when increasing this value. If you are running several instances of a Chainlink node or another application on a single database server, you might run out of Postgres connection slots if you raise this value too high.

### MaxOpenConns
```toml
MaxOpenConns = 20 # Default
```
MaxOpenConns configures the maximum number of database connections that a Chainlink node will have open at any one time. Think of this as the maximum burst upper bound limit of database connections per Chainlink node instance. Increasing this number can help to improve performance under database-heavy workloads.

Postgres has connection limits, so you must use caution when increasing this value. If you are running several instances of a Chainlink node or another application on a single database server, you might run out of Postgres connection slots if you raise this value too high.

### MigrateOnStartup
```toml
MigrateOnStartup = true # Default
```
MigrateOnStartup controls whether a Chainlink node will attempt to automatically migrate the database on boot. If you want more control over your database migration process, set this variable to `false` and manually migrate the database using the CLI `migrate` command instead.

## Database.Backup
```toml
[Database.Backup]
Mode = 'none' # Default
Dir = 'test/backup/dir' # Example
OnVersionUpgrade = true # Default
Frequency = '1h' # Default
```
As a best practice, take regular database backups in case of accidental data loss. This best practice is especially important when you upgrade your Chainlink node to a new version. Chainlink nodes support automated database backups to make this process easier.

NOTE: Dumps can cause high load and massive database latencies, which will negatively impact the normal functioning of the Chainlink node. For this reason, it is recommended to set a `URL` and point it to a read replica if you enable automatic backups.

### Mode
```toml
Mode = 'none' # Default
```
Mode sets the type of automatic database backup, which can be one of _none_, `lite`, or `full`. If enabled, the Chainlink node will always dump a backup on every boot before running migrations. Additionally, it will automatically take database backups that overwrite the backup file for the given version at regular intervals if `Frequency` is set to a non-zero interval.

_none_ - Disables backups.
`lite` - Dumps small tables including configuration and keys that are essential for the node to function, which excludes historical data like job runs, transaction history, etc.
`full` - Dumps the entire database.

It will write to a file like `'Dir'/backup/cl_backup_<VERSION>.dump`. There is one backup dump file per version of the Chainlink node. If you upgrade the node, it will keep the backup taken right before the upgrade migration so you can restore to an older version if necessary.

### Dir
```toml
Dir = 'test/backup/dir' # Example
```
Dir sets the directory to use for saving the backup file. Use this if you want to save the backup file in a directory other than the default ROOT directory.

### OnVersionUpgrade
```toml
OnVersionUpgrade = true # Default
```
OnVersionUpgrade enables automatic backups of the database before running migrations, when you are upgrading to a new version.

### Frequency
```toml
Frequency = '1h' # Default
```
Frequency sets the interval for database dumps, if set to a positive duration and `Mode` is not _none_.

Set to `0` to disable periodic backups.

## Database.Listener
:warning: **_ADVANCED_**: _Do not change these settings unless you know what you are doing._
```toml
[Database.Listener]
MaxReconnectDuration = '10m' # Default
MinReconnectInterval = '1m' # Default
FallbackPollInterval = '30s' # Default
```
These settings control the postgres event listener.

### MaxReconnectDuration
```toml
MaxReconnectDuration = '10m' # Default
```
MaxReconnectDuration is the maximum duration to wait between reconnect attempts.

### MinReconnectInterval
```toml
MinReconnectInterval = '1m' # Default
```
MinReconnectInterval controls the duration to wait before trying to re-establish the database connection after connection loss. After each consecutive failure this interval is doubled, until MaxReconnectInterval is reached.  Successfully completing the connection establishment procedure resets the interval back to MinReconnectInterval.

### FallbackPollInterval
```toml
FallbackPollInterval = '30s' # Default
```
FallbackPollInterval controls how often clients should manually poll as a fallback in case the postgres event was missed/dropped.

## Database.Lock
:warning: **_ADVANCED_**: _Do not change these settings unless you know what you are doing._
```toml
[Database.Lock]
Enabled = true # Default
LeaseDuration = '10s' # Default
LeaseRefreshInterval = '1s' # Default
```
Ideally, you should use a container orchestration system like [Kubernetes](https://kubernetes.io/) to ensure that only one Chainlink node instance can ever use a specific Postgres database. However, some node operators do not have the technical capacity to do this. Common use cases run multiple Chainlink node instances in failover mode as recommended by our official documentation. The first instance takes a lock on the database and subsequent instances will wait trying to take this lock in case the first instance fails.

- If your nodes or applications hold locks open for several hours or days, Postgres is unable to complete internal cleanup tasks. The Postgres maintainers explicitly discourage holding locks open for long periods of time.

Because of the complications with advisory locks, Chainlink nodes with v2.0 and later only support `lease` locking mode. The `lease` locking mode works using the following process:

- Node A creates one row in the database with the client ID and updates it once per second.
- Node B spinlocks and checks periodically to see if the client ID is too old. If the client ID is not updated after a period of time, node B assumes that node A failed and takes over. Node B becomes the owner of the row and updates the client ID once per second.
- If node A comes back, it attempts to take out a lease, realizes that the database has been leased to another process, and exits the entire application immediately.

### Enabled
```toml
Enabled = true # Default
```
Enabled enables the database lock.

### LeaseDuration
```toml
LeaseDuration = '10s' # Default
```
LeaseDuration is how long the lease lock will last before expiring.

### LeaseRefreshInterval
```toml
LeaseRefreshInterval = '1s' # Default
```
LeaseRefreshInterval determines how often to refresh the lease lock. Also controls how often a standby node will check to see if it can grab the lease.

## TelemetryIngress
```toml
[TelemetryIngress]
UniConn = true # Default
Logging = false # Default
ServerPubKey = 'test-pub-key' # Example
URL = 'https://prom.test' # Example
BufferSize = 100 # Default
MaxBatchSize = 50 # Default
SendInterval = '500ms' # Default
SendTimeout = '10s' # Default
UseBatchSend = true # Default
```


### UniConn
```toml
UniConn = true # Default
```
UniConn toggles which ws connection style is used.

### Logging
```toml
Logging = false # Default
```
Logging toggles verbose logging of the raw telemetry messages being sent.

### ServerPubKey
```toml
ServerPubKey = 'test-pub-key' # Example
```
ServerPubKey is the public key of the telemetry server. This field will be removed in a furture version

### URL
```toml
URL = 'https://prom.test' # Example
```
URL is where to send telemetry. This field will be removed in a furture version

### BufferSize
```toml
BufferSize = 100 # Default
```
BufferSize is the number of telemetry messages to buffer before dropping new ones.

### MaxBatchSize
```toml
MaxBatchSize = 50 # Default
```
MaxBatchSize is the maximum number of messages to batch into one telemetry request.

### SendInterval
```toml
SendInterval = '500ms' # Default
```
SendInterval determines how often batched telemetry is sent to the ingress server.

### SendTimeout
```toml
SendTimeout = '10s' # Default
```
SendTimeout is the max duration to wait for the request to complete when sending batch telemetry.

### UseBatchSend
```toml
UseBatchSend = true # Default
```
UseBatchSend toggles sending telemetry to the ingress server using the batch client.

## TelemetryIngress.Endpoints
```toml
[[TelemetryIngress.Endpoints]] # Example
Network = 'EVM' # Example
ChainID = '111551111' # Example
ServerPubKey = 'test-pub-key-111551111-evm' # Example
URL = 'localhost-111551111-evm:9000' # Example
```


### Network
```toml
Network = 'EVM' # Example
```
Network aka EVM, Solana, Starknet

### ChainID
```toml
ChainID = '111551111' # Example
```
ChainID of the network

### ServerPubKey
```toml
ServerPubKey = 'test-pub-key-111551111-evm' # Example
```
ServerPubKey is the public key of the telemetry server.

### URL
```toml
URL = 'localhost-111551111-evm:9000' # Example
```
URL is where to send telemetry.

## AuditLogger
```toml
[AuditLogger]
Enabled = false # Default
ForwardToUrl = 'http://localhost:9898' # Example
JsonWrapperKey = 'event' # Example
Headers = ['Authorization: token', 'X-SomeOther-Header: value with spaces | and a bar+*'] # Example
```


### Enabled
```toml
Enabled = false # Default
```
Enabled determines if this logger should be configured at all

### ForwardToUrl
```toml
ForwardToUrl = 'http://localhost:9898' # Example
```
ForwardToUrl is where you want to forward logs to

### JsonWrapperKey
```toml
JsonWrapperKey = 'event' # Example
```
JsonWrapperKey if set wraps the map of data under another single key to make parsing easier

### Headers
```toml
Headers = ['Authorization: token', 'X-SomeOther-Header: value with spaces | and a bar+*'] # Example
```
Headers is the set of headers you wish to pass along with each request

## Log
```toml
[Log]
Level = 'info' # Default
JSONConsole = false # Default
UnixTS = false # Default
```


### Level
```toml
Level = 'info' # Default
```
Level determines both what is printed on the screen and what is written to the log file.

The available levels are:
- "debug": Useful for forensic debugging of issues.
- "info": High-level informational messages. (default)
- "warn": A mild error occurred that might require non-urgent action. Check these warnings semi-regularly to see if any of them require attention. These warnings usually happen due to factors outside of the control of the node operator. Examples: Unexpected responses from a remote API or misleading networking errors.
- "error": An unexpected error occurred during the regular operation of a well-maintained node. Node operators might need to take action to remedy this error. Check these regularly to see if any of them require attention. Examples: Use of deprecated configuration options or incorrectly configured settings that cause a job to fail.
- "crit": A critical error occurred. The node might be unable to function. Node operators should take immediate action to fix these errors. Examples: The node could not boot because a network socket could not be opened or the database became inaccessible.
- "panic": An exceptional error occurred that could not be handled. If the node is unresponsive, node operators should try to restart their nodes and notify the Chainlink team of a potential bug.
- "fatal": The node encountered an unrecoverable problem and had to exit.

### JSONConsole
```toml
JSONConsole = false # Default
```
JSONConsole enables JSON logging. Otherwise, the log is saved in a human-friendly console format.

### UnixTS
```toml
UnixTS = false # Default
```
UnixTS enables legacy unix timestamps.

Previous versions of Chainlink nodes wrote JSON logs with a unix timestamp. As of v1.1.0 and up, the default has changed to use ISO8601 timestamps for better readability.

## Log.File
```toml
[Log.File]
Dir = '/my/log/directory' # Example
MaxSize = '5120mb' # Default
MaxAgeDays = 0 # Default
MaxBackups = 1 # Default
```


### Dir
```toml
Dir = '/my/log/directory' # Example
```
Dir sets the log directory. By default, Chainlink nodes write log data to `$ROOT/log.jsonl`.

### MaxSize
```toml
MaxSize = '5120mb' # Default
```
MaxSize determines the log file's max size in megabytes before file rotation. Having this not set will disable logging to disk. If your disk doesn't have enough disk space, the logging will pause and the application will log errors until space is available again.

Values must have suffixes with a unit like: `5120mb` (5,120 megabytes). If no unit suffix is provided, the value defaults to `b` (bytes). The list of valid unit suffixes are:

- b (bytes)
- kb (kilobytes)
- mb (megabytes)
- gb (gigabytes)
- tb (terabytes)

### MaxAgeDays
```toml
MaxAgeDays = 0 # Default
```
MaxAgeDays determines the log file's max age in days before file rotation. Keeping this config with the default value will not remove log files based on age.

### MaxBackups
```toml
MaxBackups = 1 # Default
```
MaxBackups determines the maximum number of old log files to retain. Keeping this config with the default value retains all old log files. The `MaxAgeDays` variable can still cause them to get deleted.

## WebServer
```toml
[WebServer]
AuthenticationMethod = 'local' # Default
AllowOrigins = 'http://localhost:3000,http://localhost:6688' # Default
BridgeCacheTTL = '0s' # Default
BridgeResponseURL = 'https://my-chainlink-node.example.com:6688' # Example
HTTPWriteTimeout = '10s' # Default
HTTPPort = 6688 # Default
SecureCookies = true # Default
SessionTimeout = '15m' # Default
SessionReaperExpiration = '240h' # Default
HTTPMaxSize = '32768b' # Default
StartTimeout = '15s' # Default
ListenIP = '0.0.0.0' # Default
```


### AuthenticationMethod
```toml
AuthenticationMethod = 'local' # Default
```
AuthenticationMethod defines which pluggable auth interface to use for user login and role assumption. Options include 'local' and 'ldap'. See docs for more details

### AllowOrigins
```toml
AllowOrigins = 'http://localhost:3000,http://localhost:6688' # Default
```
AllowOrigins controls the URLs Chainlink nodes emit in the `Allow-Origins` header of its API responses. The setting can be a comma-separated list with no spaces. You might experience CORS issues if this is not set correctly.

You should set this to the external URL that you use to access the Chainlink UI.

You can set `AllowOrigins = '*'` to allow the UI to work from any URL, but it is recommended for security reasons to make it explicit instead.

### BridgeCacheTTL
```toml
BridgeCacheTTL = '0s' # Default
```
BridgeCacheTTL controls the cache TTL for all bridge tasks to use old values in newer observations in case of intermittent failure. It's disabled by default.

### BridgeResponseURL
```toml
BridgeResponseURL = 'https://my-chainlink-node.example.com:6688' # Example
```
BridgeResponseURL defines the URL for bridges to send a response to. This _must_ be set when using async external adapters.

Usually this will be the same as the URL/IP and port you use to connect to the Chainlink UI.

### HTTPWriteTimeout
:warning: **_ADVANCED_**: _Do not change this setting unless you know what you are doing._
```toml
HTTPWriteTimeout = '10s' # Default
```
HTTPWriteTimeout controls how long the Chainlink node's API server can hold a socket open for writing a response to an HTTP request. Sometimes, this must be increased for pprof.

### HTTPPort
```toml
HTTPPort = 6688 # Default
```
HTTPPort is the port used for the Chainlink Node API, [CLI](/docs/configuration-variables/#cli-client), and GUI.

### SecureCookies
```toml
SecureCookies = true # Default
```
SecureCookies requires the use of secure cookies for authentication. Set to false to enable standard HTTP requests along with `TLSPort = 0`.

### SessionTimeout
```toml
SessionTimeout = '15m' # Default
```
SessionTimeout determines the amount of idle time to elapse before session cookies expire. This signs out GUI users from their sessions.

### SessionReaperExpiration
```toml
SessionReaperExpiration = '240h' # Default
```
SessionReaperExpiration represents how long an API session lasts before expiring and requiring a new login.

### HTTPMaxSize
```toml
HTTPMaxSize = '32768b' # Default
```
HTTPMaxSize defines the maximum size for HTTP requests and responses made by the node server.

### StartTimeout
```toml
StartTimeout = '15s' # Default
```
StartTimeout defines the maximum amount of time the node will wait for a server to start.

### ListenIP
```toml
ListenIP = '0.0.0.0' # Default
```
ListenIP specifies the IP to bind the HTTP server to

## WebServer.LDAP
```toml
[WebServer.LDAP]
ServerTLS = true # Default
SessionTimeout = '15m0s' # Default
QueryTimeout = '2m0s' # Default
BaseUserAttr = 'uid' # Default
BaseDN = 'dc=custom,dc=example,dc=com' # Example
UsersDN = 'ou=users' # Default
GroupsDN = 'ou=groups' # Default
ActiveAttribute = '' # Default
ActiveAttributeAllowedValue = '' # Default
AdminUserGroupCN = 'NodeAdmins' # Default
EditUserGroupCN = 'NodeEditors' # Default
RunUserGroupCN = 'NodeRunners' # Default
ReadUserGroupCN = 'NodeReadOnly' # Default
UserApiTokenEnabled = false # Default
UserAPITokenDuration = '240h0m0s' # Default
UpstreamSyncInterval = '0s' # Default
UpstreamSyncRateLimit = '2m0s' # Default
```
Optional LDAP config if WebServer.AuthenticationMethod is set to 'ldap'
LDAP queries are all parameterized to support custom LDAP 'dn', 'cn', and attributes

### ServerTLS
```toml
ServerTLS = true # Default
```
ServerTLS defines the option to require the secure ldaps

### SessionTimeout
```toml
SessionTimeout = '15m0s' # Default
```
SessionTimeout determines the amount of idle time to elapse before session cookies expire. This signs out GUI users from their sessions.

### QueryTimeout
```toml
QueryTimeout = '2m0s' # Default
```
QueryTimeout defines how long queries should wait before timing out, defined in seconds

### BaseUserAttr
```toml
BaseUserAttr = 'uid' # Default
```
BaseUserAttr defines the base attribute used to populate LDAP queries such as "uid=$", default is example

### BaseDN
```toml
BaseDN = 'dc=custom,dc=example,dc=com' # Example
```
BaseDN defines the base LDAP 'dn' search filter to apply to every LDAP query, replace example,com with the appropriate LDAP server's structure

### UsersDN
```toml
UsersDN = 'ou=users' # Default
```
UsersDN defines the 'dn' query to use when querying for the 'users' 'ou' group

### GroupsDN
```toml
GroupsDN = 'ou=groups' # Default
```
GroupsDN defines the 'dn' query to use when querying for the 'groups' 'ou' group

### ActiveAttribute
```toml
ActiveAttribute = '' # Default
```
ActiveAttribute is an optional user field to check truthiness for if a user is valid/active. This is only required if the LDAP provider lists inactive users as members of groups

### ActiveAttributeAllowedValue
```toml
ActiveAttributeAllowedValue = '' # Default
```
ActiveAttributeAllowedValue is the value to check against for the above optional user attribute

### AdminUserGroupCN
```toml
AdminUserGroupCN = 'NodeAdmins' # Default
```
AdminUserGroupCN is the LDAP 'cn' of the LDAP group that maps the core node's 'Admin' role

### EditUserGroupCN
```toml
EditUserGroupCN = 'NodeEditors' # Default
```
EditUserGroupCN is the LDAP 'cn' of the LDAP group that maps the core node's 'Edit' role

### RunUserGroupCN
```toml
RunUserGroupCN = 'NodeRunners' # Default
```
RunUserGroupCN is the LDAP 'cn' of the LDAP group that maps the core node's 'Run' role

### ReadUserGroupCN
```toml
ReadUserGroupCN = 'NodeReadOnly' # Default
```
ReadUserGroupCN is the LDAP 'cn' of the LDAP group that maps the core node's 'Read' role

### UserApiTokenEnabled
```toml
UserApiTokenEnabled = false # Default
```
UserApiTokenEnabled enables the users to issue API tokens with the same access of their role

### UserAPITokenDuration
```toml
UserAPITokenDuration = '240h0m0s' # Default
```
UserAPITokenDuration is the duration of time an API token is active for before expiring

### UpstreamSyncInterval
```toml
UpstreamSyncInterval = '0s' # Default
```
UpstreamSyncInterval is the interval at which the background LDAP sync task will be called. A '0s' value disables the background sync being run on an interval. This check is already performed during login/logout actions, all sessions and API tokens stored in the local ldap tables are updated to match the remote server

### UpstreamSyncRateLimit
```toml
UpstreamSyncRateLimit = '2m0s' # Default
```
UpstreamSyncRateLimit defines a duration to limit the number of query/API calls to the upstream LDAP provider. It prevents the sync functionality from being called multiple times within the defined duration

## WebServer.RateLimit
```toml
[WebServer.RateLimit]
Authenticated = 1000 # Default
AuthenticatedPeriod = '1m' # Default
Unauthenticated = 5 # Default
UnauthenticatedPeriod = '20s' # Default
```


### Authenticated
```toml
Authenticated = 1000 # Default
```
Authenticated defines the threshold to which authenticated requests get limited. More than this many authenticated requests per `AuthenticatedRateLimitPeriod` will be rejected.

### AuthenticatedPeriod
```toml
AuthenticatedPeriod = '1m' # Default
```
AuthenticatedPeriod defines the period to which authenticated requests get limited.

### Unauthenticated
```toml
Unauthenticated = 5 # Default
```
Unauthenticated defines the threshold to which authenticated requests get limited. More than this many unauthenticated requests per `UnAuthenticatedRateLimitPeriod` will be rejected.

### UnauthenticatedPeriod
```toml
UnauthenticatedPeriod = '20s' # Default
```
UnauthenticatedPeriod defines the period to which unauthenticated requests get limited.

## WebServer.MFA
```toml
[WebServer.MFA]
RPID = 'localhost' # Example
RPOrigin = 'http://localhost:6688/' # Example
```
The Operator UI frontend supports enabling Multi Factor Authentication via Webauthn per account. When enabled, logging in will require the account password and a hardware or OS security key such as Yubikey. To enroll, log in to the operator UI and click the circle purple profile button at the top right and then click **Register MFA Token**. Tap your hardware security key or use the OS public key management feature to enroll a key. Next time you log in, this key will be required to authenticate.

### RPID
```toml
RPID = 'localhost' # Example
```
RPID is the FQDN of where the Operator UI is served. When serving locally, the value should be `localhost`.

### RPOrigin
```toml
RPOrigin = 'http://localhost:6688/' # Example
```
RPOrigin is the origin URL where WebAuthn requests initiate, including scheme and port. When serving locally, the value should be `http://localhost:6688/`.

## WebServer.TLS
```toml
[WebServer.TLS]
CertPath = '~/.cl/certs' # Example
Host = 'tls-host' # Example
KeyPath = '/home/$USER/.chainlink/tls/server.key' # Example
HTTPSPort = 6689 # Default
ForceRedirect = false # Default
ListenIP = '0.0.0.0' # Default
```
The TLS settings apply only if you want to enable TLS security on your Chainlink node.

### CertPath
```toml
CertPath = '~/.cl/certs' # Example
```
CertPath is the location of the TLS certificate file.

### Host
```toml
Host = 'tls-host' # Example
```
Host is the hostname configured for TLS to be used by the Chainlink node. This is useful if you configured a domain name specific for your Chainlink node.

### KeyPath
```toml
KeyPath = '/home/$USER/.chainlink/tls/server.key' # Example
```
KeyPath is the location of the TLS private key file.

### HTTPSPort
```toml
HTTPSPort = 6689 # Default
```
HTTPSPort is the port used for HTTPS connections. Set this to `0` to disable HTTPS. Disabling HTTPS also relieves Chainlink nodes of the requirement for a TLS certificate.

### ForceRedirect
```toml
ForceRedirect = false # Default
```
ForceRedirect forces TLS redirect for unencrypted connections.

### ListenIP
```toml
ListenIP = '0.0.0.0' # Default
```
ListenIP specifies the IP to bind the HTTPS server to

## JobPipeline
```toml
[JobPipeline]
ExternalInitiatorsEnabled = false # Default
MaxRunDuration = '10m' # Default
MaxSuccessfulRuns = 10000 # Default
ReaperInterval = '1h' # Default
ReaperThreshold = '24h' # Default
ResultWriteQueueDepth = 100 # Default
```


### ExternalInitiatorsEnabled
```toml
ExternalInitiatorsEnabled = false # Default
```
ExternalInitiatorsEnabled enables the External Initiator feature. If disabled, `webhook` jobs can ONLY be initiated by a logged-in user. If enabled, `webhook` jobs can be initiated by a whitelisted external initiator.

### MaxRunDuration
```toml
MaxRunDuration = '10m' # Default
```
MaxRunDuration is the maximum time allowed for a single job run. If it takes longer, it will exit early and be marked errored. If set to zero, disables the time limit completely.

### MaxSuccessfulRuns
```toml
MaxSuccessfulRuns = 10000 # Default
```
MaxSuccessfulRuns caps the number of completed successful runs per pipeline
spec in the database. You can set it to zero as a performance optimisation;
this will avoid saving any successful run.

Note this is not a hard cap, it can drift slightly larger than this but not
by more than 5% or so.

### ReaperInterval
```toml
ReaperInterval = '1h' # Default
```
ReaperInterval controls how often the job pipeline reaper will run to delete completed jobs older than ReaperThreshold, in order to keep database size manageable.

Set to `0` to disable the periodic reaper.

### ReaperThreshold
```toml
ReaperThreshold = '24h' # Default
```
ReaperThreshold determines the age limit for job runs. Completed job runs older than this will be automatically purged from the database.

### ResultWriteQueueDepth
:warning: **_ADVANCED_**: _Do not change this setting unless you know what you are doing._
```toml
ResultWriteQueueDepth = 100 # Default
```
ResultWriteQueueDepth controls how many writes will be buffered before subsequent writes are dropped, for jobs that write results asynchronously for performance reasons, such as OCR.

## JobPipeline.HTTPRequest
```toml
[JobPipeline.HTTPRequest]
DefaultTimeout = '15s' # Default
MaxSize = '32768' # Default
```


### DefaultTimeout
```toml
DefaultTimeout = '15s' # Default
```
DefaultTimeout defines the default timeout for HTTP requests made by `http` and `bridge` adapters.

### MaxSize
```toml
MaxSize = '32768' # Default
```
MaxSize defines the maximum size for HTTP requests and responses made by `http` and `bridge` adapters.

## FluxMonitor
```toml
[FluxMonitor]
DefaultTransactionQueueDepth = 1 # Default
SimulateTransactions = false # Default
```


### DefaultTransactionQueueDepth
:warning: **_ADVANCED_**: _Do not change this setting unless you know what you are doing._
```toml
DefaultTransactionQueueDepth = 1 # Default
```
DefaultTransactionQueueDepth controls the queue size for `DropOldestStrategy` in Flux Monitor. Set to 0 to use `SendEvery` strategy instead.

### SimulateTransactions
```toml
SimulateTransactions = false # Default
```
SimulateTransactions enables transaction simulation for Flux Monitor.

## OCR2
```toml
[OCR2]
Enabled = false # Default
ContractConfirmations = 3 # Default
BlockchainTimeout = '20s' # Default
ContractPollInterval = '1m' # Default
ContractSubscribeInterval = '2m' # Default
ContractTransmitterTransmitTimeout = '10s' # Default
DatabaseTimeout = '10s' # Default
KeyBundleID = '7a5f66bbe6594259325bf2b4f5b1a9c900000000000000000000000000000000' # Example
CaptureEATelemetry = false # Default
CaptureAutomationCustomTelemetry = true # Default
DefaultTransactionQueueDepth = 1 # Default
SimulateTransactions = false # Default
TraceLogging = false # Default
```


### Enabled
```toml
Enabled = false # Default
```
Enabled enables OCR2 jobs.

### ContractConfirmations
```toml
ContractConfirmations = 3 # Default
```
ContractConfirmations is the number of block confirmations to wait for before enacting an on-chain
configuration change. This value doesn't need to be very high (in
particular, it does not need to protect against malicious re-orgs).
Since configuration changes create some overhead, and mini-reorgs
are fairly common, recommended values are between two and ten.

Malicious re-orgs are not any more of concern here than they are in
blockchain applications in general: Since nodes check the contract for the
latest config every ContractConfigTrackerPollInterval.Seconds(), they will
come to a common view of the current config within any interval longer than
that, as long as the latest setConfig transaction in the longest chain is
stable. They will thus be able to continue reporting after the poll
interval, unless an adversary is able to repeatedly re-org the transaction
out during every poll interval, which would amount to the capability to
censor any transaction.

Note that 1 confirmation implies that the transaction/event has been mined in one block.
0 confirmations would imply that the event would be recognised before it has even been mined, which is not currently supported.
e.g.
Current block height: 42
Changed in block height: 43
Contract config confirmations: 1
STILL PENDING

Current block height: 43
Changed in block height: 43
Contract config confirmations: 1
CONFIRMED

### BlockchainTimeout
```toml
BlockchainTimeout = '20s' # Default
```
BlockchainTimeout is the timeout for blockchain queries (mediated through
ContractConfigTracker and ContractTransmitter).
(This is necessary because an oracle's operations are serialized, so
blocking forever on a chain interaction would break the oracle.)

### ContractPollInterval
```toml
ContractPollInterval = '1m' # Default
```
ContractPollInterval is the polling interval at which ContractConfigTracker is queried for# updated on-chain configurations. Recommended values are between
fifteen seconds and two minutes.

### ContractSubscribeInterval
```toml
ContractSubscribeInterval = '2m' # Default
```
ContractSubscribeInterval is the interval at which we try to establish a subscription on ContractConfigTracker
if one doesn't exist. Recommended values are between two and five minutes.

### ContractTransmitterTransmitTimeout
```toml
ContractTransmitterTransmitTimeout = '10s' # Default
```
ContractTransmitterTransmitTimeout is the timeout for ContractTransmitter.Transmit calls.

### DatabaseTimeout
```toml
DatabaseTimeout = '10s' # Default
```
DatabaseTimeout is the timeout for database interactions.
(This is necessary because an oracle's operations are serialized, so
blocking forever on an observation would break the oracle.)

### KeyBundleID
```toml
KeyBundleID = '7a5f66bbe6594259325bf2b4f5b1a9c900000000000000000000000000000000' # Example
```
KeyBundleID is a sha256 hexadecimal hash identifier.

### CaptureEATelemetry
```toml
CaptureEATelemetry = false # Default
```
CaptureEATelemetry toggles collecting extra information from External Adaptares

### CaptureAutomationCustomTelemetry
```toml
CaptureAutomationCustomTelemetry = true # Default
```
CaptureAutomationCustomTelemetry toggles collecting automation specific telemetry

### DefaultTransactionQueueDepth
```toml
DefaultTransactionQueueDepth = 1 # Default
```
DefaultTransactionQueueDepth controls the queue size for `DropOldestStrategy` in OCR2. Set to 0 to use `SendEvery` strategy instead.

### SimulateTransactions
```toml
SimulateTransactions = false # Default
```
SimulateTransactions enables transaction simulation for OCR2.

### TraceLogging
```toml
TraceLogging = false # Default
```
TraceLogging enables trace level logging.

## OCR
```toml
[OCR]
Enabled = false # Default
ObservationTimeout = '5s' # Default
BlockchainTimeout = '20s' # Default
ContractPollInterval = '1m' # Default
ContractSubscribeInterval = '2m' # Default
DefaultTransactionQueueDepth = 1 # Default
KeyBundleID = 'acdd42797a8b921b2910497badc5000600000000000000000000000000000000' # Example
SimulateTransactions = false # Default
TransmitterAddress = '0xa0788FC17B1dEe36f057c42B6F373A34B014687e' # Example
CaptureEATelemetry = false # Default
TraceLogging = false # Default
```
This section applies only if you are running off-chain reporting jobs.

### Enabled
```toml
Enabled = false # Default
```
Enabled enables OCR jobs.

### ObservationTimeout
```toml
ObservationTimeout = '5s' # Default
```
ObservationTimeout is the timeout for making observations using the DataSource.Observe method.
(This is necessary because an oracle's operations are serialized, so
blocking forever on an observation would break the oracle.)

### BlockchainTimeout
```toml
BlockchainTimeout = '20s' # Default
```
BlockchainTimeout is the timeout for blockchain queries (mediated through
ContractConfigTracker and ContractTransmitter).
(This is necessary because an oracle's operations are serialized, so
blocking forever on a chain interaction would break the oracle.)

### ContractPollInterval
```toml
ContractPollInterval = '1m' # Default
```
ContractPollInterval is the polling interval at which ContractConfigTracker is queried for
updated on-chain configurations. Recommended values are between
fifteen seconds and two minutes.

### ContractSubscribeInterval
```toml
ContractSubscribeInterval = '2m' # Default
```
ContractSubscribeInterval is the interval at which we try to establish a subscription on ContractConfigTracker
if one doesn't exist. Recommended values are between two and five minutes.

### DefaultTransactionQueueDepth
:warning: **_ADVANCED_**: _Do not change this setting unless you know what you are doing._
```toml
DefaultTransactionQueueDepth = 1 # Default
```
DefaultTransactionQueueDepth controls the queue size for `DropOldestStrategy` in OCR. Set to 0 to use `SendEvery` strategy instead.

### KeyBundleID
```toml
KeyBundleID = 'acdd42797a8b921b2910497badc5000600000000000000000000000000000000' # Example
```
KeyBundleID is the default key bundle ID to use for OCR jobs. If you have an OCR job that does not explicitly specify a key bundle ID, it will fall back to this value.

### SimulateTransactions
```toml
SimulateTransactions = false # Default
```
SimulateTransactions enables transaction simulation for OCR.

### TransmitterAddress
```toml
TransmitterAddress = '0xa0788FC17B1dEe36f057c42B6F373A34B014687e' # Example
```
TransmitterAddress is the default sending address to use for OCR. If you have an OCR job that does not explicitly specify a transmitter address, it will fall back to this value.

### CaptureEATelemetry
```toml
CaptureEATelemetry = false # Default
```
CaptureEATelemetry toggles collecting extra information from External Adaptares

### TraceLogging
```toml
TraceLogging = false # Default
```
TraceLogging enables trace level logging.

## P2P
```toml
[P2P]
IncomingMessageBufferSize = 10 # Default
OutgoingMessageBufferSize = 10 # Default
PeerID = '12D3KooWMoejJznyDuEk5aX6GvbjaG12UzeornPCBNzMRqdwrFJw' # Example
TraceLogging = false # Default
```
<<<<<<< HEAD
P2P supports multiple networking stack versions. You may configure `[P2P.V1]`, `[P2P.V2]`, or both to run simultaneously.
If both are configured, then for each link with another peer, V2 networking will be preferred. If V2 does not work, the link will
automatically fall back to V1. If V2 starts working again later, it will automatically be preferred again. This is useful
for migrating networks without downtime. Note that the two networking stacks _must not_ be configured to bind to the same IP/port.

Note: P2P.V1 is deprecated will be removed in the future.

=======
P2P has a versioned networking stack. Currenly only `[P2P.V2]` is supported.
>>>>>>> 1d20c9b6
All nodes in the OCR network should share the same networking stack.

### IncomingMessageBufferSize
```toml
IncomingMessageBufferSize = 10 # Default
```
IncomingMessageBufferSize is the per-remote number of incoming
messages to buffer. Any additional messages received on top of those
already in the queue will be dropped.

### OutgoingMessageBufferSize
```toml
OutgoingMessageBufferSize = 10 # Default
```
OutgoingMessageBufferSize is the per-remote number of outgoing
messages to buffer. Any additional messages send on top of those
already in the queue will displace the oldest.
NOTE: OutgoingMessageBufferSize should be comfortably smaller than remote's
IncomingMessageBufferSize to give the remote enough space to process
them all in case we regained connection and now send a bunch at once

### PeerID
```toml
PeerID = '12D3KooWMoejJznyDuEk5aX6GvbjaG12UzeornPCBNzMRqdwrFJw' # Example
```
PeerID is the default peer ID to use for OCR jobs. If unspecified, uses the first available peer ID.

### TraceLogging
```toml
TraceLogging = false # Default
```
TraceLogging enables trace level logging.

<<<<<<< HEAD
## P2P.V1
```toml
[P2P.V1]
Enabled = false # Default
AnnounceIP = '1.2.3.4' # Example
AnnouncePort = 1337 # Example
BootstrapCheckInterval = '20s' # Default
DefaultBootstrapPeers = ['/dns4/example.com/tcp/1337/p2p/12D3KooWMHMRLQkgPbFSYHwD3NBuwtS1AmxhvKVUrcfyaGDASR4U', '/ip4/1.2.3.4/tcp/9999/p2p/12D3KooWLZ9uTC3MrvKfDpGju6RAQubiMDL7CuJcAgDRTYP7fh7R'] # Example
DHTAnnouncementCounterUserPrefix = 0 # Default
DHTLookupInterval = 10 # Default
ListenIP = '0.0.0.0' # Default
ListenPort = 1337 # Example
NewStreamTimeout = '10s' # Default
PeerstoreWriteInterval = '5m' # Default
```
P2P.V1 is deprecated and will be removed in a future version.

### Enabled
```toml
Enabled = false # Default
```
Enabled enables P2P V1.

### AnnounceIP
```toml
AnnounceIP = '1.2.3.4' # Example
```
AnnounceIP should be set as the externally reachable IP address of the Chainlink node.

### AnnouncePort
```toml
AnnouncePort = 1337 # Example
```
AnnouncePort should be set as the externally reachable port of the Chainlink node.

### BootstrapCheckInterval
```toml
BootstrapCheckInterval = '20s' # Default
```
BootstrapCheckInterval is the interval at which nodes check connections to bootstrap nodes and reconnect if any of them is lost.
Setting this to a small value would allow newly joined bootstrap nodes to get more connectivity
more quickly, which helps to make bootstrap process faster. The cost of this operation is relatively
cheap. We set this to 1 minute during our test.

### DefaultBootstrapPeers
```toml
DefaultBootstrapPeers = ['/dns4/example.com/tcp/1337/p2p/12D3KooWMHMRLQkgPbFSYHwD3NBuwtS1AmxhvKVUrcfyaGDASR4U', '/ip4/1.2.3.4/tcp/9999/p2p/12D3KooWLZ9uTC3MrvKfDpGju6RAQubiMDL7CuJcAgDRTYP7fh7R'] # Example
```
DefaultBootstrapPeers is the default set of bootstrap peers.

### DHTAnnouncementCounterUserPrefix
```toml
DHTAnnouncementCounterUserPrefix = 0 # Default
```
DHTAnnouncementCounterUserPrefix can be used to restore the node's
ability to announce its IP/port on the P2P network after a database
rollback. Make sure to only increase this value, and *never* decrease it.
Don't use this variable unless you really know what you're doing, since you
could semi-permanently exclude your node from the P2P network by
misconfiguring it.

### DHTLookupInterval
:warning: **_ADVANCED_**: _Do not change this setting unless you know what you are doing._
```toml
DHTLookupInterval = 10 # Default
```
DHTLookupInterval is the interval between which we do the expensive peer
lookup using DHT.

Every DHTLookupInterval failures to open a stream to a peer, we will
attempt to lookup its IP from DHT

### ListenIP
```toml
ListenIP = '0.0.0.0' # Default
```
ListenIP is the default IP address to bind to.

### ListenPort
```toml
ListenPort = 1337 # Example
```
ListenPort is the port to listen on. If left blank, the node randomly selects a different port each time it boots. It is highly recommended to set this to a static value to avoid network instability.

### NewStreamTimeout
:warning: **_ADVANCED_**: _Do not change this setting unless you know what you are doing._
```toml
NewStreamTimeout = '10s' # Default
```
NewStreamTimeout is the maximum length of time to wait to open a
stream before we give up.
We shouldn't hit this in practice since libp2p will give up fast if
it can't get a connection, but it is here anyway as a failsafe.
Set to 0 to disable any timeout on top of what libp2p gives us by default.

### PeerstoreWriteInterval
:warning: **_ADVANCED_**: _Do not change this setting unless you know what you are doing._
```toml
PeerstoreWriteInterval = '5m' # Default
```
PeerstoreWriteInterval controls how often the peerstore for the OCR V1 networking stack is persisted to the database.

=======
>>>>>>> 1d20c9b6
## P2P.V2
```toml
[P2P.V2]
Enabled = true # Default
AnnounceAddresses = ['1.2.3.4:9999', '[a52d:0:a88:1274::abcd]:1337'] # Example
DefaultBootstrappers = ['12D3KooWMHMRLQkgPbFSYHwD3NBuwtS1AmxhvKVUrcfyaGDASR4U@1.2.3.4:9999', '12D3KooWM55u5Swtpw9r8aFLQHEtw7HR4t44GdNs654ej5gRs2Dh@example.com:1234'] # Example
DeltaDial = '15s' # Default
DeltaReconcile = '1m' # Default
ListenAddresses = ['1.2.3.4:9999', '[a52d:0:a88:1274::abcd]:1337'] # Example
```


### Enabled
```toml
Enabled = true # Default
```
Enabled enables P2P V2.
Note: V1.Enabled is true by default, so it must be set false in order to run V2 only.

### AnnounceAddresses
```toml
AnnounceAddresses = ['1.2.3.4:9999', '[a52d:0:a88:1274::abcd]:1337'] # Example
```
AnnounceAddresses is the addresses the peer will advertise on the network in `host:port` form as accepted by the TCP version of Go’s `net.Dial`.
The addresses should be reachable by other nodes on the network. When attempting to connect to another node,
a node will attempt to dial all of the other node’s AnnounceAddresses in round-robin fashion.

### DefaultBootstrappers
```toml
DefaultBootstrappers = ['12D3KooWMHMRLQkgPbFSYHwD3NBuwtS1AmxhvKVUrcfyaGDASR4U@1.2.3.4:9999', '12D3KooWM55u5Swtpw9r8aFLQHEtw7HR4t44GdNs654ej5gRs2Dh@example.com:1234'] # Example
```
DefaultBootstrappers is the default bootstrapper peers for libocr's v2 networking stack.

Oracle nodes typically only know each other’s PeerIDs, but not their hostnames, IP addresses, or ports.
DefaultBootstrappers are special nodes that help other nodes discover each other’s `AnnounceAddresses` so they can communicate.
Nodes continuously attempt to connect to bootstrappers configured in here. When a node wants to connect to another node
(which it knows only by PeerID, but not by address), it discovers the other node’s AnnounceAddresses from communications
received from its DefaultBootstrappers or other discovered nodes. To facilitate discovery,
nodes will regularly broadcast signed announcements containing their PeerID and AnnounceAddresses.

### DeltaDial
```toml
DeltaDial = '15s' # Default
```
DeltaDial controls how far apart Dial attempts are

### DeltaReconcile
```toml
DeltaReconcile = '1m' # Default
```
DeltaReconcile controls how often a Reconcile message is sent to every peer.

### ListenAddresses
```toml
ListenAddresses = ['1.2.3.4:9999', '[a52d:0:a88:1274::abcd]:1337'] # Example
```
ListenAddresses is the addresses the peer will listen to on the network in `host:port` form as accepted by `net.Listen()`,
but the host and port must be fully specified and cannot be empty. You can specify `0.0.0.0` (IPv4) or `::` (IPv6) to listen on all interfaces, but that is not recommended.

## Keeper
```toml
[Keeper]
DefaultTransactionQueueDepth = 1 # Default
GasPriceBufferPercent = 20 # Default
GasTipCapBufferPercent = 20 # Default
BaseFeeBufferPercent = 20 # Default
MaxGracePeriod = 100 # Default
TurnLookBack = 1_000 # Default
```


### DefaultTransactionQueueDepth
:warning: **_ADVANCED_**: _Do not change this setting unless you know what you are doing._
```toml
DefaultTransactionQueueDepth = 1 # Default
```
DefaultTransactionQueueDepth controls the queue size for `DropOldestStrategy` in Keeper. Set to 0 to use `SendEvery` strategy instead.

### GasPriceBufferPercent
:warning: **_ADVANCED_**: _Do not change this setting unless you know what you are doing._
```toml
GasPriceBufferPercent = 20 # Default
```
GasPriceBufferPercent specifies the percentage to add to the gas price used for checking whether to perform an upkeep. Only applies in legacy mode (EIP-1559 off).

### GasTipCapBufferPercent
:warning: **_ADVANCED_**: _Do not change this setting unless you know what you are doing._
```toml
GasTipCapBufferPercent = 20 # Default
```
GasTipCapBufferPercent specifies the percentage to add to the gas price used for checking whether to perform an upkeep. Only applies in EIP-1559 mode.

### BaseFeeBufferPercent
:warning: **_ADVANCED_**: _Do not change this setting unless you know what you are doing._
```toml
BaseFeeBufferPercent = 20 # Default
```
BaseFeeBufferPercent specifies the percentage to add to the base fee used for checking whether to perform an upkeep. Applies only in EIP-1559 mode.

### MaxGracePeriod
:warning: **_ADVANCED_**: _Do not change this setting unless you know what you are doing._
```toml
MaxGracePeriod = 100 # Default
```
MaxGracePeriod is the maximum number of blocks that a keeper will wait after performing an upkeep before it resumes checking that upkeep

### TurnLookBack
```toml
TurnLookBack = 1_000 # Default
```
TurnLookBack is the number of blocks in the past to look back when getting a block for a turn.

## Keeper.Registry
```toml
[Keeper.Registry]
CheckGasOverhead = 200_000 # Default
PerformGasOverhead = 300_000 # Default
SyncInterval = '30m' # Default
MaxPerformDataSize = 5_000 # Default
SyncUpkeepQueueSize = 10 # Default
```


### CheckGasOverhead
:warning: **_ADVANCED_**: _Do not change this setting unless you know what you are doing._
```toml
CheckGasOverhead = 200_000 # Default
```
CheckGasOverhead is the amount of extra gas to provide checkUpkeep() calls to account for the gas consumed by the keeper registry.

### PerformGasOverhead
:warning: **_ADVANCED_**: _Do not change this setting unless you know what you are doing._
```toml
PerformGasOverhead = 300_000 # Default
```
PerformGasOverhead is the amount of extra gas to provide performUpkeep() calls to account for the gas consumed by the keeper registry

### SyncInterval
:warning: **_ADVANCED_**: _Do not change this setting unless you know what you are doing._
```toml
SyncInterval = '30m' # Default
```
SyncInterval is the interval in which the RegistrySynchronizer performs a full sync of the keeper registry contract it is tracking.

### MaxPerformDataSize
:warning: **_ADVANCED_**: _Do not change this setting unless you know what you are doing._
```toml
MaxPerformDataSize = 5_000 # Default
```
MaxPerformDataSize is the max size of perform data.

### SyncUpkeepQueueSize
:warning: **_ADVANCED_**: _Do not change this setting unless you know what you are doing._
```toml
SyncUpkeepQueueSize = 10 # Default
```
SyncUpkeepQueueSize represents the maximum number of upkeeps that can be synced in parallel.

## AutoPprof
```toml
[AutoPprof]
Enabled = false # Default
ProfileRoot = 'prof/root' # Example
PollInterval = '10s' # Default
GatherDuration = '10s' # Default
GatherTraceDuration = '5s' # Default
MaxProfileSize = '100mb' # Default
CPUProfileRate = 1 # Default
MemProfileRate = 1 # Default
BlockProfileRate = 1 # Default
MutexProfileFraction = 1 # Default
MemThreshold = '4gb' # Default
GoroutineThreshold = 5000 # Default
```
The Chainlink node is equipped with an internal "nurse" service that can perform automatic `pprof` profiling when the certain resource thresholds are exceeded, such as memory and goroutine count. These profiles are saved to disk to facilitate fine-grained debugging of performance-related issues. In general, if you notice that your node has begun to accumulate profiles, forward them to the Chainlink team.

To learn more about these profiles, read the [Profiling Go programs with pprof](https://jvns.ca/blog/2017/09/24/profiling-go-with-pprof/) guide.

### Enabled
```toml
Enabled = false # Default
```
Enabled enables the automatic profiling service.

### ProfileRoot
```toml
ProfileRoot = 'prof/root' # Example
```
ProfileRoot sets the location on disk where pprof profiles will be stored. Defaults to `RootDir`.

### PollInterval
```toml
PollInterval = '10s' # Default
```
PollInterval is the interval at which the node's resources are checked.

### GatherDuration
```toml
GatherDuration = '10s' # Default
```
GatherDuration is the duration for which profiles are gathered when profiling starts.

### GatherTraceDuration
```toml
GatherTraceDuration = '5s' # Default
```
GatherTraceDuration is the duration for which traces are gathered when profiling is kicked off. This is separately configurable because traces are significantly larger than other types of profiles.

### MaxProfileSize
```toml
MaxProfileSize = '100mb' # Default
```
MaxProfileSize is the maximum amount of disk space that profiles may consume before profiling is disabled.

### CPUProfileRate
```toml
CPUProfileRate = 1 # Default
```
CPUProfileRate sets the rate for CPU profiling. See https://pkg.go.dev/runtime#SetCPUProfileRate.

### MemProfileRate
```toml
MemProfileRate = 1 # Default
```
MemProfileRate sets the rate for memory profiling. See https://pkg.go.dev/runtime#pkg-variables.

### BlockProfileRate
```toml
BlockProfileRate = 1 # Default
```
BlockProfileRate sets the fraction of blocking events for goroutine profiling. See https://pkg.go.dev/runtime#SetBlockProfileRate.

### MutexProfileFraction
```toml
MutexProfileFraction = 1 # Default
```
MutexProfileFraction sets the fraction of contention events for mutex profiling. See https://pkg.go.dev/runtime#SetMutexProfileFraction.

### MemThreshold
```toml
MemThreshold = '4gb' # Default
```
MemThreshold sets the maximum amount of memory the node can actively consume before profiling begins.

### GoroutineThreshold
```toml
GoroutineThreshold = 5000 # Default
```
GoroutineThreshold is the maximum number of actively-running goroutines the node can spawn before profiling begins.

## Pyroscope
```toml
[Pyroscope]
ServerAddress = 'http://localhost:4040' # Example
Environment = 'mainnet' # Default
```


### ServerAddress
```toml
ServerAddress = 'http://localhost:4040' # Example
```
ServerAddress sets the address that will receive the profile logs. It enables the profiling service.

### Environment
```toml
Environment = 'mainnet' # Default
```
Environment sets the target environment tag in which profiles will be added to.

## Sentry
```toml
[Sentry]
Debug = false # Default
DSN = 'sentry-dsn' # Example
Environment = 'my-custom-env' # Example
Release = 'v1.2.3' # Example
```


### Debug
:warning: **_ADVANCED_**: _Do not change this setting unless you know what you are doing._
```toml
Debug = false # Default
```
Debug enables printing of Sentry SDK debug messages.

### DSN
```toml
DSN = 'sentry-dsn' # Example
```
DSN is the data source name where events will be sent. Sentry is completely disabled if this is left blank.

### Environment
```toml
Environment = 'my-custom-env' # Example
```
Environment overrides the Sentry environment to the given value. Otherwise autodetects between dev/prod.

### Release
```toml
Release = 'v1.2.3' # Example
```
Release overrides the Sentry release to the given value. Otherwise uses the compiled-in version number.

## Insecure
```toml
[Insecure]
DevWebServer = false # Default
OCRDevelopmentMode = false # Default
InfiniteDepthQueries = false # Default
DisableRateLimiting = false # Default
```
Insecure config family is only allowed in development builds.

### DevWebServer
:warning: **_ADVANCED_**: _Do not change this setting unless you know what you are doing._
```toml
DevWebServer = false # Default
```
DevWebServer skips secure configuration for webserver AllowedHosts, SSL, etc.

### OCRDevelopmentMode
```toml
OCRDevelopmentMode = false # Default
```
OCRDevelopmentMode run OCR in development mode.

### InfiniteDepthQueries
```toml
InfiniteDepthQueries = false # Default
```
InfiniteDepthQueries skips graphql query depth limit checks.

### DisableRateLimiting
```toml
DisableRateLimiting = false # Default
```
DisableRateLimiting skips ratelimiting on asset requests.

## Tracing
```toml
[Tracing]
Enabled = false # Default
CollectorTarget = 'localhost:4317' # Example
NodeID = 'NodeID' # Example
SamplingRatio = 1.0 # Example
Mode = 'tls' # Default
TLSCertPath = '/path/to/cert.pem' # Example
```


### Enabled
```toml
Enabled = false # Default
```
Enabled turns trace collection on or off. On requires an OTEL Tracing Collector.

### CollectorTarget
```toml
CollectorTarget = 'localhost:4317' # Example
```
CollectorTarget is the logical address of the OTEL Tracing Collector.

### NodeID
```toml
NodeID = 'NodeID' # Example
```
NodeID is an unique name for this node relative to any other node traces are collected for.

### SamplingRatio
```toml
SamplingRatio = 1.0 # Example
```
SamplingRatio is the ratio of traces to sample for this node.

### Mode
```toml
Mode = 'tls' # Default
```
Mode is a string value. `tls` or `unencrypted` are the only values allowed. If set to `unencrypted`, `TLSCertPath` can be unset, meaning traces will be sent over plaintext to the collector.

### TLSCertPath
```toml
TLSCertPath = '/path/to/cert.pem' # Example
```
TLSCertPath is the file path to the TLS certificate used for secure communication with an OTEL Tracing Collector.

## Tracing.Attributes
```toml
[Tracing.Attributes]
env = 'test' # Example
```
Tracing.Attributes are user specified key-value pairs to associate in the context of the traces

### env
```toml
env = 'test' # Example
```
env is an example user specified key-value pair

## Mercury
```toml
[Mercury]
```


## Mercury.Cache
```toml
[Mercury.Cache]
LatestReportTTL = "1s" # Default
MaxStaleAge = "1h" # Default
LatestReportDeadline = "5s" # Default
```
Mercury.Cache controls settings for the price retrieval cache querying a mercury server

### LatestReportTTL
```toml
LatestReportTTL = "1s" # Default
```
LatestReportTTL controls how "stale" we will allow a price to be e.g. if
set to 1s, a new price will always be fetched if the last result was
from 1 second ago or older.

Another way of looking at it is such: the cache will _never_ return a
price that was queried from now-LatestReportTTL or before.

Setting to zero disables caching entirely.

### MaxStaleAge
```toml
MaxStaleAge = "1h" # Default
```
MaxStaleAge is that maximum amount of time that a value can be stale
before it is deleted from the cache (a form of garbage collection).

This should generally be set to something much larger than
LatestReportTTL. Setting to zero disables garbage collection.

### LatestReportDeadline
```toml
LatestReportDeadline = "5s" # Default
```
LatestReportDeadline controls how long to wait for a response from the
mercury server before retrying. Setting this to zero will wait indefinitely.

## EVM
EVM defaults depend on ChainID:

<details><summary>Ethereum Mainnet (1)</summary><p>

```toml
AutoCreateKey = true
BlockBackfillDepth = 10
BlockBackfillSkip = false
FinalityDepth = 50
FinalityTagEnabled = true
LinkContractAddress = '0x514910771AF9Ca656af840dff83E8264EcF986CA'
LogBackfillBatchSize = 1000
LogPollInterval = '15s'
LogKeepBlocksDepth = 100000
MinIncomingConfirmations = 3
MinContractPayment = '0.1 link'
NonceAutoSync = true
NoNewHeadsThreshold = '3m0s'
OperatorFactoryAddress = '0x3E64Cd889482443324F91bFA9c84fE72A511f48A'
RPCDefaultBatchSize = 250
RPCBlockQueryDelay = 1

[Transactions]
ForwardersEnabled = false
MaxInFlight = 16
MaxQueued = 250
ReaperInterval = '1h0m0s'
ReaperThreshold = '168h0m0s'
ResendAfterThreshold = '1m0s'

[BalanceMonitor]
Enabled = true

[GasEstimator]
Mode = 'BlockHistory'
PriceDefault = '20 gwei'
PriceMax = '115792089237316195423570985008687907853269984665.640564039457584007913129639935 tether'
PriceMin = '1 gwei'
LimitDefault = 500000
LimitMax = 500000
LimitMultiplier = '1'
LimitTransfer = 21000
BumpMin = '5 gwei'
BumpPercent = 20
BumpThreshold = 3
EIP1559DynamicFees = true
FeeCapDefault = '100 gwei'
TipCapDefault = '1 wei'
TipCapMin = '1 wei'

[GasEstimator.BlockHistory]
BatchSize = 25
BlockHistorySize = 4
CheckInclusionBlocks = 12
CheckInclusionPercentile = 90
TransactionPercentile = 50

[HeadTracker]
HistoryDepth = 100
MaxBufferSize = 3
SamplingInterval = '1s'

[NodePool]
PollFailureThreshold = 5
PollInterval = '10s'
SelectionMode = 'HighestHead'
SyncThreshold = 5
LeaseDuration = '0s'

[OCR]
ContractConfirmations = 4
ContractTransmitterTransmitTimeout = '10s'
DatabaseTimeout = '10s'
DeltaCOverride = '168h0m0s'
DeltaCJitterOverride = '1h0m0s'
ObservationGracePeriod = '1s'

[OCR2]
[OCR2.Automation]
GasLimit = 5300000
```

</p></details>

<details><summary>Ethereum Ropsten (3)</summary><p>

```toml
AutoCreateKey = true
BlockBackfillDepth = 10
BlockBackfillSkip = false
FinalityDepth = 50
FinalityTagEnabled = false
LinkContractAddress = '0x20fE562d797A42Dcb3399062AE9546cd06f63280'
LogBackfillBatchSize = 1000
LogPollInterval = '15s'
LogKeepBlocksDepth = 100000
MinIncomingConfirmations = 3
MinContractPayment = '0.1 link'
NonceAutoSync = true
NoNewHeadsThreshold = '3m0s'
RPCDefaultBatchSize = 250
RPCBlockQueryDelay = 1

[Transactions]
ForwardersEnabled = false
MaxInFlight = 16
MaxQueued = 250
ReaperInterval = '1h0m0s'
ReaperThreshold = '168h0m0s'
ResendAfterThreshold = '1m0s'

[BalanceMonitor]
Enabled = true

[GasEstimator]
Mode = 'BlockHistory'
PriceDefault = '20 gwei'
PriceMax = '115792089237316195423570985008687907853269984665.640564039457584007913129639935 tether'
PriceMin = '1 gwei'
LimitDefault = 500000
LimitMax = 500000
LimitMultiplier = '1'
LimitTransfer = 21000
BumpMin = '5 gwei'
BumpPercent = 20
BumpThreshold = 3
EIP1559DynamicFees = true
FeeCapDefault = '100 gwei'
TipCapDefault = '1 wei'
TipCapMin = '1 wei'

[GasEstimator.BlockHistory]
BatchSize = 25
BlockHistorySize = 4
CheckInclusionBlocks = 12
CheckInclusionPercentile = 90
TransactionPercentile = 50

[HeadTracker]
HistoryDepth = 100
MaxBufferSize = 3
SamplingInterval = '1s'

[NodePool]
PollFailureThreshold = 5
PollInterval = '10s'
SelectionMode = 'HighestHead'
SyncThreshold = 5
LeaseDuration = '0s'

[OCR]
ContractConfirmations = 4
ContractTransmitterTransmitTimeout = '10s'
DatabaseTimeout = '10s'
DeltaCOverride = '168h0m0s'
DeltaCJitterOverride = '1h0m0s'
ObservationGracePeriod = '1s'

[OCR2]
[OCR2.Automation]
GasLimit = 5300000
```

</p></details>

<details><summary>Ethereum Rinkeby (4)</summary><p>

```toml
AutoCreateKey = true
BlockBackfillDepth = 10
BlockBackfillSkip = false
FinalityDepth = 50
FinalityTagEnabled = false
LinkContractAddress = '0x01BE23585060835E02B77ef475b0Cc51aA1e0709'
LogBackfillBatchSize = 1000
LogPollInterval = '15s'
LogKeepBlocksDepth = 100000
MinIncomingConfirmations = 3
MinContractPayment = '0.1 link'
NonceAutoSync = true
NoNewHeadsThreshold = '3m0s'
RPCDefaultBatchSize = 250
RPCBlockQueryDelay = 1

[Transactions]
ForwardersEnabled = false
MaxInFlight = 16
MaxQueued = 250
ReaperInterval = '1h0m0s'
ReaperThreshold = '168h0m0s'
ResendAfterThreshold = '1m0s'

[BalanceMonitor]
Enabled = true

[GasEstimator]
Mode = 'BlockHistory'
PriceDefault = '20 gwei'
PriceMax = '115792089237316195423570985008687907853269984665.640564039457584007913129639935 tether'
PriceMin = '1 gwei'
LimitDefault = 500000
LimitMax = 500000
LimitMultiplier = '1'
LimitTransfer = 21000
BumpMin = '5 gwei'
BumpPercent = 20
BumpThreshold = 3
EIP1559DynamicFees = false
FeeCapDefault = '100 gwei'
TipCapDefault = '1 wei'
TipCapMin = '1 wei'

[GasEstimator.BlockHistory]
BatchSize = 25
BlockHistorySize = 4
CheckInclusionBlocks = 12
CheckInclusionPercentile = 90
TransactionPercentile = 50

[HeadTracker]
HistoryDepth = 100
MaxBufferSize = 3
SamplingInterval = '1s'

[NodePool]
PollFailureThreshold = 5
PollInterval = '10s'
SelectionMode = 'HighestHead'
SyncThreshold = 5
LeaseDuration = '0s'

[OCR]
ContractConfirmations = 4
ContractTransmitterTransmitTimeout = '10s'
DatabaseTimeout = '10s'
DeltaCOverride = '168h0m0s'
DeltaCJitterOverride = '1h0m0s'
ObservationGracePeriod = '1s'

[OCR2]
[OCR2.Automation]
GasLimit = 5300000
```

</p></details>

<details><summary>Ethereum Goerli (5)</summary><p>

```toml
AutoCreateKey = true
BlockBackfillDepth = 10
BlockBackfillSkip = false
FinalityDepth = 50
FinalityTagEnabled = false
LinkContractAddress = '0x326C977E6efc84E512bB9C30f76E30c160eD06FB'
LogBackfillBatchSize = 1000
LogPollInterval = '15s'
LogKeepBlocksDepth = 100000
MinIncomingConfirmations = 3
MinContractPayment = '0.1 link'
NonceAutoSync = true
NoNewHeadsThreshold = '3m0s'
RPCDefaultBatchSize = 250
RPCBlockQueryDelay = 1

[Transactions]
ForwardersEnabled = false
MaxInFlight = 16
MaxQueued = 250
ReaperInterval = '1h0m0s'
ReaperThreshold = '168h0m0s'
ResendAfterThreshold = '1m0s'

[BalanceMonitor]
Enabled = true

[GasEstimator]
Mode = 'BlockHistory'
PriceDefault = '20 gwei'
PriceMax = '115792089237316195423570985008687907853269984665.640564039457584007913129639935 tether'
PriceMin = '1 gwei'
LimitDefault = 500000
LimitMax = 500000
LimitMultiplier = '1'
LimitTransfer = 21000
BumpMin = '5 gwei'
BumpPercent = 20
BumpThreshold = 3
EIP1559DynamicFees = true
FeeCapDefault = '100 gwei'
TipCapDefault = '1 wei'
TipCapMin = '1 wei'

[GasEstimator.BlockHistory]
BatchSize = 25
BlockHistorySize = 4
CheckInclusionBlocks = 12
CheckInclusionPercentile = 90
TransactionPercentile = 50

[HeadTracker]
HistoryDepth = 100
MaxBufferSize = 3
SamplingInterval = '1s'

[NodePool]
PollFailureThreshold = 5
PollInterval = '10s'
SelectionMode = 'HighestHead'
SyncThreshold = 5
LeaseDuration = '0s'

[OCR]
ContractConfirmations = 4
ContractTransmitterTransmitTimeout = '10s'
DatabaseTimeout = '10s'
DeltaCOverride = '168h0m0s'
DeltaCJitterOverride = '1h0m0s'
ObservationGracePeriod = '1s'

[OCR2]
[OCR2.Automation]
GasLimit = 5300000
```

</p></details>

<details><summary>Optimism Mainnet (10)</summary><p>

```toml
AutoCreateKey = true
BlockBackfillDepth = 10
BlockBackfillSkip = false
ChainType = 'optimismBedrock'
FinalityDepth = 200
FinalityTagEnabled = true
LinkContractAddress = '0x350a791Bfc2C21F9Ed5d10980Dad2e2638ffa7f6'
LogBackfillBatchSize = 1000
LogPollInterval = '2s'
LogKeepBlocksDepth = 100000
MinIncomingConfirmations = 1
MinContractPayment = '0.00001 link'
NonceAutoSync = true
NoNewHeadsThreshold = '40s'
RPCDefaultBatchSize = 250
RPCBlockQueryDelay = 1

[Transactions]
ForwardersEnabled = false
MaxInFlight = 16
MaxQueued = 250
ReaperInterval = '1h0m0s'
ReaperThreshold = '168h0m0s'
ResendAfterThreshold = '30s'

[BalanceMonitor]
Enabled = true

[GasEstimator]
Mode = 'BlockHistory'
PriceDefault = '20 gwei'
PriceMax = '115792089237316195423570985008687907853269984665.640564039457584007913129639935 tether'
PriceMin = '1 wei'
LimitDefault = 500000
LimitMax = 500000
LimitMultiplier = '1'
LimitTransfer = 21000
BumpMin = '100 wei'
BumpPercent = 20
BumpThreshold = 3
EIP1559DynamicFees = true
FeeCapDefault = '100 gwei'
TipCapDefault = '1 wei'
TipCapMin = '1 wei'

[GasEstimator.BlockHistory]
BatchSize = 25
BlockHistorySize = 24
CheckInclusionBlocks = 12
CheckInclusionPercentile = 90
TransactionPercentile = 60

[HeadTracker]
HistoryDepth = 300
MaxBufferSize = 3
SamplingInterval = '1s'

[NodePool]
PollFailureThreshold = 5
PollInterval = '10s'
SelectionMode = 'HighestHead'
SyncThreshold = 10
LeaseDuration = '0s'

[OCR]
ContractConfirmations = 1
ContractTransmitterTransmitTimeout = '10s'
DatabaseTimeout = '10s'
DeltaCOverride = '168h0m0s'
DeltaCJitterOverride = '1h0m0s'
ObservationGracePeriod = '1s'

[OCR2]
[OCR2.Automation]
GasLimit = 6500000
```

</p></details>

<details><summary>RSK Mainnet (30)</summary><p>

```toml
AutoCreateKey = true
BlockBackfillDepth = 10
BlockBackfillSkip = false
FinalityDepth = 50
FinalityTagEnabled = false
LinkContractAddress = '0x14AdaE34beF7ca957Ce2dDe5ADD97ea050123827'
LogBackfillBatchSize = 1000
LogPollInterval = '30s'
LogKeepBlocksDepth = 100000
MinIncomingConfirmations = 3
MinContractPayment = '0.001 link'
NonceAutoSync = true
NoNewHeadsThreshold = '3m0s'
RPCDefaultBatchSize = 250
RPCBlockQueryDelay = 1

[Transactions]
ForwardersEnabled = false
MaxInFlight = 16
MaxQueued = 250
ReaperInterval = '1h0m0s'
ReaperThreshold = '168h0m0s'
ResendAfterThreshold = '1m0s'

[BalanceMonitor]
Enabled = true

[GasEstimator]
Mode = 'BlockHistory'
PriceDefault = '50 mwei'
PriceMax = '50 gwei'
PriceMin = '0'
LimitDefault = 500000
LimitMax = 500000
LimitMultiplier = '1'
LimitTransfer = 21000
BumpMin = '5 gwei'
BumpPercent = 20
BumpThreshold = 3
EIP1559DynamicFees = false
FeeCapDefault = '100 mwei'
TipCapDefault = '1 wei'
TipCapMin = '1 wei'

[GasEstimator.BlockHistory]
BatchSize = 25
BlockHistorySize = 8
CheckInclusionBlocks = 12
CheckInclusionPercentile = 90
TransactionPercentile = 60

[HeadTracker]
HistoryDepth = 100
MaxBufferSize = 3
SamplingInterval = '1s'

[NodePool]
PollFailureThreshold = 5
PollInterval = '10s'
SelectionMode = 'HighestHead'
SyncThreshold = 5
LeaseDuration = '0s'

[OCR]
ContractConfirmations = 4
ContractTransmitterTransmitTimeout = '10s'
DatabaseTimeout = '10s'
DeltaCOverride = '168h0m0s'
DeltaCJitterOverride = '1h0m0s'
ObservationGracePeriod = '1s'

[OCR2]
[OCR2.Automation]
GasLimit = 5300000
```

</p></details>

<details><summary>RSK Testnet (31)</summary><p>

```toml
AutoCreateKey = true
BlockBackfillDepth = 10
BlockBackfillSkip = false
FinalityDepth = 50
FinalityTagEnabled = false
LinkContractAddress = '0x8bBbd80981FE76d44854D8DF305e8985c19f0e78'
LogBackfillBatchSize = 1000
LogPollInterval = '30s'
LogKeepBlocksDepth = 100000
MinIncomingConfirmations = 3
MinContractPayment = '0.001 link'
NonceAutoSync = true
NoNewHeadsThreshold = '3m0s'
RPCDefaultBatchSize = 250
RPCBlockQueryDelay = 1

[Transactions]
ForwardersEnabled = false
MaxInFlight = 16
MaxQueued = 250
ReaperInterval = '1h0m0s'
ReaperThreshold = '168h0m0s'
ResendAfterThreshold = '1m0s'

[BalanceMonitor]
Enabled = true

[GasEstimator]
Mode = 'BlockHistory'
PriceDefault = '50 mwei'
PriceMax = '50 gwei'
PriceMin = '0'
LimitDefault = 500000
LimitMax = 500000
LimitMultiplier = '1'
LimitTransfer = 21000
BumpMin = '5 gwei'
BumpPercent = 20
BumpThreshold = 3
EIP1559DynamicFees = false
FeeCapDefault = '100 mwei'
TipCapDefault = '1 wei'
TipCapMin = '1 wei'

[GasEstimator.BlockHistory]
BatchSize = 25
BlockHistorySize = 8
CheckInclusionBlocks = 12
CheckInclusionPercentile = 90
TransactionPercentile = 60

[HeadTracker]
HistoryDepth = 100
MaxBufferSize = 3
SamplingInterval = '1s'

[NodePool]
PollFailureThreshold = 5
PollInterval = '10s'
SelectionMode = 'HighestHead'
SyncThreshold = 5
LeaseDuration = '0s'

[OCR]
ContractConfirmations = 4
ContractTransmitterTransmitTimeout = '10s'
DatabaseTimeout = '10s'
DeltaCOverride = '168h0m0s'
DeltaCJitterOverride = '1h0m0s'
ObservationGracePeriod = '1s'

[OCR2]
[OCR2.Automation]
GasLimit = 5300000
```

</p></details>

<details><summary>Ethereum Kovan (42)</summary><p>

```toml
AutoCreateKey = true
BlockBackfillDepth = 10
BlockBackfillSkip = false
FinalityDepth = 50
FinalityTagEnabled = false
LinkContractAddress = '0xa36085F69e2889c224210F603D836748e7dC0088'
LogBackfillBatchSize = 1000
LogPollInterval = '15s'
LogKeepBlocksDepth = 100000
MinIncomingConfirmations = 3
MinContractPayment = '0.1 link'
NonceAutoSync = true
NoNewHeadsThreshold = '3m0s'
OperatorFactoryAddress = '0x8007e24251b1D2Fc518Eb843A701d9cD21fe0aA3'
RPCDefaultBatchSize = 250
RPCBlockQueryDelay = 1

[Transactions]
ForwardersEnabled = false
MaxInFlight = 16
MaxQueued = 250
ReaperInterval = '1h0m0s'
ReaperThreshold = '168h0m0s'
ResendAfterThreshold = '1m0s'

[BalanceMonitor]
Enabled = true

[GasEstimator]
Mode = 'BlockHistory'
PriceDefault = '20 gwei'
PriceMax = '115792089237316195423570985008687907853269984665.640564039457584007913129639935 tether'
PriceMin = '1 gwei'
LimitDefault = 500000
LimitMax = 500000
LimitMultiplier = '1'
LimitTransfer = 21000
BumpMin = '5 gwei'
BumpPercent = 20
BumpThreshold = 3
EIP1559DynamicFees = false
FeeCapDefault = '100 gwei'
TipCapDefault = '1 wei'
TipCapMin = '1 wei'

[GasEstimator.BlockHistory]
BatchSize = 25
BlockHistorySize = 4
CheckInclusionBlocks = 12
CheckInclusionPercentile = 90
TransactionPercentile = 50

[HeadTracker]
HistoryDepth = 100
MaxBufferSize = 3
SamplingInterval = '1s'

[NodePool]
PollFailureThreshold = 5
PollInterval = '10s'
SelectionMode = 'HighestHead'
SyncThreshold = 5
LeaseDuration = '0s'

[OCR]
ContractConfirmations = 4
ContractTransmitterTransmitTimeout = '10s'
DatabaseTimeout = '10s'
DeltaCOverride = '168h0m0s'
DeltaCJitterOverride = '1h0m0s'
ObservationGracePeriod = '1s'

[OCR2]
[OCR2.Automation]
GasLimit = 5300000
```

</p></details>

<details><summary>BSC Mainnet (56)</summary><p>

```toml
AutoCreateKey = true
BlockBackfillDepth = 10
BlockBackfillSkip = false
FinalityDepth = 50
FinalityTagEnabled = true
LinkContractAddress = '0x404460C6A5EdE2D891e8297795264fDe62ADBB75'
LogBackfillBatchSize = 1000
LogPollInterval = '3s'
LogKeepBlocksDepth = 100000
MinIncomingConfirmations = 3
MinContractPayment = '0.00001 link'
NonceAutoSync = true
NoNewHeadsThreshold = '30s'
RPCDefaultBatchSize = 250
RPCBlockQueryDelay = 2

[Transactions]
ForwardersEnabled = false
MaxInFlight = 16
MaxQueued = 250
ReaperInterval = '1h0m0s'
ReaperThreshold = '168h0m0s'
ResendAfterThreshold = '1m0s'

[BalanceMonitor]
Enabled = true

[GasEstimator]
Mode = 'BlockHistory'
PriceDefault = '5 gwei'
PriceMax = '115792089237316195423570985008687907853269984665.640564039457584007913129639935 tether'
PriceMin = '1 gwei'
LimitDefault = 500000
LimitMax = 500000
LimitMultiplier = '1'
LimitTransfer = 21000
BumpMin = '5 gwei'
BumpPercent = 20
BumpThreshold = 5
EIP1559DynamicFees = false
FeeCapDefault = '100 gwei'
TipCapDefault = '1 wei'
TipCapMin = '1 wei'

[GasEstimator.BlockHistory]
BatchSize = 25
BlockHistorySize = 24
CheckInclusionBlocks = 12
CheckInclusionPercentile = 90
TransactionPercentile = 60

[HeadTracker]
HistoryDepth = 100
MaxBufferSize = 3
SamplingInterval = '1s'

[NodePool]
PollFailureThreshold = 5
PollInterval = '10s'
SelectionMode = 'HighestHead'
SyncThreshold = 10
LeaseDuration = '0s'

[OCR]
ContractConfirmations = 4
ContractTransmitterTransmitTimeout = '2s'
DatabaseTimeout = '2s'
DeltaCOverride = '168h0m0s'
DeltaCJitterOverride = '1h0m0s'
ObservationGracePeriod = '500ms'

[OCR2]
[OCR2.Automation]
GasLimit = 5300000
```

</p></details>

<details><summary>OKX Testnet (65)</summary><p>

```toml
AutoCreateKey = true
BlockBackfillDepth = 10
BlockBackfillSkip = false
FinalityDepth = 50
FinalityTagEnabled = false
LogBackfillBatchSize = 1000
LogPollInterval = '15s'
LogKeepBlocksDepth = 100000
MinIncomingConfirmations = 3
MinContractPayment = '0.00001 link'
NonceAutoSync = true
NoNewHeadsThreshold = '3m0s'
RPCDefaultBatchSize = 250
RPCBlockQueryDelay = 1

[Transactions]
ForwardersEnabled = false
MaxInFlight = 16
MaxQueued = 250
ReaperInterval = '1h0m0s'
ReaperThreshold = '168h0m0s'
ResendAfterThreshold = '1m0s'

[BalanceMonitor]
Enabled = true

[GasEstimator]
Mode = 'BlockHistory'
PriceDefault = '20 gwei'
PriceMax = '115792089237316195423570985008687907853269984665.640564039457584007913129639935 tether'
PriceMin = '1 gwei'
LimitDefault = 500000
LimitMax = 500000
LimitMultiplier = '1'
LimitTransfer = 21000
BumpMin = '5 gwei'
BumpPercent = 20
BumpThreshold = 3
EIP1559DynamicFees = false
FeeCapDefault = '100 gwei'
TipCapDefault = '1 wei'
TipCapMin = '1 wei'

[GasEstimator.BlockHistory]
BatchSize = 25
BlockHistorySize = 8
CheckInclusionBlocks = 12
CheckInclusionPercentile = 90
TransactionPercentile = 60

[HeadTracker]
HistoryDepth = 100
MaxBufferSize = 3
SamplingInterval = '1s'

[NodePool]
PollFailureThreshold = 5
PollInterval = '10s'
SelectionMode = 'HighestHead'
SyncThreshold = 5
LeaseDuration = '0s'

[OCR]
ContractConfirmations = 4
ContractTransmitterTransmitTimeout = '10s'
DatabaseTimeout = '10s'
DeltaCOverride = '168h0m0s'
DeltaCJitterOverride = '1h0m0s'
ObservationGracePeriod = '1s'

[OCR2]
[OCR2.Automation]
GasLimit = 5300000
```

</p></details>

<details><summary>OKX Mainnet (66)</summary><p>

```toml
AutoCreateKey = true
BlockBackfillDepth = 10
BlockBackfillSkip = false
FinalityDepth = 50
FinalityTagEnabled = false
LogBackfillBatchSize = 1000
LogPollInterval = '15s'
LogKeepBlocksDepth = 100000
MinIncomingConfirmations = 3
MinContractPayment = '0.00001 link'
NonceAutoSync = true
NoNewHeadsThreshold = '3m0s'
RPCDefaultBatchSize = 250
RPCBlockQueryDelay = 1

[Transactions]
ForwardersEnabled = false
MaxInFlight = 16
MaxQueued = 250
ReaperInterval = '1h0m0s'
ReaperThreshold = '168h0m0s'
ResendAfterThreshold = '1m0s'

[BalanceMonitor]
Enabled = true

[GasEstimator]
Mode = 'BlockHistory'
PriceDefault = '20 gwei'
PriceMax = '115792089237316195423570985008687907853269984665.640564039457584007913129639935 tether'
PriceMin = '1 gwei'
LimitDefault = 500000
LimitMax = 500000
LimitMultiplier = '1'
LimitTransfer = 21000
BumpMin = '5 gwei'
BumpPercent = 20
BumpThreshold = 3
EIP1559DynamicFees = false
FeeCapDefault = '100 gwei'
TipCapDefault = '1 wei'
TipCapMin = '1 wei'

[GasEstimator.BlockHistory]
BatchSize = 25
BlockHistorySize = 8
CheckInclusionBlocks = 12
CheckInclusionPercentile = 90
TransactionPercentile = 60

[HeadTracker]
HistoryDepth = 100
MaxBufferSize = 3
SamplingInterval = '1s'

[NodePool]
PollFailureThreshold = 5
PollInterval = '10s'
SelectionMode = 'HighestHead'
SyncThreshold = 5
LeaseDuration = '0s'

[OCR]
ContractConfirmations = 4
ContractTransmitterTransmitTimeout = '10s'
DatabaseTimeout = '10s'
DeltaCOverride = '168h0m0s'
DeltaCJitterOverride = '1h0m0s'
ObservationGracePeriod = '1s'

[OCR2]
[OCR2.Automation]
GasLimit = 5300000
```

</p></details>

<details><summary>BSC Testnet (97)</summary><p>

```toml
AutoCreateKey = true
BlockBackfillDepth = 10
BlockBackfillSkip = false
FinalityDepth = 50
FinalityTagEnabled = true
LinkContractAddress = '0x84b9B910527Ad5C03A9Ca831909E21e236EA7b06'
LogBackfillBatchSize = 1000
LogPollInterval = '3s'
LogKeepBlocksDepth = 100000
MinIncomingConfirmations = 3
MinContractPayment = '0.00001 link'
NonceAutoSync = true
NoNewHeadsThreshold = '30s'
RPCDefaultBatchSize = 250
RPCBlockQueryDelay = 2

[Transactions]
ForwardersEnabled = false
MaxInFlight = 16
MaxQueued = 250
ReaperInterval = '1h0m0s'
ReaperThreshold = '168h0m0s'
ResendAfterThreshold = '1m0s'

[BalanceMonitor]
Enabled = true

[GasEstimator]
Mode = 'BlockHistory'
PriceDefault = '5 gwei'
PriceMax = '115792089237316195423570985008687907853269984665.640564039457584007913129639935 tether'
PriceMin = '1 gwei'
LimitDefault = 500000
LimitMax = 500000
LimitMultiplier = '1'
LimitTransfer = 21000
BumpMin = '5 gwei'
BumpPercent = 20
BumpThreshold = 5
EIP1559DynamicFees = false
FeeCapDefault = '100 gwei'
TipCapDefault = '1 wei'
TipCapMin = '1 wei'

[GasEstimator.BlockHistory]
BatchSize = 25
BlockHistorySize = 24
CheckInclusionBlocks = 12
CheckInclusionPercentile = 90
TransactionPercentile = 60

[HeadTracker]
HistoryDepth = 100
MaxBufferSize = 3
SamplingInterval = '1s'

[NodePool]
PollFailureThreshold = 5
PollInterval = '10s'
SelectionMode = 'HighestHead'
SyncThreshold = 10
LeaseDuration = '0s'

[OCR]
ContractConfirmations = 4
ContractTransmitterTransmitTimeout = '2s'
DatabaseTimeout = '2s'
DeltaCOverride = '168h0m0s'
DeltaCJitterOverride = '1h0m0s'
ObservationGracePeriod = '500ms'

[OCR2]
[OCR2.Automation]
GasLimit = 5300000
```

</p></details>

<details><summary>xDai Mainnet (100)</summary><p>

```toml
AutoCreateKey = true
BlockBackfillDepth = 10
BlockBackfillSkip = false
ChainType = 'xdai'
FinalityDepth = 50
FinalityTagEnabled = false
LinkContractAddress = '0xE2e73A1c69ecF83F464EFCE6A5be353a37cA09b2'
LogBackfillBatchSize = 1000
LogPollInterval = '5s'
LogKeepBlocksDepth = 100000
MinIncomingConfirmations = 3
MinContractPayment = '0.00001 link'
NonceAutoSync = true
NoNewHeadsThreshold = '3m0s'
RPCDefaultBatchSize = 250
RPCBlockQueryDelay = 1

[Transactions]
ForwardersEnabled = false
MaxInFlight = 16
MaxQueued = 250
ReaperInterval = '1h0m0s'
ReaperThreshold = '168h0m0s'
ResendAfterThreshold = '1m0s'

[BalanceMonitor]
Enabled = true

[GasEstimator]
Mode = 'BlockHistory'
PriceDefault = '1 gwei'
PriceMax = '500 gwei'
PriceMin = '1 gwei'
LimitDefault = 500000
LimitMax = 500000
LimitMultiplier = '1'
LimitTransfer = 21000
BumpMin = '5 gwei'
BumpPercent = 20
BumpThreshold = 3
EIP1559DynamicFees = false
FeeCapDefault = '100 gwei'
TipCapDefault = '1 wei'
TipCapMin = '1 wei'

[GasEstimator.BlockHistory]
BatchSize = 25
BlockHistorySize = 8
CheckInclusionBlocks = 12
CheckInclusionPercentile = 90
TransactionPercentile = 60

[HeadTracker]
HistoryDepth = 100
MaxBufferSize = 3
SamplingInterval = '1s'

[NodePool]
PollFailureThreshold = 5
PollInterval = '10s'
SelectionMode = 'HighestHead'
SyncThreshold = 5
LeaseDuration = '0s'

[OCR]
ContractConfirmations = 4
ContractTransmitterTransmitTimeout = '10s'
DatabaseTimeout = '10s'
DeltaCOverride = '168h0m0s'
DeltaCJitterOverride = '1h0m0s'
ObservationGracePeriod = '1s'

[OCR2]
[OCR2.Automation]
GasLimit = 5300000
```

</p></details>

<details><summary>Heco Mainnet (128)</summary><p>

```toml
AutoCreateKey = true
BlockBackfillDepth = 10
BlockBackfillSkip = false
FinalityDepth = 50
FinalityTagEnabled = false
LinkContractAddress = '0x404460C6A5EdE2D891e8297795264fDe62ADBB75'
LogBackfillBatchSize = 1000
LogPollInterval = '3s'
LogKeepBlocksDepth = 100000
MinIncomingConfirmations = 3
MinContractPayment = '0.00001 link'
NonceAutoSync = true
NoNewHeadsThreshold = '30s'
RPCDefaultBatchSize = 250
RPCBlockQueryDelay = 2

[Transactions]
ForwardersEnabled = false
MaxInFlight = 16
MaxQueued = 250
ReaperInterval = '1h0m0s'
ReaperThreshold = '168h0m0s'
ResendAfterThreshold = '1m0s'

[BalanceMonitor]
Enabled = true

[GasEstimator]
Mode = 'BlockHistory'
PriceDefault = '5 gwei'
PriceMax = '115792089237316195423570985008687907853269984665.640564039457584007913129639935 tether'
PriceMin = '1 gwei'
LimitDefault = 500000
LimitMax = 500000
LimitMultiplier = '1'
LimitTransfer = 21000
BumpMin = '5 gwei'
BumpPercent = 20
BumpThreshold = 5
EIP1559DynamicFees = false
FeeCapDefault = '100 gwei'
TipCapDefault = '1 wei'
TipCapMin = '1 wei'

[GasEstimator.BlockHistory]
BatchSize = 25
BlockHistorySize = 24
CheckInclusionBlocks = 12
CheckInclusionPercentile = 90
TransactionPercentile = 60

[HeadTracker]
HistoryDepth = 100
MaxBufferSize = 3
SamplingInterval = '1s'

[NodePool]
PollFailureThreshold = 5
PollInterval = '10s'
SelectionMode = 'HighestHead'
SyncThreshold = 10
LeaseDuration = '0s'

[OCR]
ContractConfirmations = 4
ContractTransmitterTransmitTimeout = '2s'
DatabaseTimeout = '2s'
DeltaCOverride = '168h0m0s'
DeltaCJitterOverride = '1h0m0s'
ObservationGracePeriod = '500ms'

[OCR2]
[OCR2.Automation]
GasLimit = 5300000
```

</p></details>

<details><summary>Polygon Mainnet (137)</summary><p>

```toml
AutoCreateKey = true
BlockBackfillDepth = 10
BlockBackfillSkip = false
FinalityDepth = 500
FinalityTagEnabled = false
LinkContractAddress = '0xb0897686c545045aFc77CF20eC7A532E3120E0F1'
LogBackfillBatchSize = 1000
LogPollInterval = '1s'
LogKeepBlocksDepth = 100000
MinIncomingConfirmations = 5
MinContractPayment = '0.00001 link'
NonceAutoSync = true
NoNewHeadsThreshold = '30s'
RPCDefaultBatchSize = 250
RPCBlockQueryDelay = 10

[Transactions]
ForwardersEnabled = false
MaxInFlight = 16
MaxQueued = 5000
ReaperInterval = '1h0m0s'
ReaperThreshold = '168h0m0s'
ResendAfterThreshold = '1m0s'

[BalanceMonitor]
Enabled = true

[GasEstimator]
Mode = 'BlockHistory'
PriceDefault = '30 gwei'
PriceMax = '115792089237316195423570985008687907853269984665.640564039457584007913129639935 tether'
PriceMin = '30 gwei'
LimitDefault = 500000
LimitMax = 500000
LimitMultiplier = '1'
LimitTransfer = 21000
BumpMin = '20 gwei'
BumpPercent = 20
BumpThreshold = 5
EIP1559DynamicFees = false
FeeCapDefault = '100 gwei'
TipCapDefault = '1 wei'
TipCapMin = '1 wei'

[GasEstimator.BlockHistory]
BatchSize = 25
BlockHistorySize = 24
CheckInclusionBlocks = 12
CheckInclusionPercentile = 90
TransactionPercentile = 60

[HeadTracker]
HistoryDepth = 2000
MaxBufferSize = 3
SamplingInterval = '1s'

[NodePool]
PollFailureThreshold = 5
PollInterval = '10s'
SelectionMode = 'HighestHead'
SyncThreshold = 10
LeaseDuration = '0s'

[OCR]
ContractConfirmations = 4
ContractTransmitterTransmitTimeout = '10s'
DatabaseTimeout = '10s'
DeltaCOverride = '168h0m0s'
DeltaCJitterOverride = '1h0m0s'
ObservationGracePeriod = '1s'

[OCR2]
[OCR2.Automation]
GasLimit = 5300000
```

</p></details>

<details><summary>Fantom Mainnet (250)</summary><p>

```toml
AutoCreateKey = true
BlockBackfillDepth = 10
BlockBackfillSkip = false
FinalityDepth = 50
FinalityTagEnabled = false
LinkContractAddress = '0x6F43FF82CCA38001B6699a8AC47A2d0E66939407'
LogBackfillBatchSize = 1000
LogPollInterval = '1s'
LogKeepBlocksDepth = 100000
MinIncomingConfirmations = 3
MinContractPayment = '0.00001 link'
NonceAutoSync = true
NoNewHeadsThreshold = '30s'
RPCDefaultBatchSize = 250
RPCBlockQueryDelay = 2

[Transactions]
ForwardersEnabled = false
MaxInFlight = 16
MaxQueued = 250
ReaperInterval = '1h0m0s'
ReaperThreshold = '168h0m0s'
ResendAfterThreshold = '1m0s'

[BalanceMonitor]
Enabled = true

[GasEstimator]
Mode = 'SuggestedPrice'
PriceDefault = '20 gwei'
PriceMax = '115792089237316195423570985008687907853269984665.640564039457584007913129639935 tether'
PriceMin = '1 gwei'
LimitDefault = 500000
LimitMax = 500000
LimitMultiplier = '1'
LimitTransfer = 21000
BumpMin = '5 gwei'
BumpPercent = 20
BumpThreshold = 3
EIP1559DynamicFees = false
FeeCapDefault = '100 gwei'
TipCapDefault = '1 wei'
TipCapMin = '1 wei'

[GasEstimator.BlockHistory]
BatchSize = 25
BlockHistorySize = 8
CheckInclusionBlocks = 12
CheckInclusionPercentile = 90
TransactionPercentile = 60

[HeadTracker]
HistoryDepth = 100
MaxBufferSize = 3
SamplingInterval = '1s'

[NodePool]
PollFailureThreshold = 5
PollInterval = '10s'
SelectionMode = 'HighestHead'
SyncThreshold = 5
LeaseDuration = '0s'

[OCR]
ContractConfirmations = 4
ContractTransmitterTransmitTimeout = '10s'
DatabaseTimeout = '10s'
DeltaCOverride = '168h0m0s'
DeltaCJitterOverride = '1h0m0s'
ObservationGracePeriod = '1s'

[OCR2]
[OCR2.Automation]
GasLimit = 3800000
```

</p></details>

<details><summary>Kroma Mainnet (255)</summary><p>

```toml
AutoCreateKey = true
BlockBackfillDepth = 10
BlockBackfillSkip = false
ChainType = 'kroma'
FinalityDepth = 400
FinalityTagEnabled = false
LogBackfillBatchSize = 1000
LogPollInterval = '2s'
LogKeepBlocksDepth = 100000
MinIncomingConfirmations = 1
MinContractPayment = '0.00001 link'
NonceAutoSync = true
NoNewHeadsThreshold = '40s'
RPCDefaultBatchSize = 250
RPCBlockQueryDelay = 1

[Transactions]
ForwardersEnabled = false
MaxInFlight = 16
MaxQueued = 250
ReaperInterval = '1h0m0s'
ReaperThreshold = '168h0m0s'
ResendAfterThreshold = '30s'

[BalanceMonitor]
Enabled = true

[GasEstimator]
Mode = 'BlockHistory'
PriceDefault = '20 gwei'
PriceMax = '115792089237316195423570985008687907853269984665.640564039457584007913129639935 tether'
PriceMin = '1 wei'
LimitDefault = 500000
LimitMax = 500000
LimitMultiplier = '1'
LimitTransfer = 21000
BumpMin = '100 wei'
BumpPercent = 20
BumpThreshold = 3
EIP1559DynamicFees = true
FeeCapDefault = '100 gwei'
TipCapDefault = '1 wei'
TipCapMin = '1 wei'

[GasEstimator.BlockHistory]
BatchSize = 25
BlockHistorySize = 24
CheckInclusionBlocks = 12
CheckInclusionPercentile = 90
TransactionPercentile = 60

[HeadTracker]
HistoryDepth = 400
MaxBufferSize = 3
SamplingInterval = '1s'

[NodePool]
PollFailureThreshold = 5
PollInterval = '10s'
SelectionMode = 'HighestHead'
SyncThreshold = 10
LeaseDuration = '0s'

[OCR]
ContractConfirmations = 1
ContractTransmitterTransmitTimeout = '10s'
DatabaseTimeout = '10s'
DeltaCOverride = '168h0m0s'
DeltaCJitterOverride = '1h0m0s'
ObservationGracePeriod = '1s'

[OCR2]
[OCR2.Automation]
GasLimit = 5300000
```

</p></details>

<details><summary>zkSync Goerli (280)</summary><p>

```toml
AutoCreateKey = true
BlockBackfillDepth = 10
BlockBackfillSkip = false
ChainType = 'zksync'
FinalityDepth = 1
FinalityTagEnabled = false
LogBackfillBatchSize = 1000
LogPollInterval = '5s'
LogKeepBlocksDepth = 100000
MinIncomingConfirmations = 1
MinContractPayment = '0.00001 link'
NonceAutoSync = true
NoNewHeadsThreshold = '1m0s'
RPCDefaultBatchSize = 250
RPCBlockQueryDelay = 1

[Transactions]
ForwardersEnabled = false
MaxInFlight = 16
MaxQueued = 250
ReaperInterval = '1h0m0s'
ReaperThreshold = '168h0m0s'
ResendAfterThreshold = '1m0s'

[BalanceMonitor]
Enabled = true

[GasEstimator]
Mode = 'BlockHistory'
PriceDefault = '20 gwei'
PriceMax = '18.446744073709551615 ether'
PriceMin = '0'
LimitDefault = 3500000
LimitMax = 500000
LimitMultiplier = '1'
LimitTransfer = 21000
BumpMin = '5 gwei'
BumpPercent = 20
BumpThreshold = 3
EIP1559DynamicFees = false
FeeCapDefault = '100 gwei'
TipCapDefault = '1 wei'
TipCapMin = '1 wei'

[GasEstimator.BlockHistory]
BatchSize = 25
BlockHistorySize = 8
CheckInclusionBlocks = 12
CheckInclusionPercentile = 90
TransactionPercentile = 60

[HeadTracker]
HistoryDepth = 5
MaxBufferSize = 3
SamplingInterval = '1s'

[NodePool]
PollFailureThreshold = 5
PollInterval = '10s'
SelectionMode = 'HighestHead'
SyncThreshold = 5
LeaseDuration = '0s'

[OCR]
ContractConfirmations = 4
ContractTransmitterTransmitTimeout = '10s'
DatabaseTimeout = '10s'
DeltaCOverride = '168h0m0s'
DeltaCJitterOverride = '1h0m0s'
ObservationGracePeriod = '1s'

[OCR2]
[OCR2.Automation]
GasLimit = 5300000
```

</p></details>

<details><summary>zkSync Mainnet (324)</summary><p>

```toml
AutoCreateKey = true
BlockBackfillDepth = 10
BlockBackfillSkip = false
ChainType = 'zksync'
FinalityDepth = 1
FinalityTagEnabled = false
LogBackfillBatchSize = 1000
LogPollInterval = '5s'
LogKeepBlocksDepth = 100000
MinIncomingConfirmations = 1
MinContractPayment = '0.00001 link'
NonceAutoSync = true
NoNewHeadsThreshold = '1m0s'
RPCDefaultBatchSize = 250
RPCBlockQueryDelay = 1

[Transactions]
ForwardersEnabled = false
MaxInFlight = 16
MaxQueued = 250
ReaperInterval = '1h0m0s'
ReaperThreshold = '168h0m0s'
ResendAfterThreshold = '1m0s'

[BalanceMonitor]
Enabled = true

[GasEstimator]
Mode = 'BlockHistory'
PriceDefault = '20 gwei'
PriceMax = '18.446744073709551615 ether'
PriceMin = '0'
LimitDefault = 3500000
LimitMax = 500000
LimitMultiplier = '1'
LimitTransfer = 21000
BumpMin = '5 gwei'
BumpPercent = 20
BumpThreshold = 3
EIP1559DynamicFees = false
FeeCapDefault = '100 gwei'
TipCapDefault = '1 wei'
TipCapMin = '1 wei'

[GasEstimator.BlockHistory]
BatchSize = 25
BlockHistorySize = 8
CheckInclusionBlocks = 12
CheckInclusionPercentile = 90
TransactionPercentile = 60

[HeadTracker]
HistoryDepth = 5
MaxBufferSize = 3
SamplingInterval = '1s'

[NodePool]
PollFailureThreshold = 5
PollInterval = '10s'
SelectionMode = 'HighestHead'
SyncThreshold = 5
LeaseDuration = '0s'

[OCR]
ContractConfirmations = 4
ContractTransmitterTransmitTimeout = '10s'
DatabaseTimeout = '10s'
DeltaCOverride = '168h0m0s'
DeltaCJitterOverride = '1h0m0s'
ObservationGracePeriod = '1s'

[OCR2]
[OCR2.Automation]
GasLimit = 5300000
```

</p></details>

<details><summary>Optimism Goerli (420)</summary><p>

```toml
AutoCreateKey = true
BlockBackfillDepth = 10
BlockBackfillSkip = false
ChainType = 'optimismBedrock'
FinalityDepth = 200
FinalityTagEnabled = false
LinkContractAddress = '0xdc2CC710e42857672E7907CF474a69B63B93089f'
LogBackfillBatchSize = 1000
LogPollInterval = '2s'
LogKeepBlocksDepth = 100000
MinIncomingConfirmations = 1
MinContractPayment = '0.00001 link'
NonceAutoSync = true
NoNewHeadsThreshold = '40s'
RPCDefaultBatchSize = 250
RPCBlockQueryDelay = 1

[Transactions]
ForwardersEnabled = false
MaxInFlight = 16
MaxQueued = 250
ReaperInterval = '1h0m0s'
ReaperThreshold = '168h0m0s'
ResendAfterThreshold = '30s'

[BalanceMonitor]
Enabled = true

[GasEstimator]
Mode = 'BlockHistory'
PriceDefault = '20 gwei'
PriceMax = '115792089237316195423570985008687907853269984665.640564039457584007913129639935 tether'
PriceMin = '1 wei'
LimitDefault = 500000
LimitMax = 500000
LimitMultiplier = '1'
LimitTransfer = 21000
BumpMin = '100 wei'
BumpPercent = 20
BumpThreshold = 3
EIP1559DynamicFees = true
FeeCapDefault = '100 gwei'
TipCapDefault = '1 wei'
TipCapMin = '1 wei'

[GasEstimator.BlockHistory]
BatchSize = 25
BlockHistorySize = 60
CheckInclusionBlocks = 12
CheckInclusionPercentile = 90
TransactionPercentile = 60

[HeadTracker]
HistoryDepth = 300
MaxBufferSize = 3
SamplingInterval = '1s'

[NodePool]
PollFailureThreshold = 5
PollInterval = '10s'
SelectionMode = 'HighestHead'
SyncThreshold = 10
LeaseDuration = '0s'

[OCR]
ContractConfirmations = 1
ContractTransmitterTransmitTimeout = '10s'
DatabaseTimeout = '10s'
DeltaCOverride = '168h0m0s'
DeltaCJitterOverride = '1h0m0s'
ObservationGracePeriod = '1s'

[OCR2]
[OCR2.Automation]
GasLimit = 6500000
```

</p></details>

<details><summary>Metis Rinkeby (588)</summary><p>

```toml
AutoCreateKey = true
BlockBackfillDepth = 10
BlockBackfillSkip = false
<<<<<<< HEAD
FinalityDepth = 500
FinalityTagEnabled = true
LinkContractAddress = '0xb0897686c545045aFc77CF20eC7A532E3120E0F1'
=======
ChainType = 'metis'
FinalityDepth = 1
FinalityTagEnabled = false
>>>>>>> 1d20c9b6
LogBackfillBatchSize = 1000
LogPollInterval = '15s'
LogKeepBlocksDepth = 100000
MinIncomingConfirmations = 1
MinContractPayment = '0.00001 link'
NonceAutoSync = true
NoNewHeadsThreshold = '0s'
RPCDefaultBatchSize = 250
RPCBlockQueryDelay = 1

[Transactions]
ForwardersEnabled = false
MaxInFlight = 16
MaxQueued = 250
ReaperInterval = '1h0m0s'
ReaperThreshold = '168h0m0s'
ResendAfterThreshold = '1m0s'

[BalanceMonitor]
Enabled = true

[GasEstimator]
Mode = 'SuggestedPrice'
PriceDefault = '20 gwei'
PriceMax = '115792089237316195423570985008687907853269984665.640564039457584007913129639935 tether'
PriceMin = '0'
LimitDefault = 500000
LimitMax = 500000
LimitMultiplier = '1'
LimitTransfer = 21000
BumpMin = '5 gwei'
BumpPercent = 20
BumpThreshold = 0
EIP1559DynamicFees = false
FeeCapDefault = '100 gwei'
TipCapDefault = '1 wei'
TipCapMin = '1 wei'

[GasEstimator.BlockHistory]
BatchSize = 25
BlockHistorySize = 0
CheckInclusionBlocks = 12
CheckInclusionPercentile = 90
TransactionPercentile = 60

[HeadTracker]
HistoryDepth = 100
MaxBufferSize = 3
SamplingInterval = '1s'

[NodePool]
PollFailureThreshold = 5
PollInterval = '10s'
SelectionMode = 'HighestHead'
SyncThreshold = 10
LeaseDuration = '0s'

[OCR]
ContractConfirmations = 1
ContractTransmitterTransmitTimeout = '10s'
DatabaseTimeout = '10s'
DeltaCOverride = '168h0m0s'
DeltaCJitterOverride = '1h0m0s'
ObservationGracePeriod = '1s'

[OCR2]
[OCR2.Automation]
GasLimit = 5300000
```

</p></details>

<details><summary>Klaytn Testnet (1001)</summary><p>

```toml
AutoCreateKey = true
BlockBackfillDepth = 10
BlockBackfillSkip = false
FinalityDepth = 1
FinalityTagEnabled = false
LogBackfillBatchSize = 1000
LogPollInterval = '15s'
LogKeepBlocksDepth = 100000
MinIncomingConfirmations = 1
MinContractPayment = '0.00001 link'
NonceAutoSync = true
NoNewHeadsThreshold = '30s'
RPCDefaultBatchSize = 250
RPCBlockQueryDelay = 1

[Transactions]
ForwardersEnabled = false
MaxInFlight = 16
MaxQueued = 250
ReaperInterval = '1h0m0s'
ReaperThreshold = '168h0m0s'
ResendAfterThreshold = '1m0s'

[BalanceMonitor]
Enabled = true

[GasEstimator]
Mode = 'SuggestedPrice'
PriceDefault = '750 gwei'
PriceMax = '115792089237316195423570985008687907853269984665.640564039457584007913129639935 tether'
PriceMin = '1 gwei'
LimitDefault = 500000
LimitMax = 500000
LimitMultiplier = '1'
LimitTransfer = 21000
BumpMin = '5 gwei'
BumpPercent = 20
BumpThreshold = 0
EIP1559DynamicFees = false
FeeCapDefault = '100 gwei'
TipCapDefault = '1 wei'
TipCapMin = '1 wei'

[GasEstimator.BlockHistory]
BatchSize = 25
BlockHistorySize = 8
CheckInclusionBlocks = 12
CheckInclusionPercentile = 90
TransactionPercentile = 60

[HeadTracker]
HistoryDepth = 100
MaxBufferSize = 3
SamplingInterval = '1s'

[NodePool]
PollFailureThreshold = 5
PollInterval = '10s'
SelectionMode = 'HighestHead'
SyncThreshold = 5
LeaseDuration = '0s'

[OCR]
ContractConfirmations = 1
ContractTransmitterTransmitTimeout = '10s'
DatabaseTimeout = '10s'
DeltaCOverride = '168h0m0s'
DeltaCJitterOverride = '1h0m0s'
ObservationGracePeriod = '1s'

[OCR2]
[OCR2.Automation]
GasLimit = 5300000
```

</p></details>

<<<<<<< HEAD
<details><summary>Kroma Mainnet (255)</summary><p>

```toml
AutoCreateKey = true
BlockBackfillDepth = 10
BlockBackfillSkip = false
ChainType = 'kroma'
FinalityDepth = 400
FinalityTagEnabled = true
LogBackfillBatchSize = 1000
LogPollInterval = '2s'
LogKeepBlocksDepth = 100000
MinIncomingConfirmations = 1
MinContractPayment = '0.00001 link'
NonceAutoSync = true
NoNewHeadsThreshold = '40s'
RPCDefaultBatchSize = 250
RPCBlockQueryDelay = 1

[Transactions]
ForwardersEnabled = false
MaxInFlight = 16
MaxQueued = 250
ReaperInterval = '1h0m0s'
ReaperThreshold = '168h0m0s'
ResendAfterThreshold = '30s'

[BalanceMonitor]
Enabled = true

[GasEstimator]
Mode = 'BlockHistory'
PriceDefault = '20 gwei'
PriceMax = '115792089237316195423570985008687907853269984665.640564039457584007913129639935 tether'
PriceMin = '1 wei'
LimitDefault = 500000
LimitMax = 500000
LimitMultiplier = '1'
LimitTransfer = 21000
BumpMin = '100 wei'
BumpPercent = 20
BumpThreshold = 3
EIP1559DynamicFees = true
FeeCapDefault = '100 gwei'
TipCapDefault = '1 wei'
TipCapMin = '1 wei'

[GasEstimator.BlockHistory]
BatchSize = 25
BlockHistorySize = 24
CheckInclusionBlocks = 12
CheckInclusionPercentile = 90
TransactionPercentile = 60

[HeadTracker]
HistoryDepth = 400
MaxBufferSize = 3
SamplingInterval = '1s'

[NodePool]
PollFailureThreshold = 5
PollInterval = '10s'
SelectionMode = 'HighestHead'
SyncThreshold = 10
LeaseDuration = '0s'

[OCR]
ContractConfirmations = 1
ContractTransmitterTransmitTimeout = '10s'
DatabaseTimeout = '10s'
ObservationGracePeriod = '1s'

[OCR2]
[OCR2.Automation]
GasLimit = 5300000
```

</p></details>

<details><summary>Optimism Goerli (420)</summary><p>
=======
<details><summary>Metis Mainnet (1088)</summary><p>
>>>>>>> 1d20c9b6

```toml
AutoCreateKey = true
BlockBackfillDepth = 10
BlockBackfillSkip = false
<<<<<<< HEAD
ChainType = 'optimismBedrock'
FinalityDepth = 200
FinalityTagEnabled = true
LinkContractAddress = '0xdc2CC710e42857672E7907CF474a69B63B93089f'
=======
ChainType = 'metis'
FinalityDepth = 1
FinalityTagEnabled = false
>>>>>>> 1d20c9b6
LogBackfillBatchSize = 1000
LogPollInterval = '15s'
LogKeepBlocksDepth = 100000
MinIncomingConfirmations = 1
MinContractPayment = '0.00001 link'
NonceAutoSync = true
NoNewHeadsThreshold = '0s'
RPCDefaultBatchSize = 250
RPCBlockQueryDelay = 1

[Transactions]
ForwardersEnabled = false
MaxInFlight = 16
MaxQueued = 250
ReaperInterval = '1h0m0s'
ReaperThreshold = '168h0m0s'
ResendAfterThreshold = '1m0s'

[BalanceMonitor]
Enabled = true

[GasEstimator]
Mode = 'SuggestedPrice'
PriceDefault = '20 gwei'
PriceMax = '115792089237316195423570985008687907853269984665.640564039457584007913129639935 tether'
PriceMin = '0'
LimitDefault = 500000
LimitMax = 500000
LimitMultiplier = '1'
LimitTransfer = 21000
BumpMin = '5 gwei'
BumpPercent = 20
BumpThreshold = 0
EIP1559DynamicFees = false
FeeCapDefault = '100 gwei'
TipCapDefault = '1 wei'
TipCapMin = '1 wei'

[GasEstimator.BlockHistory]
BatchSize = 25
BlockHistorySize = 0
CheckInclusionBlocks = 12
CheckInclusionPercentile = 90
TransactionPercentile = 60

[HeadTracker]
HistoryDepth = 100
MaxBufferSize = 3
SamplingInterval = '1s'

[NodePool]
PollFailureThreshold = 5
PollInterval = '10s'
SelectionMode = 'HighestHead'
SyncThreshold = 10
LeaseDuration = '0s'

[OCR]
ContractConfirmations = 1
ContractTransmitterTransmitTimeout = '10s'
DatabaseTimeout = '10s'
DeltaCOverride = '168h0m0s'
DeltaCJitterOverride = '1h0m0s'
ObservationGracePeriod = '1s'

[OCR2]
[OCR2.Automation]
GasLimit = 5300000
```

</p></details>

<details><summary>WeMix Mainnet (1111)</summary><p>

```toml
AutoCreateKey = true
BlockBackfillDepth = 10
BlockBackfillSkip = false
ChainType = 'wemix'
FinalityDepth = 1
FinalityTagEnabled = false
LogBackfillBatchSize = 1000
LogPollInterval = '3s'
LogKeepBlocksDepth = 100000
MinIncomingConfirmations = 1
MinContractPayment = '0.00001 link'
NonceAutoSync = true
NoNewHeadsThreshold = '30s'
RPCDefaultBatchSize = 250
RPCBlockQueryDelay = 1

[Transactions]
ForwardersEnabled = false
MaxInFlight = 16
MaxQueued = 250
ReaperInterval = '1h0m0s'
ReaperThreshold = '168h0m0s'
ResendAfterThreshold = '1m0s'

[BalanceMonitor]
Enabled = true

[GasEstimator]
Mode = 'BlockHistory'
PriceDefault = '20 gwei'
PriceMax = '115792089237316195423570985008687907853269984665.640564039457584007913129639935 tether'
PriceMin = '1 gwei'
LimitDefault = 500000
LimitMax = 500000
LimitMultiplier = '1'
LimitTransfer = 21000
BumpMin = '5 gwei'
BumpPercent = 20
BumpThreshold = 3
EIP1559DynamicFees = true
FeeCapDefault = '100 gwei'
TipCapDefault = '100 gwei'
TipCapMin = '1 wei'

[GasEstimator.BlockHistory]
BatchSize = 25
BlockHistorySize = 8
CheckInclusionBlocks = 12
CheckInclusionPercentile = 90
TransactionPercentile = 60

[HeadTracker]
HistoryDepth = 100
MaxBufferSize = 3
SamplingInterval = '1s'

[NodePool]
PollFailureThreshold = 5
PollInterval = '10s'
SelectionMode = 'HighestHead'
SyncThreshold = 5
LeaseDuration = '0s'

[OCR]
ContractConfirmations = 1
ContractTransmitterTransmitTimeout = '10s'
DatabaseTimeout = '10s'
DeltaCOverride = '168h0m0s'
DeltaCJitterOverride = '1h0m0s'
ObservationGracePeriod = '1s'

[OCR2]
[OCR2.Automation]
GasLimit = 5300000
```

</p></details>

<details><summary>WeMix Testnet (1112)</summary><p>

```toml
AutoCreateKey = true
BlockBackfillDepth = 10
BlockBackfillSkip = false
ChainType = 'wemix'
FinalityDepth = 1
FinalityTagEnabled = false
LogBackfillBatchSize = 1000
LogPollInterval = '3s'
LogKeepBlocksDepth = 100000
MinIncomingConfirmations = 1
MinContractPayment = '0.00001 link'
NonceAutoSync = true
NoNewHeadsThreshold = '30s'
RPCDefaultBatchSize = 250
RPCBlockQueryDelay = 1

[Transactions]
ForwardersEnabled = false
MaxInFlight = 16
MaxQueued = 250
ReaperInterval = '1h0m0s'
ReaperThreshold = '168h0m0s'
ResendAfterThreshold = '1m0s'

[BalanceMonitor]
Enabled = true

[GasEstimator]
Mode = 'BlockHistory'
PriceDefault = '20 gwei'
PriceMax = '115792089237316195423570985008687907853269984665.640564039457584007913129639935 tether'
PriceMin = '1 gwei'
LimitDefault = 500000
LimitMax = 500000
LimitMultiplier = '1'
LimitTransfer = 21000
BumpMin = '5 gwei'
BumpPercent = 20
BumpThreshold = 3
EIP1559DynamicFees = true
FeeCapDefault = '100 gwei'
TipCapDefault = '100 gwei'
TipCapMin = '1 wei'

[GasEstimator.BlockHistory]
BatchSize = 25
BlockHistorySize = 8
CheckInclusionBlocks = 12
CheckInclusionPercentile = 90
TransactionPercentile = 60

[HeadTracker]
HistoryDepth = 100
MaxBufferSize = 3
SamplingInterval = '1s'

[NodePool]
PollFailureThreshold = 5
PollInterval = '10s'
SelectionMode = 'HighestHead'
SyncThreshold = 5
LeaseDuration = '0s'

[OCR]
ContractConfirmations = 1
ContractTransmitterTransmitTimeout = '10s'
DatabaseTimeout = '10s'
DeltaCOverride = '168h0m0s'
DeltaCJitterOverride = '1h0m0s'
ObservationGracePeriod = '1s'

[OCR2]
[OCR2.Automation]
GasLimit = 5300000
```

</p></details>

<details><summary>Simulated (1337)</summary><p>

```toml
AutoCreateKey = true
BlockBackfillDepth = 10
BlockBackfillSkip = false
FinalityDepth = 1
FinalityTagEnabled = false
LogBackfillBatchSize = 1000
LogPollInterval = '15s'
LogKeepBlocksDepth = 100000
MinIncomingConfirmations = 1
MinContractPayment = '100'
NonceAutoSync = true
NoNewHeadsThreshold = '0s'
RPCDefaultBatchSize = 250
RPCBlockQueryDelay = 1

[Transactions]
ForwardersEnabled = false
MaxInFlight = 16
MaxQueued = 250
ReaperInterval = '1h0m0s'
ReaperThreshold = '0s'
ResendAfterThreshold = '0s'

[BalanceMonitor]
Enabled = true

[GasEstimator]
Mode = 'FixedPrice'
PriceDefault = '20 gwei'
PriceMax = '100 micro'
PriceMin = '0'
LimitDefault = 500000
LimitMax = 500000
LimitMultiplier = '1'
LimitTransfer = 21000
BumpMin = '5 gwei'
BumpPercent = 20
BumpThreshold = 0
EIP1559DynamicFees = false
FeeCapDefault = '100 micro'
TipCapDefault = '1 wei'
TipCapMin = '1 wei'

[GasEstimator.BlockHistory]
BatchSize = 25
BlockHistorySize = 8
CheckInclusionBlocks = 12
CheckInclusionPercentile = 90
TransactionPercentile = 60

[HeadTracker]
HistoryDepth = 10
MaxBufferSize = 100
SamplingInterval = '0s'

[NodePool]
PollFailureThreshold = 5
PollInterval = '10s'
SelectionMode = 'HighestHead'
SyncThreshold = 5
LeaseDuration = '0s'

[OCR]
ContractConfirmations = 1
ContractTransmitterTransmitTimeout = '10s'
DatabaseTimeout = '10s'
DeltaCOverride = '168h0m0s'
DeltaCJitterOverride = '1h0m0s'
ObservationGracePeriod = '1s'

[OCR2]
[OCR2.Automation]
GasLimit = 5300000
```

</p></details>

<<<<<<< HEAD
<details><summary>WeMix Mainnet (1111)</summary><p>
=======
<details><summary>Kroma Sepolia (2358)</summary><p>
>>>>>>> 1d20c9b6

```toml
AutoCreateKey = true
BlockBackfillDepth = 10
BlockBackfillSkip = false
<<<<<<< HEAD
ChainType = 'wemix'
FinalityDepth = 1
FinalityTagEnabled = true
LogBackfillBatchSize = 1000
LogPollInterval = '3s'
=======
ChainType = 'kroma'
FinalityDepth = 400
FinalityTagEnabled = false
LogBackfillBatchSize = 1000
LogPollInterval = '2s'
>>>>>>> 1d20c9b6
LogKeepBlocksDepth = 100000
MinIncomingConfirmations = 1
MinContractPayment = '0.00001 link'
NonceAutoSync = true
<<<<<<< HEAD
NoNewHeadsThreshold = '30s'
=======
NoNewHeadsThreshold = '40s'
>>>>>>> 1d20c9b6
RPCDefaultBatchSize = 250
RPCBlockQueryDelay = 1

[Transactions]
ForwardersEnabled = false
MaxInFlight = 16
MaxQueued = 250
ReaperInterval = '1h0m0s'
ReaperThreshold = '168h0m0s'
<<<<<<< HEAD
ResendAfterThreshold = '1m0s'
=======
ResendAfterThreshold = '30s'
>>>>>>> 1d20c9b6

[BalanceMonitor]
Enabled = true

[GasEstimator]
Mode = 'BlockHistory'
PriceDefault = '20 gwei'
PriceMax = '115792089237316195423570985008687907853269984665.640564039457584007913129639935 tether'
<<<<<<< HEAD
PriceMin = '1 gwei'
=======
PriceMin = '1 wei'
>>>>>>> 1d20c9b6
LimitDefault = 500000
LimitMax = 500000
LimitMultiplier = '1'
LimitTransfer = 21000
BumpMin = '100 wei'
BumpPercent = 20
BumpThreshold = 3
EIP1559DynamicFees = true
FeeCapDefault = '100 gwei'
<<<<<<< HEAD
TipCapDefault = '100 gwei'
=======
TipCapDefault = '1 wei'
>>>>>>> 1d20c9b6
TipCapMin = '1 wei'

[GasEstimator.BlockHistory]
BatchSize = 25
BlockHistorySize = 24
CheckInclusionBlocks = 12
CheckInclusionPercentile = 90
TransactionPercentile = 60

[HeadTracker]
<<<<<<< HEAD
HistoryDepth = 100
=======
HistoryDepth = 400
>>>>>>> 1d20c9b6
MaxBufferSize = 3
SamplingInterval = '1s'

[NodePool]
PollFailureThreshold = 5
PollInterval = '10s'
SelectionMode = 'HighestHead'
SyncThreshold = 10
LeaseDuration = '0s'

[OCR]
ContractConfirmations = 1
ContractTransmitterTransmitTimeout = '10s'
DatabaseTimeout = '10s'
DeltaCOverride = '168h0m0s'
DeltaCJitterOverride = '1h0m0s'
ObservationGracePeriod = '1s'

[OCR2]
[OCR2.Automation]
GasLimit = 5300000
```

</p></details>

<details><summary>WeMix Testnet (1112)</summary><p>

```toml
AutoCreateKey = true
BlockBackfillDepth = 10
BlockBackfillSkip = false
ChainType = 'wemix'
FinalityDepth = 1
FinalityTagEnabled = true
LogBackfillBatchSize = 1000
LogPollInterval = '3s'
LogKeepBlocksDepth = 100000
MinIncomingConfirmations = 1
MinContractPayment = '0.00001 link'
NonceAutoSync = true
NoNewHeadsThreshold = '30s'
RPCDefaultBatchSize = 250
RPCBlockQueryDelay = 1

[Transactions]
ForwardersEnabled = false
MaxInFlight = 16
MaxQueued = 250
ReaperInterval = '1h0m0s'
ReaperThreshold = '168h0m0s'
ResendAfterThreshold = '1m0s'

[BalanceMonitor]
Enabled = true

[GasEstimator]
<<<<<<< HEAD
Mode = 'BlockHistory'
=======
Mode = 'SuggestedPrice'
>>>>>>> 1d20c9b6
PriceDefault = '20 gwei'
PriceMax = '115792089237316195423570985008687907853269984665.640564039457584007913129639935 tether'
PriceMin = '1 gwei'
LimitDefault = 500000
LimitMax = 500000
LimitMultiplier = '1'
LimitTransfer = 21000
BumpMin = '5 gwei'
BumpPercent = 20
BumpThreshold = 3
EIP1559DynamicFees = true
FeeCapDefault = '100 gwei'
TipCapDefault = '100 gwei'
TipCapMin = '1 wei'

[GasEstimator.BlockHistory]
BatchSize = 25
BlockHistorySize = 8
CheckInclusionBlocks = 12
CheckInclusionPercentile = 90
TransactionPercentile = 60

[HeadTracker]
HistoryDepth = 100
MaxBufferSize = 3
SamplingInterval = '1s'

[NodePool]
PollFailureThreshold = 5
PollInterval = '10s'
SelectionMode = 'HighestHead'
SyncThreshold = 5
LeaseDuration = '0s'

[OCR]
ContractConfirmations = 1
ContractTransmitterTransmitTimeout = '10s'
DatabaseTimeout = '10s'
DeltaCOverride = '168h0m0s'
DeltaCJitterOverride = '1h0m0s'
ObservationGracePeriod = '1s'

[OCR2]
[OCR2.Automation]
GasLimit = 5300000
```

</p></details>

<details><summary>Simulated (1337)</summary><p>

```toml
AutoCreateKey = true
BlockBackfillDepth = 10
BlockBackfillSkip = false
FinalityDepth = 1
FinalityTagEnabled = false
LogBackfillBatchSize = 1000
LogPollInterval = '15s'
LogKeepBlocksDepth = 100000
MinIncomingConfirmations = 1
MinContractPayment = '100'
NonceAutoSync = true
NoNewHeadsThreshold = '0s'
RPCDefaultBatchSize = 250
RPCBlockQueryDelay = 1

[Transactions]
ForwardersEnabled = false
MaxInFlight = 16
MaxQueued = 250
ReaperInterval = '1h0m0s'
ReaperThreshold = '0s'
ResendAfterThreshold = '0s'

[BalanceMonitor]
Enabled = true

[GasEstimator]
<<<<<<< HEAD
Mode = 'FixedPrice'
PriceDefault = '20 gwei'
PriceMax = '100 micro'
PriceMin = '0'
=======
Mode = 'SuggestedPrice'
PriceDefault = '750 gwei'
PriceMax = '115792089237316195423570985008687907853269984665.640564039457584007913129639935 tether'
PriceMin = '1 gwei'
>>>>>>> 1d20c9b6
LimitDefault = 500000
LimitMax = 500000
LimitMultiplier = '1'
LimitTransfer = 21000
BumpMin = '5 gwei'
BumpPercent = 20
BumpThreshold = 0
EIP1559DynamicFees = false
FeeCapDefault = '100 micro'
TipCapDefault = '1 wei'
TipCapMin = '1 wei'

[GasEstimator.BlockHistory]
BatchSize = 25
BlockHistorySize = 8
CheckInclusionBlocks = 12
CheckInclusionPercentile = 90
TransactionPercentile = 60

[HeadTracker]
HistoryDepth = 10
MaxBufferSize = 100
SamplingInterval = '0s'

[NodePool]
PollFailureThreshold = 5
PollInterval = '10s'
SelectionMode = 'HighestHead'
SyncThreshold = 5
LeaseDuration = '0s'

[OCR]
ContractConfirmations = 1
ContractTransmitterTransmitTimeout = '10s'
DatabaseTimeout = '10s'
DeltaCOverride = '168h0m0s'
DeltaCJitterOverride = '1h0m0s'
ObservationGracePeriod = '1s'

[OCR2]
[OCR2.Automation]
GasLimit = 5300000
```

</p></details>

<details><summary>Kroma Sepolia (2358)</summary><p>

```toml
AutoCreateKey = true
BlockBackfillDepth = 10
BlockBackfillSkip = false
ChainType = 'kroma'
FinalityDepth = 400
FinalityTagEnabled = true
LogBackfillBatchSize = 1000
LogPollInterval = '2s'
LogKeepBlocksDepth = 100000
MinIncomingConfirmations = 1
MinContractPayment = '0.00001 link'
NonceAutoSync = true
NoNewHeadsThreshold = '40s'
RPCDefaultBatchSize = 250
RPCBlockQueryDelay = 1

[Transactions]
ForwardersEnabled = false
MaxInFlight = 16
MaxQueued = 250
ReaperInterval = '1h0m0s'
ReaperThreshold = '168h0m0s'
ResendAfterThreshold = '30s'

[BalanceMonitor]
Enabled = true

[GasEstimator]
Mode = 'BlockHistory'
PriceDefault = '20 gwei'
PriceMax = '115792089237316195423570985008687907853269984665.640564039457584007913129639935 tether'
PriceMin = '1 wei'
LimitDefault = 500000
LimitMax = 500000
LimitMultiplier = '1'
LimitTransfer = 21000
BumpMin = '100 wei'
BumpPercent = 20
BumpThreshold = 3
EIP1559DynamicFees = true
FeeCapDefault = '100 gwei'
TipCapDefault = '1 wei'
TipCapMin = '1 wei'

[GasEstimator.BlockHistory]
BatchSize = 25
BlockHistorySize = 24
CheckInclusionBlocks = 12
CheckInclusionPercentile = 90
TransactionPercentile = 60

[HeadTracker]
HistoryDepth = 400
MaxBufferSize = 3
SamplingInterval = '1s'

[NodePool]
PollFailureThreshold = 5
PollInterval = '10s'
SelectionMode = 'HighestHead'
SyncThreshold = 10
LeaseDuration = '0s'

[OCR]
ContractConfirmations = 1
ContractTransmitterTransmitTimeout = '10s'
DatabaseTimeout = '10s'
DeltaCOverride = '168h0m0s'
DeltaCJitterOverride = '1h0m0s'
ObservationGracePeriod = '1s'

[OCR2]
[OCR2.Automation]
GasLimit = 5300000
```

</p></details>

<details><summary>Fantom Testnet (4002)</summary><p>

```toml
AutoCreateKey = true
BlockBackfillDepth = 10
BlockBackfillSkip = false
FinalityDepth = 50
FinalityTagEnabled = false
LinkContractAddress = '0xfaFedb041c0DD4fA2Dc0d87a6B0979Ee6FA7af5F'
LogBackfillBatchSize = 1000
LogPollInterval = '1s'
LogKeepBlocksDepth = 100000
MinIncomingConfirmations = 3
MinContractPayment = '0.00001 link'
NonceAutoSync = true
NoNewHeadsThreshold = '0s'
RPCDefaultBatchSize = 250
RPCBlockQueryDelay = 2

[Transactions]
ForwardersEnabled = false
MaxInFlight = 16
MaxQueued = 250
ReaperInterval = '1h0m0s'
ReaperThreshold = '168h0m0s'
ResendAfterThreshold = '1m0s'

[BalanceMonitor]
Enabled = true

[GasEstimator]
Mode = 'BlockHistory'
PriceDefault = '15 gwei'
PriceMax = '115792089237316195423570985008687907853269984665.640564039457584007913129639935 tether'
PriceMin = '1 gwei'
LimitDefault = 500000
LimitMax = 500000
LimitMultiplier = '1'
LimitTransfer = 21000
BumpMin = '5 gwei'
BumpPercent = 20
BumpThreshold = 3
EIP1559DynamicFees = false
FeeCapDefault = '100 gwei'
TipCapDefault = '1 wei'
TipCapMin = '1 wei'

[GasEstimator.BlockHistory]
BatchSize = 25
BlockHistorySize = 8
CheckInclusionBlocks = 12
CheckInclusionPercentile = 90
TransactionPercentile = 60

[HeadTracker]
HistoryDepth = 100
MaxBufferSize = 3
SamplingInterval = '1s'

[NodePool]
PollFailureThreshold = 5
PollInterval = '10s'
SelectionMode = 'HighestHead'
SyncThreshold = 5
LeaseDuration = '0s'

[OCR]
ContractConfirmations = 4
ContractTransmitterTransmitTimeout = '10s'
DatabaseTimeout = '10s'
DeltaCOverride = '168h0m0s'
DeltaCJitterOverride = '1h0m0s'
ObservationGracePeriod = '1s'

[OCR2]
[OCR2.Automation]
GasLimit = 3800000
```

</p></details>

<details><summary>Klaytn Mainnet (8217)</summary><p>

```toml
AutoCreateKey = true
BlockBackfillDepth = 10
BlockBackfillSkip = false
FinalityDepth = 1
FinalityTagEnabled = false
LogBackfillBatchSize = 1000
LogPollInterval = '15s'
LogKeepBlocksDepth = 100000
MinIncomingConfirmations = 1
MinContractPayment = '0.00001 link'
NonceAutoSync = true
NoNewHeadsThreshold = '30s'
RPCDefaultBatchSize = 250
RPCBlockQueryDelay = 1

[Transactions]
ForwardersEnabled = false
MaxInFlight = 16
MaxQueued = 250
ReaperInterval = '1h0m0s'
ReaperThreshold = '168h0m0s'
ResendAfterThreshold = '1m0s'

[BalanceMonitor]
Enabled = true

[GasEstimator]
Mode = 'L2Suggested'
PriceDefault = '750 gwei'
PriceMax = '115792089237316195423570985008687907853269984665.640564039457584007913129639935 tether'
PriceMin = '1 gwei'
LimitDefault = 500000
LimitMax = 500000
LimitMultiplier = '1'
LimitTransfer = 21000
BumpMin = '5 gwei'
BumpPercent = 20
BumpThreshold = 0
EIP1559DynamicFees = false
FeeCapDefault = '100 gwei'
TipCapDefault = '1 wei'
TipCapMin = '1 wei'

[GasEstimator.BlockHistory]
BatchSize = 25
BlockHistorySize = 8
CheckInclusionBlocks = 12
CheckInclusionPercentile = 90
TransactionPercentile = 60

[HeadTracker]
HistoryDepth = 100
MaxBufferSize = 3
SamplingInterval = '1s'

[NodePool]
PollFailureThreshold = 5
PollInterval = '10s'
SelectionMode = 'HighestHead'
SyncThreshold = 5
LeaseDuration = '0s'

[OCR]
ContractConfirmations = 1
ContractTransmitterTransmitTimeout = '10s'
DatabaseTimeout = '10s'
DeltaCOverride = '168h0m0s'
DeltaCJitterOverride = '1h0m0s'
ObservationGracePeriod = '1s'

[OCR2]
[OCR2.Automation]
GasLimit = 5300000
```

</p></details>

<details><summary>Base Mainnet (8453)</summary><p>

```toml
AutoCreateKey = true
BlockBackfillDepth = 10
BlockBackfillSkip = false
ChainType = 'optimismBedrock'
FinalityDepth = 200
FinalityTagEnabled = true
LogBackfillBatchSize = 1000
LogPollInterval = '2s'
LogKeepBlocksDepth = 100000
MinIncomingConfirmations = 1
MinContractPayment = '0.00001 link'
NonceAutoSync = true
NoNewHeadsThreshold = '40s'
RPCDefaultBatchSize = 250
RPCBlockQueryDelay = 1

[Transactions]
ForwardersEnabled = false
MaxInFlight = 16
MaxQueued = 250
ReaperInterval = '1h0m0s'
ReaperThreshold = '168h0m0s'
ResendAfterThreshold = '30s'

[BalanceMonitor]
Enabled = true

[GasEstimator]
Mode = 'BlockHistory'
PriceDefault = '20 gwei'
PriceMax = '115792089237316195423570985008687907853269984665.640564039457584007913129639935 tether'
PriceMin = '1 wei'
LimitDefault = 500000
LimitMax = 500000
LimitMultiplier = '1'
LimitTransfer = 21000
BumpMin = '100 wei'
BumpPercent = 20
BumpThreshold = 3
EIP1559DynamicFees = true
FeeCapDefault = '100 gwei'
TipCapDefault = '1 wei'
TipCapMin = '1 wei'

[GasEstimator.BlockHistory]
BatchSize = 25
BlockHistorySize = 24
CheckInclusionBlocks = 12
CheckInclusionPercentile = 90
TransactionPercentile = 60

[HeadTracker]
HistoryDepth = 300
MaxBufferSize = 3
SamplingInterval = '1s'

[NodePool]
PollFailureThreshold = 5
PollInterval = '10s'
SelectionMode = 'HighestHead'
SyncThreshold = 10
LeaseDuration = '0s'

[OCR]
ContractConfirmations = 1
ContractTransmitterTransmitTimeout = '10s'
DatabaseTimeout = '10s'
ObservationGracePeriod = '1s'

[OCR2]
[OCR2.Automation]
GasLimit = 6500000
```

</p></details>

<details><summary>Arbitrum Mainnet (42161)</summary><p>

```toml
AutoCreateKey = true
BlockBackfillDepth = 10
BlockBackfillSkip = false
ChainType = 'arbitrum'
FinalityDepth = 50
FinalityTagEnabled = true
LinkContractAddress = '0xf97f4df75117a78c1A5a0DBb814Af92458539FB4'
LogBackfillBatchSize = 1000
LogPollInterval = '1s'
LogKeepBlocksDepth = 100000
MinIncomingConfirmations = 3
MinContractPayment = '0.00001 link'
NonceAutoSync = true
NoNewHeadsThreshold = '0s'
RPCDefaultBatchSize = 250
RPCBlockQueryDelay = 1

[Transactions]
ForwardersEnabled = false
MaxInFlight = 16
MaxQueued = 250
ReaperInterval = '1h0m0s'
ReaperThreshold = '168h0m0s'
ResendAfterThreshold = '1m0s'

[BalanceMonitor]
Enabled = true

[GasEstimator]
Mode = 'Arbitrum'
PriceDefault = '100 mwei'
PriceMax = '115792089237316195423570985008687907853269984665.640564039457584007913129639935 tether'
PriceMin = '0'
LimitDefault = 500000
LimitMax = 1000000000
LimitMultiplier = '1'
LimitTransfer = 21000
BumpMin = '5 gwei'
BumpPercent = 20
BumpThreshold = 0
EIP1559DynamicFees = false
FeeCapDefault = '1 micro'
TipCapDefault = '1 wei'
TipCapMin = '1 wei'

[GasEstimator.BlockHistory]
BatchSize = 25
BlockHistorySize = 0
CheckInclusionBlocks = 12
CheckInclusionPercentile = 90
TransactionPercentile = 60

[HeadTracker]
HistoryDepth = 100
MaxBufferSize = 3
SamplingInterval = '1s'

[NodePool]
PollFailureThreshold = 5
PollInterval = '10s'
SelectionMode = 'HighestHead'
SyncThreshold = 10
LeaseDuration = '0s'

[OCR]
ContractConfirmations = 1
ContractTransmitterTransmitTimeout = '10s'
DatabaseTimeout = '10s'
ObservationGracePeriod = '1s'

[OCR2]
[OCR2.Automation]
GasLimit = 14500000
```

</p></details>

<details><summary>Celo Mainnet (42220)</summary><p>

```toml
AutoCreateKey = true
BlockBackfillDepth = 10
BlockBackfillSkip = false
ChainType = 'celo'
FinalityDepth = 1
FinalityTagEnabled = false
LogBackfillBatchSize = 1000
LogPollInterval = '5s'
LogKeepBlocksDepth = 100000
MinIncomingConfirmations = 1
MinContractPayment = '0.00001 link'
NonceAutoSync = true
NoNewHeadsThreshold = '1m0s'
RPCDefaultBatchSize = 250
RPCBlockQueryDelay = 1

[Transactions]
ForwardersEnabled = false
MaxInFlight = 16
MaxQueued = 250
ReaperInterval = '1h0m0s'
ReaperThreshold = '168h0m0s'
ResendAfterThreshold = '1m0s'

[BalanceMonitor]
Enabled = true

[GasEstimator]
Mode = 'BlockHistory'
PriceDefault = '5 gwei'
PriceMax = '500 gwei'
PriceMin = '5 gwei'
LimitDefault = 500000
LimitMax = 500000
LimitMultiplier = '1'
LimitTransfer = 21000
BumpMin = '2 gwei'
BumpPercent = 20
BumpThreshold = 3
EIP1559DynamicFees = false
FeeCapDefault = '100 gwei'
TipCapDefault = '1 wei'
TipCapMin = '1 wei'

[GasEstimator.BlockHistory]
BatchSize = 25
BlockHistorySize = 12
CheckInclusionBlocks = 12
CheckInclusionPercentile = 90
TransactionPercentile = 60

[HeadTracker]
HistoryDepth = 50
MaxBufferSize = 3
SamplingInterval = '1s'

[NodePool]
PollFailureThreshold = 5
PollInterval = '10s'
SelectionMode = 'HighestHead'
SyncThreshold = 5
LeaseDuration = '0s'

[OCR]
ContractConfirmations = 1
ContractTransmitterTransmitTimeout = '10s'
DatabaseTimeout = '10s'
ObservationGracePeriod = '1s'

[OCR2]
[OCR2.Automation]
GasLimit = 5300000
```

</p></details>

<details><summary>Avalanche Fuji (43113)</summary><p>

```toml
AutoCreateKey = true
BlockBackfillDepth = 10
BlockBackfillSkip = false
FinalityDepth = 1
FinalityTagEnabled = true
LinkContractAddress = '0x0b9d5D9136855f6FEc3c0993feE6E9CE8a297846'
LogBackfillBatchSize = 1000
LogPollInterval = '3s'
LogKeepBlocksDepth = 100000
MinIncomingConfirmations = 1
MinContractPayment = '0.00001 link'
NonceAutoSync = true
NoNewHeadsThreshold = '30s'
RPCDefaultBatchSize = 250
RPCBlockQueryDelay = 2

[Transactions]
ForwardersEnabled = false
MaxInFlight = 16
MaxQueued = 250
ReaperInterval = '1h0m0s'
ReaperThreshold = '168h0m0s'
ResendAfterThreshold = '1m0s'

[BalanceMonitor]
Enabled = true

[GasEstimator]
Mode = 'BlockHistory'
PriceDefault = '25 gwei'
PriceMax = '115792089237316195423570985008687907853269984665.640564039457584007913129639935 tether'
PriceMin = '25 gwei'
LimitDefault = 500000
LimitMax = 500000
LimitMultiplier = '1'
LimitTransfer = 21000
BumpMin = '5 gwei'
BumpPercent = 20
BumpThreshold = 3
EIP1559DynamicFees = false
FeeCapDefault = '100 gwei'
TipCapDefault = '1 wei'
TipCapMin = '1 wei'

[GasEstimator.BlockHistory]
BatchSize = 25
BlockHistorySize = 24
CheckInclusionBlocks = 12
CheckInclusionPercentile = 90
TransactionPercentile = 60

[HeadTracker]
HistoryDepth = 100
MaxBufferSize = 3
SamplingInterval = '1s'

[NodePool]
PollFailureThreshold = 5
PollInterval = '10s'
SelectionMode = 'HighestHead'
SyncThreshold = 5
LeaseDuration = '0s'

[OCR]
ContractConfirmations = 1
ContractTransmitterTransmitTimeout = '10s'
DatabaseTimeout = '10s'
DeltaCOverride = '168h0m0s'
DeltaCJitterOverride = '1h0m0s'
ObservationGracePeriod = '1s'

[OCR2]
[OCR2.Automation]
GasLimit = 5300000
```

</p></details>

<details><summary>Avalanche Mainnet (43114)</summary><p>

```toml
AutoCreateKey = true
BlockBackfillDepth = 10
BlockBackfillSkip = false
FinalityDepth = 1
FinalityTagEnabled = true
LinkContractAddress = '0x5947BB275c521040051D82396192181b413227A3'
LogBackfillBatchSize = 1000
LogPollInterval = '3s'
LogKeepBlocksDepth = 100000
MinIncomingConfirmations = 1
MinContractPayment = '0.00001 link'
NonceAutoSync = true
NoNewHeadsThreshold = '30s'
RPCDefaultBatchSize = 250
RPCBlockQueryDelay = 2

[Transactions]
ForwardersEnabled = false
MaxInFlight = 16
MaxQueued = 250
ReaperInterval = '1h0m0s'
ReaperThreshold = '168h0m0s'
ResendAfterThreshold = '1m0s'

[BalanceMonitor]
Enabled = true

[GasEstimator]
Mode = 'BlockHistory'
PriceDefault = '25 gwei'
PriceMax = '115792089237316195423570985008687907853269984665.640564039457584007913129639935 tether'
PriceMin = '25 gwei'
LimitDefault = 500000
LimitMax = 500000
LimitMultiplier = '1'
LimitTransfer = 21000
BumpMin = '5 gwei'
BumpPercent = 20
BumpThreshold = 3
EIP1559DynamicFees = false
FeeCapDefault = '100 gwei'
TipCapDefault = '1 wei'
TipCapMin = '1 wei'

[GasEstimator.BlockHistory]
BatchSize = 25
BlockHistorySize = 24
CheckInclusionBlocks = 12
CheckInclusionPercentile = 90
TransactionPercentile = 60

[HeadTracker]
HistoryDepth = 100
MaxBufferSize = 3
SamplingInterval = '1s'

[NodePool]
PollFailureThreshold = 5
PollInterval = '10s'
SelectionMode = 'HighestHead'
SyncThreshold = 5
LeaseDuration = '0s'

[OCR]
ContractConfirmations = 1
ContractTransmitterTransmitTimeout = '10s'
DatabaseTimeout = '10s'
DeltaCOverride = '168h0m0s'
DeltaCJitterOverride = '1h0m0s'
ObservationGracePeriod = '1s'

[OCR2]
[OCR2.Automation]
GasLimit = 5300000
```

</p></details>

<details><summary>Celo Testnet (44787)</summary><p>

```toml
AutoCreateKey = true
BlockBackfillDepth = 10
BlockBackfillSkip = false
ChainType = 'celo'
FinalityDepth = 1
FinalityTagEnabled = false
LogBackfillBatchSize = 1000
LogPollInterval = '5s'
LogKeepBlocksDepth = 100000
MinIncomingConfirmations = 1
MinContractPayment = '0.00001 link'
NonceAutoSync = true
NoNewHeadsThreshold = '1m0s'
RPCDefaultBatchSize = 250
RPCBlockQueryDelay = 1

[Transactions]
ForwardersEnabled = false
MaxInFlight = 16
MaxQueued = 250
ReaperInterval = '1h0m0s'
ReaperThreshold = '168h0m0s'
ResendAfterThreshold = '1m0s'

[BalanceMonitor]
Enabled = true

[GasEstimator]
Mode = 'BlockHistory'
PriceDefault = '5 gwei'
PriceMax = '500 gwei'
PriceMin = '5 gwei'
LimitDefault = 500000
LimitMax = 500000
LimitMultiplier = '1'
LimitTransfer = 21000
BumpMin = '2 gwei'
BumpPercent = 20
BumpThreshold = 3
EIP1559DynamicFees = false
FeeCapDefault = '100 gwei'
TipCapDefault = '1 wei'
TipCapMin = '1 wei'

[GasEstimator.BlockHistory]
BatchSize = 25
BlockHistorySize = 24
CheckInclusionBlocks = 12
CheckInclusionPercentile = 90
TransactionPercentile = 60

[HeadTracker]
HistoryDepth = 50
MaxBufferSize = 3
SamplingInterval = '1s'

[NodePool]
PollFailureThreshold = 5
PollInterval = '10s'
SelectionMode = 'HighestHead'
SyncThreshold = 5
LeaseDuration = '0s'

[OCR]
ContractConfirmations = 1
ContractTransmitterTransmitTimeout = '10s'
DatabaseTimeout = '10s'
DeltaCOverride = '168h0m0s'
DeltaCJitterOverride = '1h0m0s'
ObservationGracePeriod = '1s'

[OCR2]
[OCR2.Automation]
GasLimit = 5300000
```

</p></details>

<details><summary>Linea Goerli (59140)</summary><p>

```toml
AutoCreateKey = true
BlockBackfillDepth = 10
BlockBackfillSkip = false
FinalityDepth = 15
FinalityTagEnabled = false
LogBackfillBatchSize = 1000
LogPollInterval = '15s'
LogKeepBlocksDepth = 100000
MinIncomingConfirmations = 3
MinContractPayment = '0.00001 link'
NonceAutoSync = true
NoNewHeadsThreshold = '0s'
RPCDefaultBatchSize = 250
RPCBlockQueryDelay = 1

[Transactions]
ForwardersEnabled = false
MaxInFlight = 16
MaxQueued = 250
ReaperInterval = '1h0m0s'
ReaperThreshold = '168h0m0s'
ResendAfterThreshold = '3m0s'

[BalanceMonitor]
Enabled = true

[GasEstimator]
Mode = 'BlockHistory'
PriceDefault = '20 gwei'
PriceMax = '115792089237316195423570985008687907853269984665.640564039457584007913129639935 tether'
PriceMin = '1 gwei'
LimitDefault = 500000
LimitMax = 500000
LimitMultiplier = '1'
LimitTransfer = 21000
BumpMin = '5 gwei'
BumpPercent = 40
BumpThreshold = 3
EIP1559DynamicFees = false
FeeCapDefault = '100 gwei'
TipCapDefault = '1 wei'
TipCapMin = '1 wei'

[GasEstimator.BlockHistory]
BatchSize = 25
BlockHistorySize = 8
CheckInclusionBlocks = 12
CheckInclusionPercentile = 90
TransactionPercentile = 60

[HeadTracker]
HistoryDepth = 100
MaxBufferSize = 3
SamplingInterval = '1s'

[NodePool]
PollFailureThreshold = 5
PollInterval = '10s'
SelectionMode = 'HighestHead'
SyncThreshold = 5
LeaseDuration = '0s'

[OCR]
ContractConfirmations = 4
ContractTransmitterTransmitTimeout = '10s'
DatabaseTimeout = '10s'
DeltaCOverride = '168h0m0s'
DeltaCJitterOverride = '1h0m0s'
ObservationGracePeriod = '1s'

[OCR2]
[OCR2.Automation]
GasLimit = 5300000
```

</p></details>

<details><summary>Linea Mainnet (59144)</summary><p>

```toml
AutoCreateKey = true
BlockBackfillDepth = 10
BlockBackfillSkip = false
FinalityDepth = 300
FinalityTagEnabled = false
LogBackfillBatchSize = 1000
LogPollInterval = '15s'
LogKeepBlocksDepth = 100000
MinIncomingConfirmations = 3
MinContractPayment = '0.00001 link'
NonceAutoSync = true
NoNewHeadsThreshold = '0s'
RPCDefaultBatchSize = 250
RPCBlockQueryDelay = 1

[Transactions]
ForwardersEnabled = false
MaxInFlight = 16
MaxQueued = 250
ReaperInterval = '1h0m0s'
ReaperThreshold = '168h0m0s'
ResendAfterThreshold = '3m0s'

[BalanceMonitor]
Enabled = true

[GasEstimator]
Mode = 'BlockHistory'
PriceDefault = '20 gwei'
PriceMax = '115792089237316195423570985008687907853269984665.640564039457584007913129639935 tether'
PriceMin = '400 mwei'
LimitDefault = 500000
LimitMax = 500000
LimitMultiplier = '1'
LimitTransfer = 21000
BumpMin = '5 gwei'
BumpPercent = 40
BumpThreshold = 3
EIP1559DynamicFees = false
FeeCapDefault = '100 gwei'
TipCapDefault = '1 wei'
TipCapMin = '1 wei'

[GasEstimator.BlockHistory]
BatchSize = 25
BlockHistorySize = 8
CheckInclusionBlocks = 12
CheckInclusionPercentile = 90
TransactionPercentile = 60

[HeadTracker]
HistoryDepth = 350
MaxBufferSize = 3
SamplingInterval = '1s'

[NodePool]
PollFailureThreshold = 5
PollInterval = '10s'
SelectionMode = 'HighestHead'
SyncThreshold = 5
LeaseDuration = '0s'

[OCR]
ContractConfirmations = 4
ContractTransmitterTransmitTimeout = '10s'
DatabaseTimeout = '10s'
DeltaCOverride = '168h0m0s'
DeltaCJitterOverride = '1h0m0s'
ObservationGracePeriod = '1s'

[OCR2]
[OCR2.Automation]
GasLimit = 5300000
```

</p></details>

<details><summary>Avalanche ANZ testnet (76578)</summary><p>

```toml
AutoCreateKey = true
BlockBackfillDepth = 10
BlockBackfillSkip = false
FinalityDepth = 1
FinalityTagEnabled = false
LinkContractAddress = '0x779877A7B0D9E8603169DdbD7836e478b4624789'
LogBackfillBatchSize = 1000
LogPollInterval = '3s'
LogKeepBlocksDepth = 100000
MinIncomingConfirmations = 1
MinContractPayment = '0.00001 link'
NonceAutoSync = true
NoNewHeadsThreshold = '0s'
RPCDefaultBatchSize = 250
RPCBlockQueryDelay = 2

[Transactions]
ForwardersEnabled = false
MaxInFlight = 16
MaxQueued = 250
ReaperInterval = '1h0m0s'
ReaperThreshold = '168h0m0s'
ResendAfterThreshold = '1m0s'

[BalanceMonitor]
Enabled = true

[GasEstimator]
Mode = 'BlockHistory'
PriceDefault = '25 gwei'
PriceMax = '115792089237316195423570985008687907853269984665.640564039457584007913129639935 tether'
PriceMin = '25 gwei'
LimitDefault = 500000
LimitMax = 500000
LimitMultiplier = '1'
LimitTransfer = 21000
BumpMin = '5 gwei'
BumpPercent = 20
BumpThreshold = 3
EIP1559DynamicFees = false
FeeCapDefault = '100 gwei'
TipCapDefault = '1 wei'
TipCapMin = '1 wei'

[GasEstimator.BlockHistory]
BatchSize = 25
BlockHistorySize = 24
CheckInclusionBlocks = 12
CheckInclusionPercentile = 90
TransactionPercentile = 60

[HeadTracker]
HistoryDepth = 100
MaxBufferSize = 3
SamplingInterval = '1s'

[NodePool]
PollFailureThreshold = 5
PollInterval = '10s'
SelectionMode = 'HighestHead'
SyncThreshold = 5
LeaseDuration = '0s'

[OCR]
ContractConfirmations = 1
ContractTransmitterTransmitTimeout = '10s'
DatabaseTimeout = '10s'
ObservationGracePeriod = '1s'

[OCR2]
[OCR2.Automation]
GasLimit = 5300000
```

</p></details>

<details><summary>Polygon Mumbai (80001)</summary><p>

```toml
AutoCreateKey = true
BlockBackfillDepth = 10
BlockBackfillSkip = false
FinalityDepth = 500
FinalityTagEnabled = true
LinkContractAddress = '0x326C977E6efc84E512bB9C30f76E30c160eD06FB'
LogBackfillBatchSize = 1000
LogPollInterval = '1s'
LogKeepBlocksDepth = 100000
MinIncomingConfirmations = 5
MinContractPayment = '0.00001 link'
NonceAutoSync = true
NoNewHeadsThreshold = '30s'
RPCDefaultBatchSize = 250
RPCBlockQueryDelay = 10

[Transactions]
ForwardersEnabled = false
MaxInFlight = 16
MaxQueued = 5000
ReaperInterval = '1h0m0s'
ReaperThreshold = '168h0m0s'
ResendAfterThreshold = '1m0s'

[BalanceMonitor]
Enabled = true

[GasEstimator]
Mode = 'BlockHistory'
PriceDefault = '1 gwei'
PriceMax = '115792089237316195423570985008687907853269984665.640564039457584007913129639935 tether'
PriceMin = '1 gwei'
LimitDefault = 500000
LimitMax = 500000
LimitMultiplier = '1'
LimitTransfer = 21000
BumpMin = '20 gwei'
BumpPercent = 20
BumpThreshold = 5
EIP1559DynamicFees = false
FeeCapDefault = '100 gwei'
TipCapDefault = '1 wei'
TipCapMin = '1 wei'

[GasEstimator.BlockHistory]
BatchSize = 25
BlockHistorySize = 24
CheckInclusionBlocks = 12
CheckInclusionPercentile = 90
TransactionPercentile = 60

[HeadTracker]
HistoryDepth = 2000
MaxBufferSize = 3
SamplingInterval = '1s'

[NodePool]
PollFailureThreshold = 5
PollInterval = '10s'
SelectionMode = 'HighestHead'
SyncThreshold = 10
LeaseDuration = '0s'

[OCR]
ContractConfirmations = 4
ContractTransmitterTransmitTimeout = '10s'
DatabaseTimeout = '10s'
DeltaCOverride = '168h0m0s'
DeltaCJitterOverride = '1h0m0s'
ObservationGracePeriod = '1s'

[OCR2]
[OCR2.Automation]
GasLimit = 5300000
```

</p></details>

<details><summary>Base Goerli (84531)</summary><p>

```toml
AutoCreateKey = true
BlockBackfillDepth = 10
BlockBackfillSkip = false
ChainType = 'optimismBedrock'
FinalityDepth = 200
FinalityTagEnabled = true
LogBackfillBatchSize = 1000
LogPollInterval = '2s'
LogKeepBlocksDepth = 100000
MinIncomingConfirmations = 1
MinContractPayment = '0.00001 link'
NonceAutoSync = true
NoNewHeadsThreshold = '40s'
RPCDefaultBatchSize = 250
RPCBlockQueryDelay = 1

[Transactions]
ForwardersEnabled = false
MaxInFlight = 16
MaxQueued = 250
ReaperInterval = '1h0m0s'
ReaperThreshold = '168h0m0s'
ResendAfterThreshold = '30s'

[BalanceMonitor]
Enabled = true

[GasEstimator]
Mode = 'BlockHistory'
PriceDefault = '20 gwei'
PriceMax = '115792089237316195423570985008687907853269984665.640564039457584007913129639935 tether'
PriceMin = '1 wei'
LimitDefault = 500000
LimitMax = 500000
LimitMultiplier = '1'
LimitTransfer = 21000
BumpMin = '100 wei'
BumpPercent = 20
BumpThreshold = 3
EIP1559DynamicFees = true
FeeCapDefault = '100 gwei'
TipCapDefault = '1 wei'
TipCapMin = '1 wei'

[GasEstimator.BlockHistory]
BatchSize = 25
BlockHistorySize = 60
CheckInclusionBlocks = 12
CheckInclusionPercentile = 90
TransactionPercentile = 60

[HeadTracker]
HistoryDepth = 300
MaxBufferSize = 3
SamplingInterval = '1s'

[NodePool]
PollFailureThreshold = 5
PollInterval = '10s'
SelectionMode = 'HighestHead'
SyncThreshold = 10
LeaseDuration = '0s'

[OCR]
ContractConfirmations = 1
ContractTransmitterTransmitTimeout = '10s'
DatabaseTimeout = '10s'
ObservationGracePeriod = '1s'

[OCR2]
[OCR2.Automation]
GasLimit = 6500000
```

</p></details>

<details><summary>Base Sepolia (84532)</summary><p>

```toml
AutoCreateKey = true
BlockBackfillDepth = 10
BlockBackfillSkip = false
ChainType = 'optimismBedrock'
FinalityDepth = 200
FinalityTagEnabled = true
LinkContractAddress = '0xE4aB69C077896252FAFBD49EFD26B5D171A32410'
LogBackfillBatchSize = 1000
LogPollInterval = '2s'
LogKeepBlocksDepth = 100000
MinIncomingConfirmations = 1
MinContractPayment = '0.00001 link'
NonceAutoSync = true
NoNewHeadsThreshold = '40s'
RPCDefaultBatchSize = 250
RPCBlockQueryDelay = 1

[Transactions]
ForwardersEnabled = false
MaxInFlight = 16
MaxQueued = 250
ReaperInterval = '1h0m0s'
ReaperThreshold = '168h0m0s'
ResendAfterThreshold = '30s'

[BalanceMonitor]
Enabled = true

[GasEstimator]
Mode = 'BlockHistory'
PriceDefault = '20 gwei'
PriceMax = '115792089237316195423570985008687907853269984665.640564039457584007913129639935 tether'
PriceMin = '1 wei'
LimitDefault = 500000
LimitMax = 500000
LimitMultiplier = '1'
LimitTransfer = 21000
BumpMin = '100 wei'
BumpPercent = 20
BumpThreshold = 3
EIP1559DynamicFees = true
FeeCapDefault = '100 gwei'
TipCapDefault = '1 wei'
TipCapMin = '1 wei'

[GasEstimator.BlockHistory]
BatchSize = 25
BlockHistorySize = 60
CheckInclusionBlocks = 12
CheckInclusionPercentile = 90
TransactionPercentile = 60

[HeadTracker]
HistoryDepth = 300
MaxBufferSize = 3
SamplingInterval = '1s'

[NodePool]
PollFailureThreshold = 5
PollInterval = '10s'
SelectionMode = 'HighestHead'
SyncThreshold = 10
LeaseDuration = '0s'

[OCR]
ContractConfirmations = 1
ContractTransmitterTransmitTimeout = '10s'
DatabaseTimeout = '10s'
DeltaCOverride = '168h0m0s'
DeltaCJitterOverride = '1h0m0s'
ObservationGracePeriod = '1s'

[OCR2]
[OCR2.Automation]
GasLimit = 6500000
```

</p></details>

<details><summary>Arbitrum Rinkeby (421611)</summary><p>

```toml
AutoCreateKey = true
BlockBackfillDepth = 10
BlockBackfillSkip = false
ChainType = 'arbitrum'
FinalityDepth = 50
FinalityTagEnabled = false
LinkContractAddress = '0x615fBe6372676474d9e6933d310469c9b68e9726'
LogBackfillBatchSize = 1000
LogPollInterval = '1s'
LogKeepBlocksDepth = 100000
MinIncomingConfirmations = 3
MinContractPayment = '0.00001 link'
NonceAutoSync = true
NoNewHeadsThreshold = '0s'
RPCDefaultBatchSize = 250
RPCBlockQueryDelay = 1

[Transactions]
ForwardersEnabled = false
MaxInFlight = 16
MaxQueued = 250
ReaperInterval = '1h0m0s'
ReaperThreshold = '168h0m0s'
ResendAfterThreshold = '1m0s'

[BalanceMonitor]
Enabled = true

[GasEstimator]
Mode = 'Arbitrum'
PriceDefault = '100 mwei'
PriceMax = '115792089237316195423570985008687907853269984665.640564039457584007913129639935 tether'
PriceMin = '0'
LimitDefault = 500000
LimitMax = 1000000000
LimitMultiplier = '1'
LimitTransfer = 21000
BumpMin = '5 gwei'
BumpPercent = 20
BumpThreshold = 0
EIP1559DynamicFees = false
FeeCapDefault = '1 micro'
TipCapDefault = '1 wei'
TipCapMin = '1 wei'

[GasEstimator.BlockHistory]
BatchSize = 25
BlockHistorySize = 0
CheckInclusionBlocks = 12
CheckInclusionPercentile = 90
TransactionPercentile = 60

[HeadTracker]
HistoryDepth = 100
MaxBufferSize = 3
SamplingInterval = '1s'

[NodePool]
PollFailureThreshold = 5
PollInterval = '10s'
SelectionMode = 'HighestHead'
SyncThreshold = 10
LeaseDuration = '0s'

[OCR]
ContractConfirmations = 1
ContractTransmitterTransmitTimeout = '10s'
DatabaseTimeout = '10s'
DeltaCOverride = '168h0m0s'
DeltaCJitterOverride = '1h0m0s'
ObservationGracePeriod = '1s'

[OCR2]
[OCR2.Automation]
GasLimit = 5300000
```

</p></details>

<details><summary>Arbitrum Goerli (421613)</summary><p>

```toml
AutoCreateKey = true
BlockBackfillDepth = 10
BlockBackfillSkip = false
ChainType = 'arbitrum'
FinalityDepth = 50
FinalityTagEnabled = true
LinkContractAddress = '0xd14838A68E8AFBAdE5efb411d5871ea0011AFd28'
LogBackfillBatchSize = 1000
LogPollInterval = '1s'
LogKeepBlocksDepth = 100000
MinIncomingConfirmations = 3
MinContractPayment = '0.00001 link'
NonceAutoSync = true
NoNewHeadsThreshold = '0s'
RPCDefaultBatchSize = 250
RPCBlockQueryDelay = 1

[Transactions]
ForwardersEnabled = false
MaxInFlight = 16
MaxQueued = 250
ReaperInterval = '1h0m0s'
ReaperThreshold = '168h0m0s'
ResendAfterThreshold = '1m0s'

[BalanceMonitor]
Enabled = true

[GasEstimator]
Mode = 'Arbitrum'
PriceDefault = '100 mwei'
PriceMax = '115792089237316195423570985008687907853269984665.640564039457584007913129639935 tether'
PriceMin = '0'
LimitDefault = 500000
LimitMax = 1000000000
LimitMultiplier = '1'
LimitTransfer = 21000
BumpMin = '5 gwei'
BumpPercent = 20
BumpThreshold = 0
EIP1559DynamicFees = false
FeeCapDefault = '1 micro'
TipCapDefault = '1 wei'
TipCapMin = '1 wei'

[GasEstimator.BlockHistory]
BatchSize = 25
BlockHistorySize = 0
CheckInclusionBlocks = 12
CheckInclusionPercentile = 90
TransactionPercentile = 60

[HeadTracker]
HistoryDepth = 100
MaxBufferSize = 3
SamplingInterval = '1s'

[NodePool]
PollFailureThreshold = 5
PollInterval = '10s'
SelectionMode = 'HighestHead'
SyncThreshold = 10
LeaseDuration = '0s'

[OCR]
ContractConfirmations = 1
ContractTransmitterTransmitTimeout = '10s'
DatabaseTimeout = '10s'
DeltaCOverride = '168h0m0s'
DeltaCJitterOverride = '1h0m0s'
ObservationGracePeriod = '1s'

[OCR2]
[OCR2.Automation]
GasLimit = 14500000
```

</p></details>

<details><summary>Arbitrum Sepolia (421614)</summary><p>

```toml
AutoCreateKey = true
BlockBackfillDepth = 10
BlockBackfillSkip = false
ChainType = 'arbitrum'
FinalityDepth = 50
FinalityTagEnabled = true
LinkContractAddress = '0xE4aB69C077896252FAFBD49EFD26B5D171A32410'
LogBackfillBatchSize = 1000
LogPollInterval = '1s'
LogKeepBlocksDepth = 100000
MinIncomingConfirmations = 3
MinContractPayment = '0.00001 link'
NonceAutoSync = true
NoNewHeadsThreshold = '0s'
RPCDefaultBatchSize = 250
RPCBlockQueryDelay = 1

[Transactions]
ForwardersEnabled = false
MaxInFlight = 16
MaxQueued = 250
ReaperInterval = '1h0m0s'
ReaperThreshold = '168h0m0s'
ResendAfterThreshold = '1m0s'

[BalanceMonitor]
Enabled = true

[GasEstimator]
Mode = 'Arbitrum'
PriceDefault = '100 mwei'
PriceMax = '115792089237316195423570985008687907853269984665.640564039457584007913129639935 tether'
PriceMin = '0'
LimitDefault = 500000
LimitMax = 1000000000
LimitMultiplier = '1'
LimitTransfer = 21000
BumpMin = '5 gwei'
BumpPercent = 20
BumpThreshold = 0
EIP1559DynamicFees = false
FeeCapDefault = '1 micro'
TipCapDefault = '1 wei'
TipCapMin = '1 wei'

[GasEstimator.BlockHistory]
BatchSize = 25
BlockHistorySize = 0
CheckInclusionBlocks = 12
CheckInclusionPercentile = 90
TransactionPercentile = 60

[HeadTracker]
HistoryDepth = 100
MaxBufferSize = 3
SamplingInterval = '1s'

[NodePool]
PollFailureThreshold = 5
PollInterval = '10s'
SelectionMode = 'HighestHead'
SyncThreshold = 10
LeaseDuration = '0s'

[OCR]
ContractConfirmations = 1
ContractTransmitterTransmitTimeout = '10s'
DatabaseTimeout = '10s'
DeltaCOverride = '168h0m0s'
DeltaCJitterOverride = '1h0m0s'
ObservationGracePeriod = '1s'

[OCR2]
[OCR2.Automation]
GasLimit = 14500000
```

</p></details>

<details><summary>Scroll Sepolia (534351)</summary><p>

```toml
AutoCreateKey = true
BlockBackfillDepth = 10
BlockBackfillSkip = false
FinalityDepth = 1
FinalityTagEnabled = false
LogBackfillBatchSize = 1000
LogPollInterval = '3s'
LogKeepBlocksDepth = 100000
MinIncomingConfirmations = 1
MinContractPayment = '0.00001 link'
NonceAutoSync = true
NoNewHeadsThreshold = '0s'
RPCDefaultBatchSize = 250
RPCBlockQueryDelay = 1

[Transactions]
ForwardersEnabled = false
MaxInFlight = 16
MaxQueued = 250
ReaperInterval = '1h0m0s'
ReaperThreshold = '168h0m0s'
ResendAfterThreshold = '1m0s'

[BalanceMonitor]
Enabled = true

[GasEstimator]
Mode = 'SuggestedPrice'
PriceDefault = '20 gwei'
PriceMax = '115792089237316195423570985008687907853269984665.640564039457584007913129639935 tether'
PriceMin = '0'
LimitDefault = 500000
LimitMax = 500000
LimitMultiplier = '1'
LimitTransfer = 21000
BumpMin = '5 gwei'
BumpPercent = 20
BumpThreshold = 0
EIP1559DynamicFees = false
FeeCapDefault = '100 gwei'
TipCapDefault = '1 wei'
TipCapMin = '1 wei'

[GasEstimator.BlockHistory]
BatchSize = 25
BlockHistorySize = 0
CheckInclusionBlocks = 12
CheckInclusionPercentile = 90
TransactionPercentile = 60

[HeadTracker]
HistoryDepth = 50
MaxBufferSize = 3
SamplingInterval = '1s'

[NodePool]
PollFailureThreshold = 5
PollInterval = '10s'
SelectionMode = 'HighestHead'
SyncThreshold = 5
LeaseDuration = '0s'

[OCR]
ContractConfirmations = 1
ContractTransmitterTransmitTimeout = '10s'
DatabaseTimeout = '10s'
DeltaCOverride = '168h0m0s'
DeltaCJitterOverride = '1h0m0s'
ObservationGracePeriod = '1s'

[OCR2]
[OCR2.Automation]
GasLimit = 5300000
```

</p></details>

<details><summary>Scroll Mainnet (534352)</summary><p>

```toml
AutoCreateKey = true
BlockBackfillDepth = 10
BlockBackfillSkip = false
FinalityDepth = 1
FinalityTagEnabled = false
LogBackfillBatchSize = 1000
LogPollInterval = '3s'
LogKeepBlocksDepth = 100000
MinIncomingConfirmations = 1
MinContractPayment = '0.00001 link'
NonceAutoSync = true
NoNewHeadsThreshold = '0s'
RPCDefaultBatchSize = 250
RPCBlockQueryDelay = 1

[Transactions]
ForwardersEnabled = false
MaxInFlight = 16
MaxQueued = 250
ReaperInterval = '1h0m0s'
ReaperThreshold = '168h0m0s'
ResendAfterThreshold = '1m0s'

[BalanceMonitor]
Enabled = true

[GasEstimator]
Mode = 'SuggestedPrice'
PriceDefault = '20 gwei'
PriceMax = '115792089237316195423570985008687907853269984665.640564039457584007913129639935 tether'
PriceMin = '0'
LimitDefault = 500000
LimitMax = 500000
LimitMultiplier = '1'
LimitTransfer = 21000
BumpMin = '5 gwei'
BumpPercent = 20
BumpThreshold = 0
EIP1559DynamicFees = false
FeeCapDefault = '100 gwei'
TipCapDefault = '1 wei'
TipCapMin = '1 wei'

[GasEstimator.BlockHistory]
BatchSize = 25
BlockHistorySize = 0
CheckInclusionBlocks = 12
CheckInclusionPercentile = 90
TransactionPercentile = 60

[HeadTracker]
HistoryDepth = 50
MaxBufferSize = 3
SamplingInterval = '1s'

[NodePool]
PollFailureThreshold = 5
PollInterval = '10s'
SelectionMode = 'HighestHead'
SyncThreshold = 5
LeaseDuration = '0s'

[OCR]
ContractConfirmations = 1
ContractTransmitterTransmitTimeout = '10s'
DatabaseTimeout = '10s'
DeltaCOverride = '168h0m0s'
DeltaCJitterOverride = '1h0m0s'
ObservationGracePeriod = '1s'

[OCR2]
[OCR2.Automation]
GasLimit = 5300000
```

</p></details>

<details><summary>Ethereum Sepolia (11155111)</summary><p>

```toml
AutoCreateKey = true
BlockBackfillDepth = 10
BlockBackfillSkip = false
FinalityDepth = 50
<<<<<<< HEAD
FinalityTagEnabled = true
LinkContractAddress = '0xb227f007804c16546Bd054dfED2E7A1fD5437678'
=======
FinalityTagEnabled = false
LinkContractAddress = '0x779877A7B0D9E8603169DdbD7836e478b4624789'
>>>>>>> 1d20c9b6
LogBackfillBatchSize = 1000
LogPollInterval = '15s'
LogKeepBlocksDepth = 100000
MinIncomingConfirmations = 3
MinContractPayment = '0.1 link'
NonceAutoSync = true
NoNewHeadsThreshold = '3m0s'
RPCDefaultBatchSize = 250
RPCBlockQueryDelay = 1

[Transactions]
ForwardersEnabled = false
MaxInFlight = 16
MaxQueued = 250
ReaperInterval = '1h0m0s'
ReaperThreshold = '168h0m0s'
ResendAfterThreshold = '1m0s'

[BalanceMonitor]
Enabled = true

[GasEstimator]
Mode = 'BlockHistory'
PriceDefault = '20 gwei'
PriceMax = '115792089237316195423570985008687907853269984665.640564039457584007913129639935 tether'
PriceMin = '1 gwei'
LimitDefault = 500000
LimitMax = 500000
LimitMultiplier = '1'
LimitTransfer = 21000
BumpMin = '5 gwei'
BumpPercent = 20
BumpThreshold = 3
EIP1559DynamicFees = true
FeeCapDefault = '100 gwei'
TipCapDefault = '1 wei'
TipCapMin = '1 wei'

[GasEstimator.BlockHistory]
BatchSize = 25
BlockHistorySize = 4
CheckInclusionBlocks = 12
CheckInclusionPercentile = 90
TransactionPercentile = 50

[HeadTracker]
HistoryDepth = 100
MaxBufferSize = 3
SamplingInterval = '1s'

[NodePool]
PollFailureThreshold = 5
PollInterval = '10s'
SelectionMode = 'HighestHead'
SyncThreshold = 5
LeaseDuration = '0s'

[OCR]
ContractConfirmations = 4
ContractTransmitterTransmitTimeout = '10s'
DatabaseTimeout = '10s'
DeltaCOverride = '168h0m0s'
DeltaCJitterOverride = '1h0m0s'
ObservationGracePeriod = '1s'

[OCR2]
[OCR2.Automation]
GasLimit = 5300000
```

</p></details>

<details><summary>Optimism Sepolia (11155420)</summary><p>

```toml
AutoCreateKey = true
BlockBackfillDepth = 10
BlockBackfillSkip = false
ChainType = 'optimismBedrock'
FinalityDepth = 200
FinalityTagEnabled = true
LinkContractAddress = '0xE4aB69C077896252FAFBD49EFD26B5D171A32410'
LogBackfillBatchSize = 1000
LogPollInterval = '2s'
LogKeepBlocksDepth = 100000
MinIncomingConfirmations = 1
MinContractPayment = '0.00001 link'
NonceAutoSync = true
NoNewHeadsThreshold = '40s'
RPCDefaultBatchSize = 250
RPCBlockQueryDelay = 1

[Transactions]
ForwardersEnabled = false
MaxInFlight = 16
MaxQueued = 250
ReaperInterval = '1h0m0s'
ReaperThreshold = '168h0m0s'
ResendAfterThreshold = '30s'

[BalanceMonitor]
Enabled = true

[GasEstimator]
Mode = 'BlockHistory'
PriceDefault = '20 gwei'
PriceMax = '115792089237316195423570985008687907853269984665.640564039457584007913129639935 tether'
PriceMin = '1 wei'
LimitDefault = 500000
LimitMax = 500000
LimitMultiplier = '1'
LimitTransfer = 21000
BumpMin = '100 wei'
BumpPercent = 20
BumpThreshold = 3
EIP1559DynamicFees = true
FeeCapDefault = '100 gwei'
TipCapDefault = '1 wei'
TipCapMin = '1 wei'

[GasEstimator.BlockHistory]
BatchSize = 25
BlockHistorySize = 60
CheckInclusionBlocks = 12
CheckInclusionPercentile = 90
TransactionPercentile = 60

[HeadTracker]
HistoryDepth = 300
MaxBufferSize = 3
SamplingInterval = '1s'

[NodePool]
PollFailureThreshold = 5
PollInterval = '10s'
SelectionMode = 'HighestHead'
SyncThreshold = 10
LeaseDuration = '0s'

[OCR]
ContractConfirmations = 1
ContractTransmitterTransmitTimeout = '10s'
DatabaseTimeout = '10s'
ObservationGracePeriod = '1s'

[OCR2]
[OCR2.Automation]
GasLimit = 6500000
```

</p></details>

<details><summary>Harmony Mainnet (1666600000)</summary><p>

```toml
AutoCreateKey = true
BlockBackfillDepth = 10
BlockBackfillSkip = false
FinalityDepth = 50
FinalityTagEnabled = false
LinkContractAddress = '0x218532a12a389a4a92fC0C5Fb22901D1c19198aA'
LogBackfillBatchSize = 1000
LogPollInterval = '2s'
LogKeepBlocksDepth = 100000
MinIncomingConfirmations = 1
MinContractPayment = '0.00001 link'
NonceAutoSync = true
NoNewHeadsThreshold = '30s'
RPCDefaultBatchSize = 250
RPCBlockQueryDelay = 1

[Transactions]
ForwardersEnabled = false
MaxInFlight = 16
MaxQueued = 250
ReaperInterval = '1h0m0s'
ReaperThreshold = '168h0m0s'
ResendAfterThreshold = '1m0s'

[BalanceMonitor]
Enabled = true

[GasEstimator]
Mode = 'BlockHistory'
PriceDefault = '5 gwei'
PriceMax = '115792089237316195423570985008687907853269984665.640564039457584007913129639935 tether'
PriceMin = '1 gwei'
LimitDefault = 500000
LimitMax = 500000
LimitMultiplier = '1'
LimitTransfer = 21000
BumpMin = '5 gwei'
BumpPercent = 20
BumpThreshold = 3
EIP1559DynamicFees = false
FeeCapDefault = '100 gwei'
TipCapDefault = '1 wei'
TipCapMin = '1 wei'

[GasEstimator.BlockHistory]
BatchSize = 25
BlockHistorySize = 8
CheckInclusionBlocks = 12
CheckInclusionPercentile = 90
TransactionPercentile = 60

[HeadTracker]
HistoryDepth = 100
MaxBufferSize = 3
SamplingInterval = '1s'

[NodePool]
PollFailureThreshold = 5
PollInterval = '10s'
SelectionMode = 'HighestHead'
SyncThreshold = 5
LeaseDuration = '0s'

[OCR]
ContractConfirmations = 4
ContractTransmitterTransmitTimeout = '10s'
DatabaseTimeout = '10s'
DeltaCOverride = '168h0m0s'
DeltaCJitterOverride = '1h0m0s'
ObservationGracePeriod = '1s'

[OCR2]
[OCR2.Automation]
GasLimit = 5300000
```

</p></details>

<details><summary>Harmony Testnet (1666700000)</summary><p>

```toml
AutoCreateKey = true
BlockBackfillDepth = 10
BlockBackfillSkip = false
FinalityDepth = 50
FinalityTagEnabled = false
LinkContractAddress = '0x8b12Ac23BFe11cAb03a634C1F117D64a7f2cFD3e'
LogBackfillBatchSize = 1000
LogPollInterval = '2s'
LogKeepBlocksDepth = 100000
MinIncomingConfirmations = 1
MinContractPayment = '0.00001 link'
NonceAutoSync = true
NoNewHeadsThreshold = '30s'
RPCDefaultBatchSize = 250
RPCBlockQueryDelay = 1

[Transactions]
ForwardersEnabled = false
MaxInFlight = 16
MaxQueued = 250
ReaperInterval = '1h0m0s'
ReaperThreshold = '168h0m0s'
ResendAfterThreshold = '1m0s'

[BalanceMonitor]
Enabled = true

[GasEstimator]
Mode = 'BlockHistory'
PriceDefault = '5 gwei'
PriceMax = '115792089237316195423570985008687907853269984665.640564039457584007913129639935 tether'
PriceMin = '1 gwei'
LimitDefault = 500000
LimitMax = 500000
LimitMultiplier = '1'
LimitTransfer = 21000
BumpMin = '5 gwei'
BumpPercent = 20
BumpThreshold = 3
EIP1559DynamicFees = false
FeeCapDefault = '100 gwei'
TipCapDefault = '1 wei'
TipCapMin = '1 wei'

[GasEstimator.BlockHistory]
BatchSize = 25
BlockHistorySize = 8
CheckInclusionBlocks = 12
CheckInclusionPercentile = 90
TransactionPercentile = 60

[HeadTracker]
HistoryDepth = 100
MaxBufferSize = 3
SamplingInterval = '1s'

[NodePool]
PollFailureThreshold = 5
PollInterval = '10s'
SelectionMode = 'HighestHead'
SyncThreshold = 5
LeaseDuration = '0s'

[OCR]
ContractConfirmations = 4
ContractTransmitterTransmitTimeout = '10s'
DatabaseTimeout = '10s'
DeltaCOverride = '168h0m0s'
DeltaCJitterOverride = '1h0m0s'
ObservationGracePeriod = '1s'

[OCR2]
[OCR2.Automation]
GasLimit = 5300000
```

</p></details>


### ChainID
```toml
ChainID = '1' # Example
```
ChainID is the EVM chain ID. Mandatory.

### Enabled
```toml
Enabled = true # Default
```
Enabled enables this chain.

### AutoCreateKey
```toml
AutoCreateKey = true # Default
```
AutoCreateKey, if set to true, will ensure that there is always at least one transmit key for the given chain.

### BlockBackfillDepth
:warning: **_ADVANCED_**: _Do not change this setting unless you know what you are doing._
```toml
BlockBackfillDepth = 10 # Default
```
BlockBackfillDepth specifies the number of blocks before the current HEAD that the log broadcaster will try to re-consume logs from.

### BlockBackfillSkip
```toml
BlockBackfillSkip = false # Default
```
BlockBackfillSkip enables skipping of very long backfills.

### ChainType
```toml
ChainType = 'arbitrum' # Example
```
ChainType is automatically detected from chain ID. Set this to force a certain chain type regardless of chain ID.
<<<<<<< HEAD
Available types: arbitrum, metis, optimismBedrock, xdai, celo, kroma, wemix
=======
Available types: arbitrum, metis, optimismBedrock, xdai, celo, kroma, wemix, zksync
>>>>>>> 1d20c9b6

### FinalityDepth
```toml
FinalityDepth = 50 # Default
```
FinalityDepth is the number of blocks after which an ethereum transaction is considered "final". Note that the default is automatically set based on chain ID so it should not be necessary to change this under normal operation.
BlocksConsideredFinal determines how deeply we look back to ensure that transactions are confirmed onto the longest chain
There is not a large performance penalty to setting this relatively high (on the order of hundreds)
It is practically limited by the number of heads we store in the database and should be less than this with a comfortable margin.
If a transaction is mined in a block more than this many blocks ago, and is reorged out, we will NOT retransmit this transaction and undefined behaviour can occur including gaps in the nonce sequence that require manual intervention to fix.
Therefore this number represents a number of blocks we consider large enough that no re-org this deep will ever feasibly happen.

Special cases:
`FinalityDepth`=0 would imply that transactions can be final even before they were mined into a block. This is not supported.
`FinalityDepth`=1 implies that transactions are final after we see them in one block.

Examples:

Transaction sending:
A transaction is sent at block height 42

`FinalityDepth` is set to 5
A re-org occurs at height 44 starting at block 41, transaction is marked for rebroadcast
A re-org occurs at height 46 starting at block 41, transaction is marked for rebroadcast
A re-org occurs at height 47 starting at block 41, transaction is NOT marked for rebroadcast

### FinalityTagEnabled
```toml
FinalityTagEnabled = false # Default
```
FinalityTagEnabled means that the chain supports the finalized block tag when querying for a block. If FinalityTagEnabled is set to true for a chain, then FinalityDepth field is ignored.
Finality for a block is solely defined by the finality related tags provided by the chain's RPC API. This is a placeholder and hasn't been implemented yet.

### FlagsContractAddress
:warning: **_ADVANCED_**: _Do not change this setting unless you know what you are doing._
```toml
FlagsContractAddress = '0xae4E781a6218A8031764928E88d457937A954fC3' # Example
```
FlagsContractAddress can optionally point to a [Flags contract](../contracts/src/v0.8/Flags.sol). If set, the node will lookup that contract for each job that supports flags contracts (currently OCR and FM jobs are supported). If the job's contractAddress is set as hibernating in the FlagsContractAddress address, it overrides the standard update parameters (such as heartbeat/threshold).

### LinkContractAddress
```toml
LinkContractAddress = '0x538aAaB4ea120b2bC2fe5D296852D948F07D849e' # Example
```
LinkContractAddress is the canonical ERC-677 LINK token contract address on the given chain. Note that this is usually autodetected from chain ID.

### LogBackfillBatchSize
:warning: **_ADVANCED_**: _Do not change this setting unless you know what you are doing._
```toml
LogBackfillBatchSize = 1000 # Default
```
LogBackfillBatchSize sets the batch size for calling FilterLogs when we backfill missing logs.

### LogPollInterval
:warning: **_ADVANCED_**: _Do not change this setting unless you know what you are doing._
```toml
LogPollInterval = '15s' # Default
```
LogPollInterval works in conjunction with Feature.LogPoller. Controls how frequently the log poller polls for logs. Defaults to the block production rate.

### LogKeepBlocksDepth
:warning: **_ADVANCED_**: _Do not change this setting unless you know what you are doing._
```toml
LogKeepBlocksDepth = 100000 # Default
```
LogKeepBlocksDepth works in conjunction with Feature.LogPoller. Controls how many blocks the poller will keep, must be greater than FinalityDepth+1.

### MinContractPayment
```toml
MinContractPayment = '10000000000000 juels' # Default
```
MinContractPayment is the minimum payment in LINK required to execute a direct request job. This can be overridden on a per-job basis.

### MinIncomingConfirmations
```toml
MinIncomingConfirmations = 3 # Default
```
MinIncomingConfirmations is the minimum required confirmations before a log event will be consumed.

### NonceAutoSync
```toml
NonceAutoSync = true # Default
```
NonceAutoSync enables automatic nonce syncing on startup. Chainlink nodes will automatically try to sync its local nonce with the remote chain on startup and fast forward if necessary. This is almost always safe but can be disabled in exceptional cases by setting this value to false.

### NoNewHeadsThreshold
```toml
NoNewHeadsThreshold = '3m' # Default
```
NoNewHeadsThreshold controls how long to wait after receiving no new heads before `NodePool` marks rpc endpoints as
out-of-sync, and `HeadTracker` logs warnings.

Set to zero to disable out-of-sync checking.

### OperatorFactoryAddress
```toml
OperatorFactoryAddress = '0xa5B85635Be42F21f94F28034B7DA440EeFF0F418' # Example
```
OperatorFactoryAddress is the address of the canonical operator forwarder contract on the given chain. Note that this is usually autodetected from chain ID.

### RPCDefaultBatchSize
```toml
RPCDefaultBatchSize = 250 # Default
```
RPCDefaultBatchSize is the default batch size for batched RPC calls.

### RPCBlockQueryDelay
:warning: **_ADVANCED_**: _Do not change this setting unless you know what you are doing._
```toml
RPCBlockQueryDelay = 1 # Default
```
RPCBlockQueryDelay controls the number of blocks to trail behind head in the block history estimator and balance monitor.
For example, if this is set to 3, and we receive block 10, block history estimator will fetch block 7.

CAUTION: You might be tempted to set this to 0 to use the latest possible
block, but it is possible to receive a head BEFORE that block is actually
available from the connected node via RPC, due to race conditions in the code of the remote ETH node. In this case you will get false
"zero" blocks that are missing transactions.

## EVM.Transactions
```toml
[EVM.Transactions]
ForwardersEnabled = false # Default
MaxInFlight = 16 # Default
MaxQueued = 250 # Default
ReaperInterval = '1h' # Default
ReaperThreshold = '168h' # Default
ResendAfterThreshold = '1m' # Default
```


### ForwardersEnabled
```toml
ForwardersEnabled = false # Default
```
ForwardersEnabled enables or disables sending transactions through forwarder contracts.

### MaxInFlight
```toml
MaxInFlight = 16 # Default
```
MaxInFlight controls how many transactions are allowed to be "in-flight" i.e. broadcast but unconfirmed at any one time. You can consider this a form of transaction throttling.

The default is set conservatively at 16 because this is a pessimistic minimum that both geth and parity will hold without evicting local transactions. If your node is falling behind and you need higher throughput, you can increase this setting, but you MUST make sure that your ETH node is configured properly otherwise you can get nonce gapped and your node will get stuck.

0 value disables the limit. Use with caution.

### MaxQueued
```toml
MaxQueued = 250 # Default
```
MaxQueued is the maximum number of unbroadcast transactions per key that are allowed to be enqueued before jobs will start failing and rejecting send of any further transactions. This represents a sanity limit and generally indicates a problem with your ETH node (transactions are not getting mined).

Do NOT blindly increase this value thinking it will fix things if you start hitting this limit because transactions are not getting mined, you will instead only make things worse.

In deployments with very high burst rates, or on chains with large re-orgs, you _may_ consider increasing this.

0 value disables any limit on queue size. Use with caution.

### ReaperInterval
```toml
ReaperInterval = '1h' # Default
```
ReaperInterval controls how often the EthTx reaper will run.

### ReaperThreshold
```toml
ReaperThreshold = '168h' # Default
```
ReaperThreshold indicates how old an EthTx ought to be before it can be reaped.

### ResendAfterThreshold
```toml
ResendAfterThreshold = '1m' # Default
```
ResendAfterThreshold controls how long to wait before re-broadcasting a transaction that has not yet been confirmed.

## EVM.BalanceMonitor
```toml
[EVM.BalanceMonitor]
Enabled = true # Default
```


### Enabled
```toml
Enabled = true # Default
```
Enabled balance monitoring for all keys.

## EVM.GasEstimator
```toml
[EVM.GasEstimator]
Mode = 'BlockHistory' # Default
PriceDefault = '20 gwei' # Default
PriceMax = '115792089237316195423570985008687907853269984665.640564039457584007913129639935 tether' # Default
PriceMin = '1 gwei' # Default
LimitDefault = 500_000 # Default
LimitMax = 500_000 # Default
LimitMultiplier = '1.0' # Default
LimitTransfer = 21_000 # Default
BumpMin = '5 gwei' # Default
BumpPercent = 20 # Default
BumpThreshold = 3 # Default
BumpTxDepth = 16 # Example
EIP1559DynamicFees = false # Default
FeeCapDefault = '100 gwei' # Default
TipCapDefault = '1 wei' # Default
TipCapMin = '1 wei' # Default
```


### Mode
```toml
Mode = 'BlockHistory' # Default
```
Mode controls what type of gas estimator is used.

- `FixedPrice` uses static configured values for gas price (can be set via API call).
- `BlockHistory` dynamically adjusts default gas price based on heuristics from mined blocks.
- `L2Suggested` mode is deprecated and replaced with `SuggestedPrice`.
- `SuggestedPrice` is a mode which uses the gas price suggested by the rpc endpoint via `eth_gasPrice`.
- `Arbitrum` is a special mode only for use with Arbitrum blockchains. It uses the suggested gas price (up to `ETH_MAX_GAS_PRICE_WEI`, with `1000 gwei` default) as well as an estimated gas limit (up to `ETH_GAS_LIMIT_MAX`, with `1,000,000,000` default).

Chainlink nodes decide what gas price to use using an `Estimator`. It ships with several simple and battle-hardened built-in estimators that should work well for almost all use-cases. Note that estimators will change their behaviour slightly depending on if you are in EIP-1559 mode or not.

You can also use your own estimator for gas price by selecting the `FixedPrice` estimator and using the exposed API to set the price.

An important point to note is that the Chainlink node does _not_ ship with built-in support for go-ethereum's `estimateGas` call. This is for several reasons, including security and reliability. We have found empirically that it is not generally safe to rely on the remote ETH node's idea of what gas price should be.

### PriceDefault
```toml
PriceDefault = '20 gwei' # Default
```
PriceDefault is the default gas price to use when submitting transactions to the blockchain. Will be overridden by the built-in `BlockHistoryEstimator` if enabled, and might be increased if gas bumping is enabled.

(Only applies to legacy transactions)

Can be used with the `chainlink setgasprice` to be updated while the node is still running.

### PriceMax
```toml
PriceMax = '115792089237316195423570985008687907853269984665.640564039457584007913129639935 tether' # Default
```
PriceMax is the maximum gas price. Chainlink nodes will never pay more than this for a transaction.
This applies to both legacy and EIP1559 transactions.
Note that it is impossible to disable the maximum limit. Setting this value to zero will prevent paying anything for any transaction (which can be useful in some rare cases).
Most chains by default have the maximum set to 2**256-1 Wei which is the maximum allowed gas price on EVM-compatible chains, and is so large it may as well be unlimited.

### PriceMin
```toml
PriceMin = '1 gwei' # Default
```
PriceMin is the minimum gas price. Chainlink nodes will never pay less than this for a transaction.

(Only applies to legacy transactions)

It is possible to force the Chainlink node to use a fixed gas price by setting a combination of these, e.g.

```toml
EIP1559DynamicFees = false
PriceMax = 100
PriceMin = 100
PriceDefault = 100
BumpThreshold = 0
Mode = 'FixedPrice'
```

### LimitDefault
```toml
LimitDefault = 500_000 # Default
```
LimitDefault sets default gas limit for outgoing transactions. This should not need to be changed in most cases.
Some job types, such as Keeper jobs, might set their own gas limit unrelated to this value.

### LimitMax
```toml
LimitMax = 500_000 # Default
```
LimitMax sets a maximum for _estimated_ gas limits. This currently only applies to `Arbitrum` `GasEstimatorMode`.

### LimitMultiplier
```toml
LimitMultiplier = '1.0' # Default
```
LimitMultiplier is the factor by which a transaction's GasLimit is multiplied before transmission. So if the value is 1.1, and the GasLimit for a transaction is 10, 10% will be added before transmission.

This factor is always applied, so includes L2 transactions which uses a default gas limit of 1 and is also applied to `LimitDefault`.

### LimitTransfer
```toml
LimitTransfer = 21_000 # Default
```
LimitTransfer is the gas limit used for an ordinary ETH transfer.

### BumpMin
```toml
BumpMin = '5 gwei' # Default
```
BumpMin is the minimum fixed amount of wei by which gas is bumped on each transaction attempt.

### BumpPercent
```toml
BumpPercent = 20 # Default
```
BumpPercent is the percentage by which to bump gas on a transaction that has exceeded `BumpThreshold`. The larger of `GasBumpPercent` and `GasBumpWei` is taken for gas bumps.

### BumpThreshold
```toml
BumpThreshold = 3 # Default
```
BumpThreshold is the number of blocks to wait for a transaction stuck in the mempool before automatically bumping the gas price. Set to 0 to disable gas bumping completely.

### BumpTxDepth
```toml
BumpTxDepth = 16 # Example
```
BumpTxDepth is the number of transactions to gas bump starting from oldest. Set to 0 for no limit (i.e. bump all). Can not be greater than EVM.Transactions.MaxInFlight. If not set, defaults to EVM.Transactions.MaxInFlight.

### EIP1559DynamicFees
```toml
EIP1559DynamicFees = false # Default
```
EIP1559DynamicFees torces EIP-1559 transaction mode. Enabling EIP-1559 mode can help reduce gas costs on chains that support it. This is supported only on official Ethereum mainnet and testnets. It is not recommended to enable this setting on Polygon because the EIP-1559 fee market appears to be broken on all Polygon chains and EIP-1559 transactions are less likely to be included than legacy transactions.

#### Technical details

Chainlink nodes include experimental support for submitting transactions using type 0x2 (EIP-1559) envelope.

EIP-1559 mode is enabled by default on the Ethereum Mainnet, but can be enabled on a per-chain basis or globally.

This might help to save gas on spikes. Chainlink nodes should react faster on the upleg and avoid overpaying on the downleg. It might also be possible to set `EVM.GasEstimator.BlockHistory.BatchSize` to a smaller value such as 12 or even 6 because tip cap should be a more consistent indicator of inclusion time than total gas price. This would make Chainlink nodes more responsive and should reduce response time variance. Some experimentation is required to find optimum settings.

Set with caution, if you set this on a chain that does not actually support EIP-1559 your node will be broken.

In EIP-1559 mode, the total price for the transaction is the minimum of base fee + tip cap and fee cap. More information can be found on the [official EIP](https://github.com/ethereum/EIPs/blob/master/EIPS/eip-1559.md).

Chainlink's implementation of EIP-1559 works as follows:

If you are using FixedPriceEstimator:
- With gas bumping disabled, it will submit all transactions with `feecap=PriceMax` and `tipcap=GasTipCapDefault`
- With gas bumping enabled, it will submit all transactions initially with `feecap=GasFeeCapDefault` and `tipcap=GasTipCapDefault`.

If you are using BlockHistoryEstimator (default for most chains):
- With gas bumping disabled, it will submit all transactions with `feecap=PriceMax` and `tipcap=<calculated using past blocks>`
- With gas bumping enabled (default for most chains) it will submit all transactions initially with `feecap = ( current block base fee * (1.125 ^ N) + tipcap )` where N is configurable by setting `EVM.GasEstimator.BlockHistory.EIP1559FeeCapBufferBlocks` but defaults to `gas bump threshold+1` and `tipcap=<calculated using past blocks>`

Bumping works as follows:

- Increase tipcap by `max(tipcap * (1 + GasBumpPercent), tipcap + GasBumpWei)`
- Increase feecap by `max(feecap * (1 + GasBumpPercent), feecap + GasBumpWei)`

A quick note on terminology - Chainlink nodes use the same terms used internally by go-ethereum source code to describe various prices. This is not the same as the externally used terms. For reference:

- Base Fee Per Gas = BaseFeePerGas
- Max Fee Per Gas = FeeCap
- Max Priority Fee Per Gas = TipCap

In EIP-1559 mode, the following changes occur to how configuration works:

- All new transactions will be sent as type 0x2 transactions specifying a TipCap and FeeCap. Be aware that existing pending legacy transactions will continue to be gas bumped in legacy mode.
- `BlockHistoryEstimator` will apply its calculations (gas percentile etc) to the TipCap and this value will be used for new transactions (GasPrice will be ignored)
- `FixedPriceEstimator` will use `GasTipCapDefault` instead of `GasPriceDefault` for the tip cap
- `FixedPriceEstimator` will use `GasFeeCapDefault` instaed of `GasPriceDefault` for the fee cap
- `PriceMin` is ignored for new transactions and `GasTipCapMinimum` is used instead (default 0)
- `PriceMax` still represents that absolute upper limit that Chainlink will ever spend (total) on a single tx
- `Keeper.GasTipCapBufferPercent` is ignored in EIP-1559 mode and `Keeper.GasTipCapBufferPercent` is used instead

### FeeCapDefault
```toml
FeeCapDefault = '100 gwei' # Default
```
FeeCapDefault controls the fixed initial fee cap, if EIP1559 mode is enabled and `FixedPrice` gas estimator is used.

### TipCapDefault
```toml
TipCapDefault = '1 wei' # Default
```
TipCapDefault is the default gas tip to use when submitting transactions to the blockchain. Will be overridden by the built-in `BlockHistoryEstimator` if enabled, and might be increased if gas bumping is enabled.

(Only applies to EIP-1559 transactions)

### TipCapMin
```toml
TipCapMin = '1 wei' # Default
```
TipCapMinimum is the minimum gas tip to use when submitting transactions to the blockchain.

Only applies to EIP-1559 transactions)

## EVM.GasEstimator.LimitJobType
```toml
[EVM.GasEstimator.LimitJobType]
OCR = 100_000 # Example
OCR2 = 100_000 # Example
DR = 100_000 # Example
VRF = 100_000 # Example
FM = 100_000 # Example
Keeper = 100_000 # Example
```


### OCR
```toml
OCR = 100_000 # Example
```
OCR overrides LimitDefault for OCR jobs.

### OCR2
```toml
OCR2 = 100_000 # Example
```
OCR2 overrides LimitDefault for OCR2 jobs.

### DR
```toml
DR = 100_000 # Example
```
DR overrides LimitDefault for Direct Request jobs.

### VRF
```toml
VRF = 100_000 # Example
```
VRF overrides LimitDefault for VRF jobs.

### FM
```toml
FM = 100_000 # Example
```
FM overrides LimitDefault for Flux Monitor jobs.

### Keeper
```toml
Keeper = 100_000 # Example
```
Keeper overrides LimitDefault for Keeper jobs.

## EVM.GasEstimator.BlockHistory
```toml
[EVM.GasEstimator.BlockHistory]
BatchSize = 25 # Default
BlockHistorySize = 8 # Default
CheckInclusionBlocks = 12 # Default
CheckInclusionPercentile = 90 # Default
EIP1559FeeCapBufferBlocks = 13 # Example
TransactionPercentile = 60 # Default
```
These settings allow you to configure how your node calculates gas prices when using the block history estimator.
In most cases, leaving these values at their defaults should give good results.

### BatchSize
```toml
BatchSize = 25 # Default
```
BatchSize sets the maximum number of blocks to fetch in one batch in the block history estimator.
If the `BatchSize` variable is set to 0, it defaults to `EVM.RPCDefaultBatchSize`.

### BlockHistorySize
```toml
BlockHistorySize = 8 # Default
```
BlockHistorySize controls the number of past blocks to keep in memory to use as a basis for calculating a percentile gas price.

### CheckInclusionBlocks
```toml
CheckInclusionBlocks = 12 # Default
```
CheckInclusionBlocks is the number of recent blocks to use to detect if there is a transaction propagation/connectivity issue, and to prevent bumping in these cases.
This can help avoid the situation where RPC nodes are not propagating transactions for some non-price-related reason (e.g. go-ethereum bug, networking issue etc) and bumping gas would not help.

Set to zero to disable connectivity checking completely.

### CheckInclusionPercentile
```toml
CheckInclusionPercentile = 90 # Default
```
CheckInclusionPercentile controls the percentile that a transaction must have been higher than for all the blocks in the inclusion check window in order to register as a connectivity issue.

For example, if CheckInclusionBlocks=12 and CheckInclusionPercentile=90 then further bumping will be prevented for any transaction with any attempt that has a higher price than the 90th percentile for the most recent 12 blocks.

### EIP1559FeeCapBufferBlocks
:warning: **_ADVANCED_**: _Do not change this setting unless you know what you are doing._
```toml
EIP1559FeeCapBufferBlocks = 13 # Example
```
EIP1559FeeCapBufferBlocks controls the buffer blocks to add to the current base fee when sending a transaction. By default, the gas bumping threshold + 1 block is used.

Only applies to EIP-1559 transactions)

### TransactionPercentile
```toml
TransactionPercentile = 60 # Default
```
TransactionPercentile specifies gas price to choose. E.g. if the block history contains four transactions with gas prices `[100, 200, 300, 400]` then picking 25 for this number will give a value of 200. If the calculated gas price is higher than `GasPriceDefault` then the higher price will be used as the base price for new transactions.

Must be in range 0-100.

Only has an effect if gas updater is enabled.

Think of this number as an indicator of how aggressive you want your node to price its transactions.

Setting this number higher will cause the Chainlink node to select higher gas prices.

Setting it lower will tend to set lower gas prices.

## EVM.HeadTracker
```toml
[EVM.HeadTracker]
HistoryDepth = 100 # Default
MaxBufferSize = 3 # Default
SamplingInterval = '1s' # Default
```
The head tracker continually listens for new heads from the chain.

In addition to these settings, it log warnings if `EVM.NoNewHeadsThreshold` is exceeded without any new blocks being emitted.

### HistoryDepth
```toml
HistoryDepth = 100 # Default
```
HistoryDepth tracks the top N block numbers to keep in the `heads` database table.
Note that this can easily result in MORE than N records since in the case of re-orgs we keep multiple heads for a particular block height.
This number should be at least as large as `FinalityDepth`.
There may be a small performance penalty to setting this to something very large (10,000+)

### MaxBufferSize
```toml
MaxBufferSize = 3 # Default
```
MaxBufferSize is the maximum number of heads that may be
buffered in front of the head tracker before older heads start to be
dropped. You may think of it as something like the maximum permittable "lag"
for the head tracker before we start dropping heads to keep up.

### SamplingInterval
:warning: **_ADVANCED_**: _Do not change this setting unless you know what you are doing._
```toml
SamplingInterval = '1s' # Default
```
SamplingInterval means that head tracker callbacks will at maximum be made once in every window of this duration. This is a performance optimisation for fast chains. Set to 0 to disable sampling entirely.

## EVM.KeySpecific
```toml
[[EVM.KeySpecific]]
Key = '0x2a3e23c6f242F5345320814aC8a1b4E58707D292' # Example
GasEstimator.PriceMax = '79 gwei' # Example
```


### Key
```toml
Key = '0x2a3e23c6f242F5345320814aC8a1b4E58707D292' # Example
```
Key is the account to apply these settings to

### PriceMax
```toml
GasEstimator.PriceMax = '79 gwei' # Example
```
GasEstimator.PriceMax overrides the maximum gas price for this key. See EVM.GasEstimator.PriceMax.

## EVM.NodePool
```toml
[EVM.NodePool]
PollFailureThreshold = 5 # Default
PollInterval = '10s' # Default
SelectionMode = 'HighestHead' # Default
SyncThreshold = 5 # Default
LeaseDuration = '0s' # Default
```
The node pool manages multiple RPC endpoints.

In addition to these settings, `EVM.NoNewHeadsThreshold` controls how long to wait after receiving no new heads before marking the node as out-of-sync.

### PollFailureThreshold
```toml
PollFailureThreshold = 5 # Default
```
PollFailureThreshold indicates how many consecutive polls must fail in order to mark a node as unreachable.

Set to zero to disable poll checking.

### PollInterval
```toml
PollInterval = '10s' # Default
```
PollInterval controls how often to poll the node to check for liveness.

Set to zero to disable poll checking.

### SelectionMode
```toml
SelectionMode = 'HighestHead' # Default
```
SelectionMode controls node selection strategy:
- HighestHead: use the node with the highest head number
- RoundRobin: rotate through nodes, per-request
- PriorityLevel: use the node with the smallest order number
- TotalDifficulty: use the node with the greatest total difficulty

### SyncThreshold
```toml
SyncThreshold = 5 # Default
```
SyncThreshold controls how far a node may lag behind the best node before being marked out-of-sync.
Depending on `SelectionMode`, this represents a difference in the number of blocks (`HighestHead`, `RoundRobin`, `PriorityLevel`), or total difficulty (`TotalDifficulty`).

Set to 0 to disable this check.

### LeaseDuration
```toml
LeaseDuration = '0s' # Default
```
LeaseDuration is the minimum duration that the selected "best" node (as defined by SelectionMode) will be used,
before switching to a better one if available. It also controls how often the lease check is done.
Setting this to a low value (under 1m) might cause RPC to switch too aggressively.
Recommended value is over 5m

Set to '0s' to disable

## EVM.OCR
```toml
[EVM.OCR]
ContractConfirmations = 4 # Default
ContractTransmitterTransmitTimeout = '10s' # Default
DatabaseTimeout = '10s' # Default
DeltaCOverride = "168h" # Default
DeltaCJitterOverride = "1h" # Default
ObservationGracePeriod = '1s' # Default
```


### ContractConfirmations
```toml
ContractConfirmations = 4 # Default
```
ContractConfirmations sets `OCR.ContractConfirmations` for this EVM chain.

### ContractTransmitterTransmitTimeout
```toml
ContractTransmitterTransmitTimeout = '10s' # Default
```
ContractTransmitterTransmitTimeout sets `OCR.ContractTransmitterTransmitTimeout` for this EVM chain.

### DatabaseTimeout
```toml
DatabaseTimeout = '10s' # Default
```
DatabaseTimeout sets `OCR.DatabaseTimeout` for this EVM chain.

### DeltaCOverride
:warning: **_ADVANCED_**: _Do not change this setting unless you know what you are doing._
```toml
DeltaCOverride = "168h" # Default
```
DeltaCOverride (and `DeltaCJitterOverride`) determine the config override DeltaC.
DeltaC is the maximum age of the latest report in the contract. If the maximum age is exceeded, a new report will be
created by the report generation protocol.

### DeltaCJitterOverride
:warning: **_ADVANCED_**: _Do not change this setting unless you know what you are doing._
```toml
DeltaCJitterOverride = "1h" # Default
```
DeltaCJitterOverride is the range for jitter to add to `DeltaCOverride`.

### ObservationGracePeriod
```toml
ObservationGracePeriod = '1s' # Default
```
ObservationGracePeriod sets `OCR.ObservationGracePeriod` for this EVM chain.

## EVM.Nodes
```toml
[[EVM.Nodes]]
Name = 'foo' # Example
WSURL = 'wss://web.socket/test' # Example
HTTPURL = 'https://foo.web' # Example
SendOnly = false # Default
Order = 100 # Default
```


### Name
```toml
Name = 'foo' # Example
```
Name is a unique (per-chain) identifier for this node.

### WSURL
```toml
WSURL = 'wss://web.socket/test' # Example
```
WSURL is the WS(S) endpoint for this node. Required for primary nodes.

### HTTPURL
```toml
HTTPURL = 'https://foo.web' # Example
```
HTTPURL is the HTTP(S) endpoint for this node. Required for all nodes.

### SendOnly
```toml
SendOnly = false # Default
```
SendOnly limits usage to sending transaction broadcasts only. With this enabled, only HTTPURL is required, and WSURL is not used.

### Order
```toml
Order = 100 # Default
```
Order of the node in the pool, will takes effect if `SelectionMode` is `PriorityLevel` or will be used as a tie-breaker for `HighestHead` and `TotalDifficulty`

## EVM.OCR2.Automation
```toml
[EVM.OCR2.Automation]
GasLimit = 5300000 # Default
```


### GasLimit
```toml
GasLimit = 5300000 # Default
```
GasLimit controls the gas limit for transmit transactions from ocr2automation job.

## Cosmos
```toml
[[Cosmos]]
ChainID = 'Malaga-420' # Example
Enabled = true # Default
Bech32Prefix = 'wasm' # Default
BlockRate = '6s' # Default
BlocksUntilTxTimeout = 30 # Default
ConfirmPollPeriod = '1s' # Default
FallbackGasPrice = '0.015' # Default
GasToken = 'ucosm' # Default
GasLimitMultiplier = '1.5' # Default
MaxMsgsPerBatch = 100 # Default
OCR2CachePollPeriod = '4s' # Default
OCR2CacheTTL = '1m' # Default
TxMsgTimeout = '10m' # Default
```


### ChainID
```toml
ChainID = 'Malaga-420' # Example
```
ChainID is the Cosmos chain ID. Mandatory.

### Enabled
```toml
Enabled = true # Default
```
Enabled enables this chain.

### Bech32Prefix
```toml
Bech32Prefix = 'wasm' # Default
```
Bech32Prefix is the human-readable prefix for addresses on this Cosmos chain. See https://docs.cosmos.network/v0.47/spec/addresses/bech32.

### BlockRate
```toml
BlockRate = '6s' # Default
```
BlockRate is the average time between blocks.

### BlocksUntilTxTimeout
```toml
BlocksUntilTxTimeout = 30 # Default
```
BlocksUntilTxTimeout is the number of blocks to wait before giving up on the tx getting confirmed.

### ConfirmPollPeriod
```toml
ConfirmPollPeriod = '1s' # Default
```
ConfirmPollPeriod sets how often check for tx confirmation.

### FallbackGasPrice
```toml
FallbackGasPrice = '0.015' # Default
```
FallbackGasPrice sets a fallback gas price to use when the estimator is not available.

### GasToken
```toml
GasToken = 'ucosm' # Default
```
GasToken is the token denomination which is being used to pay gas fees on this chain.

### GasLimitMultiplier
```toml
GasLimitMultiplier = '1.5' # Default
```
GasLimitMultiplier scales the estimated gas limit.

### MaxMsgsPerBatch
```toml
MaxMsgsPerBatch = 100 # Default
```
MaxMsgsPerBatch limits the numbers of mesages per transaction batch.

### OCR2CachePollPeriod
```toml
OCR2CachePollPeriod = '4s' # Default
```
OCR2CachePollPeriod is the rate to poll for the OCR2 state cache.

### OCR2CacheTTL
```toml
OCR2CacheTTL = '1m' # Default
```
OCR2CacheTTL is the stale OCR2 cache deadline.

### TxMsgTimeout
```toml
TxMsgTimeout = '10m' # Default
```
TxMsgTimeout is the maximum age for resending transaction before they expire.

## Cosmos.Nodes
```toml
[[Cosmos.Nodes]]
Name = 'primary' # Example
TendermintURL = 'http://tender.mint' # Example
```


### Name
```toml
Name = 'primary' # Example
```
Name is a unique (per-chain) identifier for this node.

### TendermintURL
```toml
TendermintURL = 'http://tender.mint' # Example
```
TendermintURL is the HTTP(S) tendermint endpoint for this node.

## Solana
```toml
[[Solana]]
ChainID = 'mainnet' # Example
Enabled = false # Default
BalancePollPeriod = '5s' # Default
ConfirmPollPeriod = '500ms' # Default
OCR2CachePollPeriod = '1s' # Default
OCR2CacheTTL = '1m' # Default
TxTimeout = '1m' # Default
TxRetryTimeout = '10s' # Default
TxConfirmTimeout = '30s' # Default
SkipPreflight = true # Default
Commitment = 'confirmed' # Default
MaxRetries = 0 # Default
FeeEstimatorMode = 'fixed' # Default
ComputeUnitPriceMax = 1000 # Default
ComputeUnitPriceMin = 0 # Default
ComputeUnitPriceDefault = 0 # Default
FeeBumpPeriod = '3s' # Default
```


### ChainID
```toml
ChainID = 'mainnet' # Example
```
ChainID is the Solana chain ID. Must be one of: mainnet, testnet, devnet, localnet. Mandatory.

### Enabled
```toml
Enabled = false # Default
```
Enabled enables this chain.

### BalancePollPeriod
```toml
BalancePollPeriod = '5s' # Default
```
BalancePollPeriod is the rate to poll for SOL balance and update Prometheus metrics.

### ConfirmPollPeriod
```toml
ConfirmPollPeriod = '500ms' # Default
```
ConfirmPollPeriod is the rate to poll for signature confirmation.

### OCR2CachePollPeriod
```toml
OCR2CachePollPeriod = '1s' # Default
```
OCR2CachePollPeriod is the rate to poll for the OCR2 state cache.

### OCR2CacheTTL
```toml
OCR2CacheTTL = '1m' # Default
```
OCR2CacheTTL is the stale OCR2 cache deadline.

### TxTimeout
```toml
TxTimeout = '1m' # Default
```
TxTimeout is the timeout for sending txes to an RPC endpoint.

### TxRetryTimeout
```toml
TxRetryTimeout = '10s' # Default
```
TxRetryTimeout is the duration for tx manager to attempt rebroadcasting to RPC, before giving up.

### TxConfirmTimeout
```toml
TxConfirmTimeout = '30s' # Default
```
TxConfirmTimeout is the duration to wait when confirming a tx signature, before discarding as unconfirmed.

### SkipPreflight
```toml
SkipPreflight = true # Default
```
SkipPreflight enables or disables preflight checks when sending txs.

### Commitment
```toml
Commitment = 'confirmed' # Default
```
Commitment is the confirmation level for solana state and transactions. ([documentation](https://docs.solana.com/developing/clients/jsonrpc-api#configuring-state-commitment))

### MaxRetries
```toml
MaxRetries = 0 # Default
```
MaxRetries is the maximum number of times the RPC node will automatically rebroadcast a tx.
The default is 0 for custom txm rebroadcasting method, set to -1 to use the RPC node's default retry strategy.

### FeeEstimatorMode
```toml
FeeEstimatorMode = 'fixed' # Default
```
FeeEstimatorMode is the method used to determine the base fee

### ComputeUnitPriceMax
```toml
ComputeUnitPriceMax = 1000 # Default
```
ComputeUnitPriceMax is the maximum price per compute unit that a transaction can be bumped to

### ComputeUnitPriceMin
```toml
ComputeUnitPriceMin = 0 # Default
```
ComputeUnitPriceMin is the minimum price per compute unit that transaction can have

### ComputeUnitPriceDefault
```toml
ComputeUnitPriceDefault = 0 # Default
```
ComputeUnitPriceDefault is the default price per compute unit price, and the starting base fee when FeeEstimatorMode = 'fixed'

### FeeBumpPeriod
```toml
FeeBumpPeriod = '3s' # Default
```
FeeBumpPeriod is the amount of time before a tx is retried with a fee bump

## Solana.Nodes
```toml
[[Solana.Nodes]]
Name = 'primary' # Example
URL = 'http://solana.web' # Example
```


### Name
```toml
Name = 'primary' # Example
```
Name is a unique (per-chain) identifier for this node.

### URL
```toml
URL = 'http://solana.web' # Example
```
URL is the HTTP(S) endpoint for this node.

## Starknet
```toml
[[Starknet]]
ChainID = 'foobar' # Example
Enabled = true # Default
OCR2CachePollPeriod = '5s' # Default
OCR2CacheTTL = '1m' # Default
RequestTimeout = '10s' # Default
TxTimeout = '10s' # Default
ConfirmationPoll = '5s' # Default
```


### ChainID
```toml
ChainID = 'foobar' # Example
```
ChainID is the Starknet chain ID.

### Enabled
```toml
Enabled = true # Default
```
Enabled enables this chain.

### OCR2CachePollPeriod
```toml
OCR2CachePollPeriod = '5s' # Default
```
OCR2CachePollPeriod is the rate to poll for the OCR2 state cache.

### OCR2CacheTTL
```toml
OCR2CacheTTL = '1m' # Default
```
OCR2CacheTTL is the stale OCR2 cache deadline.

### RequestTimeout
```toml
RequestTimeout = '10s' # Default
```
RequestTimeout is the RPC client timeout.

### TxTimeout
```toml
TxTimeout = '10s' # Default
```
TxTimeout is the timeout for sending txes to an RPC endpoint.

### ConfirmationPoll
```toml
ConfirmationPoll = '5s' # Default
```
ConfirmationPoll is how often to confirmer checks for tx inclusion on chain.

## Starknet.Nodes
```toml
[[Starknet.Nodes]]
Name = 'primary' # Example
URL = 'http://stark.node' # Example
```


### Name
```toml
Name = 'primary' # Example
```
Name is a unique (per-chain) identifier for this node.

### URL
```toml
URL = 'http://stark.node' # Example
```
URL is the base HTTP(S) endpoint for this node.
<|MERGE_RESOLUTION|>--- conflicted
+++ resolved
@@ -1116,17 +1116,9 @@
 PeerID = '12D3KooWMoejJznyDuEk5aX6GvbjaG12UzeornPCBNzMRqdwrFJw' # Example
 TraceLogging = false # Default
 ```
-<<<<<<< HEAD
-P2P supports multiple networking stack versions. You may configure `[P2P.V1]`, `[P2P.V2]`, or both to run simultaneously.
-If both are configured, then for each link with another peer, V2 networking will be preferred. If V2 does not work, the link will
-automatically fall back to V1. If V2 starts working again later, it will automatically be preferred again. This is useful
-for migrating networks without downtime. Note that the two networking stacks _must not_ be configured to bind to the same IP/port.
-
-Note: P2P.V1 is deprecated will be removed in the future.
-
-=======
+
 P2P has a versioned networking stack. Currenly only `[P2P.V2]` is supported.
->>>>>>> 1d20c9b6
+
 All nodes in the OCR network should share the same networking stack.
 
 ### IncomingMessageBufferSize
@@ -1160,111 +1152,6 @@
 ```
 TraceLogging enables trace level logging.
 
-<<<<<<< HEAD
-## P2P.V1
-```toml
-[P2P.V1]
-Enabled = false # Default
-AnnounceIP = '1.2.3.4' # Example
-AnnouncePort = 1337 # Example
-BootstrapCheckInterval = '20s' # Default
-DefaultBootstrapPeers = ['/dns4/example.com/tcp/1337/p2p/12D3KooWMHMRLQkgPbFSYHwD3NBuwtS1AmxhvKVUrcfyaGDASR4U', '/ip4/1.2.3.4/tcp/9999/p2p/12D3KooWLZ9uTC3MrvKfDpGju6RAQubiMDL7CuJcAgDRTYP7fh7R'] # Example
-DHTAnnouncementCounterUserPrefix = 0 # Default
-DHTLookupInterval = 10 # Default
-ListenIP = '0.0.0.0' # Default
-ListenPort = 1337 # Example
-NewStreamTimeout = '10s' # Default
-PeerstoreWriteInterval = '5m' # Default
-```
-P2P.V1 is deprecated and will be removed in a future version.
-
-### Enabled
-```toml
-Enabled = false # Default
-```
-Enabled enables P2P V1.
-
-### AnnounceIP
-```toml
-AnnounceIP = '1.2.3.4' # Example
-```
-AnnounceIP should be set as the externally reachable IP address of the Chainlink node.
-
-### AnnouncePort
-```toml
-AnnouncePort = 1337 # Example
-```
-AnnouncePort should be set as the externally reachable port of the Chainlink node.
-
-### BootstrapCheckInterval
-```toml
-BootstrapCheckInterval = '20s' # Default
-```
-BootstrapCheckInterval is the interval at which nodes check connections to bootstrap nodes and reconnect if any of them is lost.
-Setting this to a small value would allow newly joined bootstrap nodes to get more connectivity
-more quickly, which helps to make bootstrap process faster. The cost of this operation is relatively
-cheap. We set this to 1 minute during our test.
-
-### DefaultBootstrapPeers
-```toml
-DefaultBootstrapPeers = ['/dns4/example.com/tcp/1337/p2p/12D3KooWMHMRLQkgPbFSYHwD3NBuwtS1AmxhvKVUrcfyaGDASR4U', '/ip4/1.2.3.4/tcp/9999/p2p/12D3KooWLZ9uTC3MrvKfDpGju6RAQubiMDL7CuJcAgDRTYP7fh7R'] # Example
-```
-DefaultBootstrapPeers is the default set of bootstrap peers.
-
-### DHTAnnouncementCounterUserPrefix
-```toml
-DHTAnnouncementCounterUserPrefix = 0 # Default
-```
-DHTAnnouncementCounterUserPrefix can be used to restore the node's
-ability to announce its IP/port on the P2P network after a database
-rollback. Make sure to only increase this value, and *never* decrease it.
-Don't use this variable unless you really know what you're doing, since you
-could semi-permanently exclude your node from the P2P network by
-misconfiguring it.
-
-### DHTLookupInterval
-:warning: **_ADVANCED_**: _Do not change this setting unless you know what you are doing._
-```toml
-DHTLookupInterval = 10 # Default
-```
-DHTLookupInterval is the interval between which we do the expensive peer
-lookup using DHT.
-
-Every DHTLookupInterval failures to open a stream to a peer, we will
-attempt to lookup its IP from DHT
-
-### ListenIP
-```toml
-ListenIP = '0.0.0.0' # Default
-```
-ListenIP is the default IP address to bind to.
-
-### ListenPort
-```toml
-ListenPort = 1337 # Example
-```
-ListenPort is the port to listen on. If left blank, the node randomly selects a different port each time it boots. It is highly recommended to set this to a static value to avoid network instability.
-
-### NewStreamTimeout
-:warning: **_ADVANCED_**: _Do not change this setting unless you know what you are doing._
-```toml
-NewStreamTimeout = '10s' # Default
-```
-NewStreamTimeout is the maximum length of time to wait to open a
-stream before we give up.
-We shouldn't hit this in practice since libp2p will give up fast if
-it can't get a connection, but it is here anyway as a failsafe.
-Set to 0 to disable any timeout on top of what libp2p gives us by default.
-
-### PeerstoreWriteInterval
-:warning: **_ADVANCED_**: _Do not change this setting unless you know what you are doing._
-```toml
-PeerstoreWriteInterval = '5m' # Default
-```
-PeerstoreWriteInterval controls how often the peerstore for the OCR V1 networking stack is persisted to the database.
-
-=======
->>>>>>> 1d20c9b6
 ## P2P.V2
 ```toml
 [P2P.V2]
@@ -2857,7 +2744,7 @@
 BlockBackfillDepth = 10
 BlockBackfillSkip = false
 FinalityDepth = 500
-FinalityTagEnabled = false
+FinalityTagEnabled = true
 LinkContractAddress = '0xb0897686c545045aFc77CF20eC7A532E3120E0F1'
 LogBackfillBatchSize = 1000
 LogPollInterval = '1s'
@@ -3019,8 +2906,8 @@
 BlockBackfillDepth = 10
 BlockBackfillSkip = false
 ChainType = 'kroma'
-FinalityDepth = 400
-FinalityTagEnabled = false
+FinalityDepth = 40
+FinalityTagEnabled = true
 LogBackfillBatchSize = 1000
 LogPollInterval = '2s'
 LogKeepBlocksDepth = 100000
@@ -3263,7 +3150,7 @@
 BlockBackfillSkip = false
 ChainType = 'optimismBedrock'
 FinalityDepth = 200
-FinalityTagEnabled = false
+FinalityTagEnabled = true
 LinkContractAddress = '0xdc2CC710e42857672E7907CF474a69B63B93089f'
 LogBackfillBatchSize = 1000
 LogPollInterval = '2s'
@@ -3343,15 +3230,9 @@
 AutoCreateKey = true
 BlockBackfillDepth = 10
 BlockBackfillSkip = false
-<<<<<<< HEAD
-FinalityDepth = 500
-FinalityTagEnabled = true
-LinkContractAddress = '0xb0897686c545045aFc77CF20eC7A532E3120E0F1'
-=======
 ChainType = 'metis'
 FinalityDepth = 1
 FinalityTagEnabled = false
->>>>>>> 1d20c9b6
 LogBackfillBatchSize = 1000
 LogPollInterval = '15s'
 LogKeepBlocksDepth = 100000
@@ -3504,8 +3385,488 @@
 
 </p></details>
 
-<<<<<<< HEAD
-<details><summary>Kroma Mainnet (255)</summary><p>
+<details><summary>Metis Mainnet (1088)</summary><p>
+
+```toml
+AutoCreateKey = true
+BlockBackfillDepth = 10
+BlockBackfillSkip = false
+ChainType = 'metis'
+FinalityDepth = 1
+FinalityTagEnabled = false
+LogBackfillBatchSize = 1000
+LogPollInterval = '15s'
+LogKeepBlocksDepth = 100000
+MinIncomingConfirmations = 1
+MinContractPayment = '0.00001 link'
+NonceAutoSync = true
+NoNewHeadsThreshold = '0s'
+RPCDefaultBatchSize = 250
+RPCBlockQueryDelay = 1
+
+[Transactions]
+ForwardersEnabled = false
+MaxInFlight = 16
+MaxQueued = 250
+ReaperInterval = '1h0m0s'
+ReaperThreshold = '168h0m0s'
+ResendAfterThreshold = '1m0s'
+
+[BalanceMonitor]
+Enabled = true
+
+[GasEstimator]
+Mode = 'SuggestedPrice'
+PriceDefault = '20 gwei'
+PriceMax = '115792089237316195423570985008687907853269984665.640564039457584007913129639935 tether'
+PriceMin = '0'
+LimitDefault = 500000
+LimitMax = 500000
+LimitMultiplier = '1'
+LimitTransfer = 21000
+BumpMin = '5 gwei'
+BumpPercent = 20
+BumpThreshold = 0
+EIP1559DynamicFees = false
+FeeCapDefault = '100 gwei'
+TipCapDefault = '1 wei'
+TipCapMin = '1 wei'
+
+[GasEstimator.BlockHistory]
+BatchSize = 25
+BlockHistorySize = 0
+CheckInclusionBlocks = 12
+CheckInclusionPercentile = 90
+TransactionPercentile = 60
+
+[HeadTracker]
+HistoryDepth = 100
+MaxBufferSize = 3
+SamplingInterval = '1s'
+
+[NodePool]
+PollFailureThreshold = 5
+PollInterval = '10s'
+SelectionMode = 'HighestHead'
+SyncThreshold = 10
+LeaseDuration = '0s'
+
+[OCR]
+ContractConfirmations = 1
+ContractTransmitterTransmitTimeout = '10s'
+DatabaseTimeout = '10s'
+DeltaCOverride = '168h0m0s'
+DeltaCJitterOverride = '1h0m0s'
+ObservationGracePeriod = '1s'
+
+[OCR2]
+[OCR2.Automation]
+GasLimit = 5300000
+```
+
+</p></details>
+
+<details><summary>WeMix Mainnet (1111)</summary><p>
+
+```toml
+AutoCreateKey = true
+BlockBackfillDepth = 10
+BlockBackfillSkip = false
+ChainType = 'wemix'
+FinalityDepth = 1
+FinalityTagEnabled = false
+LogBackfillBatchSize = 1000
+LogPollInterval = '3s'
+LogKeepBlocksDepth = 100000
+MinIncomingConfirmations = 1
+MinContractPayment = '0.00001 link'
+NonceAutoSync = true
+NoNewHeadsThreshold = '30s'
+RPCDefaultBatchSize = 250
+RPCBlockQueryDelay = 1
+
+[Transactions]
+ForwardersEnabled = false
+MaxInFlight = 16
+MaxQueued = 250
+ReaperInterval = '1h0m0s'
+ReaperThreshold = '168h0m0s'
+ResendAfterThreshold = '1m0s'
+
+[BalanceMonitor]
+Enabled = true
+
+[GasEstimator]
+Mode = 'BlockHistory'
+PriceDefault = '20 gwei'
+PriceMax = '115792089237316195423570985008687907853269984665.640564039457584007913129639935 tether'
+PriceMin = '1 gwei'
+LimitDefault = 500000
+LimitMax = 500000
+LimitMultiplier = '1'
+LimitTransfer = 21000
+BumpMin = '5 gwei'
+BumpPercent = 20
+BumpThreshold = 3
+EIP1559DynamicFees = true
+FeeCapDefault = '100 gwei'
+TipCapDefault = '100 gwei'
+TipCapMin = '1 wei'
+
+[GasEstimator.BlockHistory]
+BatchSize = 25
+BlockHistorySize = 8
+CheckInclusionBlocks = 12
+CheckInclusionPercentile = 90
+TransactionPercentile = 60
+
+[HeadTracker]
+HistoryDepth = 100
+MaxBufferSize = 3
+SamplingInterval = '1s'
+
+[NodePool]
+PollFailureThreshold = 5
+PollInterval = '10s'
+SelectionMode = 'HighestHead'
+SyncThreshold = 5
+LeaseDuration = '0s'
+
+[OCR]
+ContractConfirmations = 1
+ContractTransmitterTransmitTimeout = '10s'
+DatabaseTimeout = '10s'
+DeltaCOverride = '168h0m0s'
+DeltaCJitterOverride = '1h0m0s'
+ObservationGracePeriod = '1s'
+
+[OCR2]
+[OCR2.Automation]
+GasLimit = 5300000
+```
+
+</p></details>
+
+<details><summary>WeMix Testnet (1112)</summary><p>
+
+```toml
+AutoCreateKey = true
+BlockBackfillDepth = 10
+BlockBackfillSkip = false
+ChainType = 'wemix'
+FinalityDepth = 1
+FinalityTagEnabled = false
+LogBackfillBatchSize = 1000
+LogPollInterval = '3s'
+LogKeepBlocksDepth = 100000
+MinIncomingConfirmations = 1
+MinContractPayment = '0.00001 link'
+NonceAutoSync = true
+NoNewHeadsThreshold = '30s'
+RPCDefaultBatchSize = 250
+RPCBlockQueryDelay = 1
+
+[Transactions]
+ForwardersEnabled = false
+MaxInFlight = 16
+MaxQueued = 250
+ReaperInterval = '1h0m0s'
+ReaperThreshold = '168h0m0s'
+ResendAfterThreshold = '1m0s'
+
+[BalanceMonitor]
+Enabled = true
+
+[GasEstimator]
+Mode = 'BlockHistory'
+PriceDefault = '20 gwei'
+PriceMax = '115792089237316195423570985008687907853269984665.640564039457584007913129639935 tether'
+PriceMin = '1 gwei'
+LimitDefault = 500000
+LimitMax = 500000
+LimitMultiplier = '1'
+LimitTransfer = 21000
+BumpMin = '5 gwei'
+BumpPercent = 20
+BumpThreshold = 3
+EIP1559DynamicFees = true
+FeeCapDefault = '100 gwei'
+TipCapDefault = '100 gwei'
+TipCapMin = '1 wei'
+
+[GasEstimator.BlockHistory]
+BatchSize = 25
+BlockHistorySize = 8
+CheckInclusionBlocks = 12
+CheckInclusionPercentile = 90
+TransactionPercentile = 60
+
+[HeadTracker]
+HistoryDepth = 100
+MaxBufferSize = 3
+SamplingInterval = '1s'
+
+[NodePool]
+PollFailureThreshold = 5
+PollInterval = '10s'
+SelectionMode = 'HighestHead'
+SyncThreshold = 5
+LeaseDuration = '0s'
+
+[OCR]
+ContractConfirmations = 1
+ContractTransmitterTransmitTimeout = '10s'
+DatabaseTimeout = '10s'
+DeltaCOverride = '168h0m0s'
+DeltaCJitterOverride = '1h0m0s'
+ObservationGracePeriod = '1s'
+
+[OCR2]
+[OCR2.Automation]
+GasLimit = 5300000
+```
+
+</p></details>
+
+<details><summary>WeMix Mainnet (1111)</summary><p>
+
+```toml
+AutoCreateKey = true
+BlockBackfillDepth = 10
+BlockBackfillSkip = false
+ChainType = 'wemix'
+FinalityDepth = 1
+FinalityTagEnabled = true
+LogBackfillBatchSize = 1000
+LogPollInterval = '3s'
+LogKeepBlocksDepth = 100000
+MinIncomingConfirmations = 1
+MinContractPayment = '0.00001 link'
+NonceAutoSync = true
+NoNewHeadsThreshold = '30s'
+RPCDefaultBatchSize = 250
+RPCBlockQueryDelay = 1
+
+[Transactions]
+ForwardersEnabled = false
+MaxInFlight = 16
+MaxQueued = 250
+ReaperInterval = '1h0m0s'
+ReaperThreshold = '168h0m0s'
+ResendAfterThreshold = '1m0s'
+
+[BalanceMonitor]
+Enabled = true
+
+[GasEstimator]
+Mode = 'BlockHistory'
+PriceDefault = '20 gwei'
+PriceMax = '115792089237316195423570985008687907853269984665.640564039457584007913129639935 tether'
+PriceMin = '1 gwei'
+LimitDefault = 500000
+LimitMax = 500000
+LimitMultiplier = '1'
+LimitTransfer = 21000
+BumpMin = '5 gwei'
+BumpPercent = 20
+BumpThreshold = 3
+EIP1559DynamicFees = true
+FeeCapDefault = '100 gwei'
+TipCapDefault = '100 gwei'
+TipCapMin = '1 wei'
+
+[GasEstimator.BlockHistory]
+BatchSize = 25
+BlockHistorySize = 8
+CheckInclusionBlocks = 12
+CheckInclusionPercentile = 90
+TransactionPercentile = 60
+
+[HeadTracker]
+HistoryDepth = 100
+MaxBufferSize = 3
+SamplingInterval = '1s'
+
+[NodePool]
+PollFailureThreshold = 5
+PollInterval = '10s'
+SelectionMode = 'HighestHead'
+SyncThreshold = 5
+LeaseDuration = '0s'
+
+[OCR]
+ContractConfirmations = 1
+ContractTransmitterTransmitTimeout = '10s'
+DatabaseTimeout = '10s'
+ObservationGracePeriod = '1s'
+
+[OCR2]
+[OCR2.Automation]
+GasLimit = 5300000
+```
+
+</p></details>
+
+<details><summary>WeMix Testnet (1112)</summary><p>
+
+```toml
+AutoCreateKey = true
+BlockBackfillDepth = 10
+BlockBackfillSkip = false
+ChainType = 'wemix'
+FinalityDepth = 1
+FinalityTagEnabled = true
+LogBackfillBatchSize = 1000
+LogPollInterval = '3s'
+LogKeepBlocksDepth = 100000
+MinIncomingConfirmations = 1
+MinContractPayment = '0.00001 link'
+NonceAutoSync = true
+NoNewHeadsThreshold = '30s'
+RPCDefaultBatchSize = 250
+RPCBlockQueryDelay = 1
+
+[Transactions]
+ForwardersEnabled = false
+MaxInFlight = 16
+MaxQueued = 250
+ReaperInterval = '1h0m0s'
+ReaperThreshold = '168h0m0s'
+ResendAfterThreshold = '1m0s'
+
+[BalanceMonitor]
+Enabled = true
+
+[GasEstimator]
+Mode = 'BlockHistory'
+PriceDefault = '20 gwei'
+PriceMax = '115792089237316195423570985008687907853269984665.640564039457584007913129639935 tether'
+PriceMin = '1 gwei'
+LimitDefault = 500000
+LimitMax = 500000
+LimitMultiplier = '1'
+LimitTransfer = 21000
+BumpMin = '5 gwei'
+BumpPercent = 20
+BumpThreshold = 3
+EIP1559DynamicFees = true
+FeeCapDefault = '100 gwei'
+TipCapDefault = '100 gwei'
+TipCapMin = '1 wei'
+
+[GasEstimator.BlockHistory]
+BatchSize = 25
+BlockHistorySize = 8
+CheckInclusionBlocks = 12
+CheckInclusionPercentile = 90
+TransactionPercentile = 60
+
+[HeadTracker]
+HistoryDepth = 100
+MaxBufferSize = 3
+SamplingInterval = '1s'
+
+[NodePool]
+PollFailureThreshold = 5
+PollInterval = '10s'
+SelectionMode = 'HighestHead'
+SyncThreshold = 5
+LeaseDuration = '0s'
+
+[OCR]
+ContractConfirmations = 1
+ContractTransmitterTransmitTimeout = '10s'
+DatabaseTimeout = '10s'
+ObservationGracePeriod = '1s'
+
+[OCR2]
+[OCR2.Automation]
+GasLimit = 5300000
+```
+
+</p></details>
+
+<details><summary>Simulated (1337)</summary><p>
+
+```toml
+AutoCreateKey = true
+BlockBackfillDepth = 10
+BlockBackfillSkip = false
+FinalityDepth = 1
+FinalityTagEnabled = false
+LogBackfillBatchSize = 1000
+LogPollInterval = '15s'
+LogKeepBlocksDepth = 100000
+MinIncomingConfirmations = 1
+MinContractPayment = '100'
+NonceAutoSync = true
+NoNewHeadsThreshold = '0s'
+RPCDefaultBatchSize = 250
+RPCBlockQueryDelay = 1
+
+[Transactions]
+ForwardersEnabled = false
+MaxInFlight = 16
+MaxQueued = 250
+ReaperInterval = '1h0m0s'
+ReaperThreshold = '0s'
+ResendAfterThreshold = '0s'
+
+[BalanceMonitor]
+Enabled = true
+
+[GasEstimator]
+Mode = 'FixedPrice'
+PriceDefault = '20 gwei'
+PriceMax = '100 micro'
+PriceMin = '0'
+LimitDefault = 500000
+LimitMax = 500000
+LimitMultiplier = '1'
+LimitTransfer = 21000
+BumpMin = '5 gwei'
+BumpPercent = 20
+BumpThreshold = 0
+EIP1559DynamicFees = false
+FeeCapDefault = '100 micro'
+TipCapDefault = '1 wei'
+TipCapMin = '1 wei'
+
+[GasEstimator.BlockHistory]
+BatchSize = 25
+BlockHistorySize = 8
+CheckInclusionBlocks = 12
+CheckInclusionPercentile = 90
+TransactionPercentile = 60
+
+[HeadTracker]
+HistoryDepth = 10
+MaxBufferSize = 100
+SamplingInterval = '0s'
+
+[NodePool]
+PollFailureThreshold = 5
+PollInterval = '10s'
+SelectionMode = 'HighestHead'
+SyncThreshold = 5
+LeaseDuration = '0s'
+
+[OCR]
+ContractConfirmations = 1
+ContractTransmitterTransmitTimeout = '10s'
+DatabaseTimeout = '10s'
+DeltaCOverride = '168h0m0s'
+DeltaCJitterOverride = '1h0m0s'
+ObservationGracePeriod = '1s'
+
+[OCR2]
+[OCR2.Automation]
+GasLimit = 5300000
+```
+
+</p></details>
+
+<details><summary>Kroma Sepolia (2358)</summary><p>
 
 ```toml
 AutoCreateKey = true
@@ -3513,7 +3874,7 @@
 BlockBackfillSkip = false
 ChainType = 'kroma'
 FinalityDepth = 400
-FinalityTagEnabled = true
+FinalityTagEnabled = false
 LogBackfillBatchSize = 1000
 LogPollInterval = '2s'
 LogKeepBlocksDepth = 100000
@@ -3575,6 +3936,8 @@
 ContractConfirmations = 1
 ContractTransmitterTransmitTimeout = '10s'
 DatabaseTimeout = '10s'
+DeltaCOverride = '168h0m0s'
+DeltaCJitterOverride = '1h0m0s'
 ObservationGracePeriod = '1s'
 
 [OCR2]
@@ -3584,27 +3947,1470 @@
 
 </p></details>
 
-<details><summary>Optimism Goerli (420)</summary><p>
-=======
-<details><summary>Metis Mainnet (1088)</summary><p>
->>>>>>> 1d20c9b6
+<details><summary>Kroma Sepolia (2358)</summary><p>
 
 ```toml
 AutoCreateKey = true
 BlockBackfillDepth = 10
 BlockBackfillSkip = false
-<<<<<<< HEAD
+ChainType = 'kroma'
+FinalityDepth = 400
+FinalityTagEnabled = true
+LogBackfillBatchSize = 1000
+LogPollInterval = '2s'
+LogKeepBlocksDepth = 100000
+MinIncomingConfirmations = 1
+MinContractPayment = '0.00001 link'
+NonceAutoSync = true
+NoNewHeadsThreshold = '40s'
+RPCDefaultBatchSize = 250
+RPCBlockQueryDelay = 1
+
+[Transactions]
+ForwardersEnabled = false
+MaxInFlight = 16
+MaxQueued = 250
+ReaperInterval = '1h0m0s'
+ReaperThreshold = '168h0m0s'
+ResendAfterThreshold = '30s'
+
+[BalanceMonitor]
+Enabled = true
+
+[GasEstimator]
+Mode = 'BlockHistory'
+PriceDefault = '20 gwei'
+PriceMax = '115792089237316195423570985008687907853269984665.640564039457584007913129639935 tether'
+PriceMin = '1 wei'
+LimitDefault = 500000
+LimitMax = 500000
+LimitMultiplier = '1'
+LimitTransfer = 21000
+BumpMin = '100 wei'
+BumpPercent = 20
+BumpThreshold = 3
+EIP1559DynamicFees = true
+FeeCapDefault = '100 gwei'
+TipCapDefault = '1 wei'
+TipCapMin = '1 wei'
+
+[GasEstimator.BlockHistory]
+BatchSize = 25
+BlockHistorySize = 24
+CheckInclusionBlocks = 12
+CheckInclusionPercentile = 90
+TransactionPercentile = 60
+
+[HeadTracker]
+HistoryDepth = 400
+MaxBufferSize = 3
+SamplingInterval = '1s'
+
+[NodePool]
+PollFailureThreshold = 5
+PollInterval = '10s'
+SelectionMode = 'HighestHead'
+SyncThreshold = 10
+LeaseDuration = '0s'
+
+[OCR]
+ContractConfirmations = 1
+ContractTransmitterTransmitTimeout = '10s'
+DatabaseTimeout = '10s'
+ObservationGracePeriod = '1s'
+
+[OCR2]
+[OCR2.Automation]
+GasLimit = 5300000
+```
+
+</p></details>
+
+<details><summary>Fantom Testnet (4002)</summary><p>
+
+```toml
+AutoCreateKey = true
+BlockBackfillDepth = 10
+BlockBackfillSkip = false
+FinalityDepth = 50
+FinalityTagEnabled = false
+LinkContractAddress = '0xfaFedb041c0DD4fA2Dc0d87a6B0979Ee6FA7af5F'
+LogBackfillBatchSize = 1000
+LogPollInterval = '1s'
+LogKeepBlocksDepth = 100000
+MinIncomingConfirmations = 3
+MinContractPayment = '0.00001 link'
+NonceAutoSync = true
+NoNewHeadsThreshold = '0s'
+RPCDefaultBatchSize = 250
+RPCBlockQueryDelay = 2
+
+[Transactions]
+ForwardersEnabled = false
+MaxInFlight = 16
+MaxQueued = 250
+ReaperInterval = '1h0m0s'
+ReaperThreshold = '168h0m0s'
+ResendAfterThreshold = '1m0s'
+
+[BalanceMonitor]
+Enabled = true
+
+[GasEstimator]
+Mode = 'SuggestedPrice'
+PriceDefault = '20 gwei'
+PriceMax = '115792089237316195423570985008687907853269984665.640564039457584007913129639935 tether'
+PriceMin = '1 gwei'
+LimitDefault = 500000
+LimitMax = 500000
+LimitMultiplier = '1'
+LimitTransfer = 21000
+BumpMin = '5 gwei'
+BumpPercent = 20
+BumpThreshold = 3
+EIP1559DynamicFees = false
+FeeCapDefault = '100 gwei'
+TipCapDefault = '1 wei'
+TipCapMin = '1 wei'
+
+[GasEstimator.BlockHistory]
+BatchSize = 25
+BlockHistorySize = 8
+CheckInclusionBlocks = 12
+CheckInclusionPercentile = 90
+TransactionPercentile = 60
+
+[HeadTracker]
+HistoryDepth = 100
+MaxBufferSize = 3
+SamplingInterval = '1s'
+
+[NodePool]
+PollFailureThreshold = 5
+PollInterval = '10s'
+SelectionMode = 'HighestHead'
+SyncThreshold = 5
+LeaseDuration = '0s'
+
+[OCR]
+ContractConfirmations = 4
+ContractTransmitterTransmitTimeout = '10s'
+DatabaseTimeout = '10s'
+DeltaCOverride = '168h0m0s'
+DeltaCJitterOverride = '1h0m0s'
+ObservationGracePeriod = '1s'
+
+[OCR2]
+[OCR2.Automation]
+GasLimit = 3800000
+```
+
+</p></details>
+
+<details><summary>Klaytn Mainnet (8217)</summary><p>
+
+```toml
+AutoCreateKey = true
+BlockBackfillDepth = 10
+BlockBackfillSkip = false
+FinalityDepth = 1
+FinalityTagEnabled = false
+LogBackfillBatchSize = 1000
+LogPollInterval = '15s'
+LogKeepBlocksDepth = 100000
+MinIncomingConfirmations = 1
+MinContractPayment = '0.00001 link'
+NonceAutoSync = true
+NoNewHeadsThreshold = '30s'
+RPCDefaultBatchSize = 250
+RPCBlockQueryDelay = 1
+
+[Transactions]
+ForwardersEnabled = false
+MaxInFlight = 16
+MaxQueued = 250
+ReaperInterval = '1h0m0s'
+ReaperThreshold = '168h0m0s'
+ResendAfterThreshold = '1m0s'
+
+[BalanceMonitor]
+Enabled = true
+
+[GasEstimator]
+Mode = 'SuggestedPrice'
+PriceDefault = '750 gwei'
+PriceMax = '115792089237316195423570985008687907853269984665.640564039457584007913129639935 tether'
+PriceMin = '1 gwei'
+LimitDefault = 500000
+LimitMax = 500000
+LimitMultiplier = '1'
+LimitTransfer = 21000
+BumpMin = '5 gwei'
+BumpPercent = 20
+BumpThreshold = 0
+EIP1559DynamicFees = false
+FeeCapDefault = '100 gwei'
+TipCapDefault = '1 wei'
+TipCapMin = '1 wei'
+
+[GasEstimator.BlockHistory]
+BatchSize = 25
+BlockHistorySize = 8
+CheckInclusionBlocks = 12
+CheckInclusionPercentile = 90
+TransactionPercentile = 60
+
+[HeadTracker]
+HistoryDepth = 100
+MaxBufferSize = 3
+SamplingInterval = '1s'
+
+[NodePool]
+PollFailureThreshold = 5
+PollInterval = '10s'
+SelectionMode = 'HighestHead'
+SyncThreshold = 5
+LeaseDuration = '0s'
+
+[OCR]
+ContractConfirmations = 1
+ContractTransmitterTransmitTimeout = '10s'
+DatabaseTimeout = '10s'
+DeltaCOverride = '168h0m0s'
+DeltaCJitterOverride = '1h0m0s'
+ObservationGracePeriod = '1s'
+
+[OCR2]
+[OCR2.Automation]
+GasLimit = 5300000
+```
+
+</p></details>
+
+<details><summary>Base Mainnet (8453)</summary><p>
+
+```toml
+AutoCreateKey = true
+BlockBackfillDepth = 10
+BlockBackfillSkip = false
 ChainType = 'optimismBedrock'
 FinalityDepth = 200
 FinalityTagEnabled = true
-LinkContractAddress = '0xdc2CC710e42857672E7907CF474a69B63B93089f'
-=======
-ChainType = 'metis'
+LogBackfillBatchSize = 1000
+LogPollInterval = '2s'
+LogKeepBlocksDepth = 100000
+MinIncomingConfirmations = 1
+MinContractPayment = '0.00001 link'
+NonceAutoSync = true
+NoNewHeadsThreshold = '40s'
+RPCDefaultBatchSize = 250
+RPCBlockQueryDelay = 1
+
+[Transactions]
+ForwardersEnabled = false
+MaxInFlight = 16
+MaxQueued = 250
+ReaperInterval = '1h0m0s'
+ReaperThreshold = '168h0m0s'
+ResendAfterThreshold = '30s'
+
+[BalanceMonitor]
+Enabled = true
+
+[GasEstimator]
+Mode = 'BlockHistory'
+PriceDefault = '20 gwei'
+PriceMax = '115792089237316195423570985008687907853269984665.640564039457584007913129639935 tether'
+PriceMin = '1 wei'
+LimitDefault = 500000
+LimitMax = 500000
+LimitMultiplier = '1'
+LimitTransfer = 21000
+BumpMin = '100 wei'
+BumpPercent = 20
+BumpThreshold = 3
+EIP1559DynamicFees = true
+FeeCapDefault = '100 gwei'
+TipCapDefault = '1 wei'
+TipCapMin = '1 wei'
+
+[GasEstimator.BlockHistory]
+BatchSize = 25
+BlockHistorySize = 24
+CheckInclusionBlocks = 12
+CheckInclusionPercentile = 90
+TransactionPercentile = 60
+
+[HeadTracker]
+HistoryDepth = 300
+MaxBufferSize = 3
+SamplingInterval = '1s'
+
+[NodePool]
+PollFailureThreshold = 5
+PollInterval = '10s'
+SelectionMode = 'HighestHead'
+SyncThreshold = 10
+LeaseDuration = '0s'
+
+[OCR]
+ContractConfirmations = 1
+ContractTransmitterTransmitTimeout = '10s'
+DatabaseTimeout = '10s'
+DeltaCOverride = '168h0m0s'
+DeltaCJitterOverride = '1h0m0s'
+ObservationGracePeriod = '1s'
+
+[OCR2]
+[OCR2.Automation]
+GasLimit = 6500000
+```
+
+</p></details>
+
+<details><summary>Arbitrum Mainnet (42161)</summary><p>
+
+```toml
+AutoCreateKey = true
+BlockBackfillDepth = 10
+BlockBackfillSkip = false
+ChainType = 'arbitrum'
+FinalityDepth = 50
+FinalityTagEnabled = true
+LinkContractAddress = '0xf97f4df75117a78c1A5a0DBb814Af92458539FB4'
+LogBackfillBatchSize = 1000
+LogPollInterval = '1s'
+LogKeepBlocksDepth = 100000
+MinIncomingConfirmations = 3
+MinContractPayment = '0.00001 link'
+NonceAutoSync = true
+NoNewHeadsThreshold = '0s'
+RPCDefaultBatchSize = 250
+RPCBlockQueryDelay = 1
+
+[Transactions]
+ForwardersEnabled = false
+MaxInFlight = 16
+MaxQueued = 250
+ReaperInterval = '1h0m0s'
+ReaperThreshold = '168h0m0s'
+ResendAfterThreshold = '1m0s'
+
+[BalanceMonitor]
+Enabled = true
+
+[GasEstimator]
+Mode = 'Arbitrum'
+PriceDefault = '100 mwei'
+PriceMax = '115792089237316195423570985008687907853269984665.640564039457584007913129639935 tether'
+PriceMin = '0'
+LimitDefault = 500000
+LimitMax = 1000000000
+LimitMultiplier = '1'
+LimitTransfer = 21000
+BumpMin = '5 gwei'
+BumpPercent = 20
+BumpThreshold = 0
+EIP1559DynamicFees = false
+FeeCapDefault = '1 micro'
+TipCapDefault = '1 wei'
+TipCapMin = '1 wei'
+
+[GasEstimator.BlockHistory]
+BatchSize = 25
+BlockHistorySize = 0
+CheckInclusionBlocks = 12
+CheckInclusionPercentile = 90
+TransactionPercentile = 60
+
+[HeadTracker]
+HistoryDepth = 100
+MaxBufferSize = 3
+SamplingInterval = '1s'
+
+[NodePool]
+PollFailureThreshold = 5
+PollInterval = '10s'
+SelectionMode = 'HighestHead'
+SyncThreshold = 10
+LeaseDuration = '0s'
+
+[OCR]
+ContractConfirmations = 1
+ContractTransmitterTransmitTimeout = '10s'
+DatabaseTimeout = '10s'
+DeltaCOverride = '168h0m0s'
+DeltaCJitterOverride = '1h0m0s'
+ObservationGracePeriod = '1s'
+
+[OCR2]
+[OCR2.Automation]
+GasLimit = 14500000
+```
+
+</p></details>
+
+<details><summary>Celo Mainnet (42220)</summary><p>
+
+```toml
+AutoCreateKey = true
+BlockBackfillDepth = 10
+BlockBackfillSkip = false
+ChainType = 'celo'
 FinalityDepth = 1
 FinalityTagEnabled = false
->>>>>>> 1d20c9b6
+LogBackfillBatchSize = 1000
+LogPollInterval = '5s'
+LogKeepBlocksDepth = 100000
+MinIncomingConfirmations = 1
+MinContractPayment = '0.00001 link'
+NonceAutoSync = true
+NoNewHeadsThreshold = '1m0s'
+RPCDefaultBatchSize = 250
+RPCBlockQueryDelay = 1
+
+[Transactions]
+ForwardersEnabled = false
+MaxInFlight = 16
+MaxQueued = 250
+ReaperInterval = '1h0m0s'
+ReaperThreshold = '168h0m0s'
+ResendAfterThreshold = '1m0s'
+
+[BalanceMonitor]
+Enabled = true
+
+[GasEstimator]
+Mode = 'BlockHistory'
+PriceDefault = '5 gwei'
+PriceMax = '500 gwei'
+PriceMin = '5 gwei'
+LimitDefault = 500000
+LimitMax = 500000
+LimitMultiplier = '1'
+LimitTransfer = 21000
+BumpMin = '2 gwei'
+BumpPercent = 20
+BumpThreshold = 3
+EIP1559DynamicFees = false
+FeeCapDefault = '100 gwei'
+TipCapDefault = '1 wei'
+TipCapMin = '1 wei'
+
+[GasEstimator.BlockHistory]
+BatchSize = 25
+BlockHistorySize = 12
+CheckInclusionBlocks = 12
+CheckInclusionPercentile = 90
+TransactionPercentile = 60
+
+[HeadTracker]
+HistoryDepth = 50
+MaxBufferSize = 3
+SamplingInterval = '1s'
+
+[NodePool]
+PollFailureThreshold = 5
+PollInterval = '10s'
+SelectionMode = 'HighestHead'
+SyncThreshold = 5
+LeaseDuration = '0s'
+
+[OCR]
+ContractConfirmations = 1
+ContractTransmitterTransmitTimeout = '10s'
+DatabaseTimeout = '10s'
+DeltaCOverride = '168h0m0s'
+DeltaCJitterOverride = '1h0m0s'
+ObservationGracePeriod = '1s'
+
+[OCR2]
+[OCR2.Automation]
+GasLimit = 5300000
+```
+
+</p></details>
+
+<details><summary>Avalanche Fuji (43113)</summary><p>
+
+```toml
+AutoCreateKey = true
+BlockBackfillDepth = 10
+BlockBackfillSkip = false
+FinalityDepth = 1
+FinalityTagEnabled = true
+LinkContractAddress = '0x0b9d5D9136855f6FEc3c0993feE6E9CE8a297846'
+LogBackfillBatchSize = 1000
+LogPollInterval = '3s'
+LogKeepBlocksDepth = 100000
+MinIncomingConfirmations = 1
+MinContractPayment = '0.00001 link'
+NonceAutoSync = true
+NoNewHeadsThreshold = '30s'
+RPCDefaultBatchSize = 250
+RPCBlockQueryDelay = 2
+
+[Transactions]
+ForwardersEnabled = false
+MaxInFlight = 16
+MaxQueued = 250
+ReaperInterval = '1h0m0s'
+ReaperThreshold = '168h0m0s'
+ResendAfterThreshold = '1m0s'
+
+[BalanceMonitor]
+Enabled = true
+
+[GasEstimator]
+Mode = 'BlockHistory'
+PriceDefault = '25 gwei'
+PriceMax = '115792089237316195423570985008687907853269984665.640564039457584007913129639935 tether'
+PriceMin = '25 gwei'
+LimitDefault = 500000
+LimitMax = 500000
+LimitMultiplier = '1'
+LimitTransfer = 21000
+BumpMin = '5 gwei'
+BumpPercent = 20
+BumpThreshold = 3
+EIP1559DynamicFees = false
+FeeCapDefault = '100 gwei'
+TipCapDefault = '1 wei'
+TipCapMin = '1 wei'
+
+[GasEstimator.BlockHistory]
+BatchSize = 25
+BlockHistorySize = 24
+CheckInclusionBlocks = 12
+CheckInclusionPercentile = 90
+TransactionPercentile = 60
+
+[HeadTracker]
+HistoryDepth = 100
+MaxBufferSize = 3
+SamplingInterval = '1s'
+
+[NodePool]
+PollFailureThreshold = 5
+PollInterval = '10s'
+SelectionMode = 'HighestHead'
+SyncThreshold = 5
+LeaseDuration = '0s'
+
+[OCR]
+ContractConfirmations = 1
+ContractTransmitterTransmitTimeout = '10s'
+DatabaseTimeout = '10s'
+DeltaCOverride = '168h0m0s'
+DeltaCJitterOverride = '1h0m0s'
+ObservationGracePeriod = '1s'
+
+[OCR2]
+[OCR2.Automation]
+GasLimit = 5300000
+```
+
+</p></details>
+
+<details><summary>Avalanche Mainnet (43114)</summary><p>
+
+```toml
+AutoCreateKey = true
+BlockBackfillDepth = 10
+BlockBackfillSkip = false
+FinalityDepth = 1
+FinalityTagEnabled = true
+LinkContractAddress = '0x5947BB275c521040051D82396192181b413227A3'
+LogBackfillBatchSize = 1000
+LogPollInterval = '3s'
+LogKeepBlocksDepth = 100000
+MinIncomingConfirmations = 1
+MinContractPayment = '0.00001 link'
+NonceAutoSync = true
+NoNewHeadsThreshold = '30s'
+RPCDefaultBatchSize = 250
+RPCBlockQueryDelay = 2
+
+[Transactions]
+ForwardersEnabled = false
+MaxInFlight = 16
+MaxQueued = 250
+ReaperInterval = '1h0m0s'
+ReaperThreshold = '168h0m0s'
+ResendAfterThreshold = '1m0s'
+
+[BalanceMonitor]
+Enabled = true
+
+[GasEstimator]
+Mode = 'BlockHistory'
+PriceDefault = '25 gwei'
+PriceMax = '115792089237316195423570985008687907853269984665.640564039457584007913129639935 tether'
+PriceMin = '25 gwei'
+LimitDefault = 500000
+LimitMax = 500000
+LimitMultiplier = '1'
+LimitTransfer = 21000
+BumpMin = '5 gwei'
+BumpPercent = 20
+BumpThreshold = 3
+EIP1559DynamicFees = false
+FeeCapDefault = '100 gwei'
+TipCapDefault = '1 wei'
+TipCapMin = '1 wei'
+
+[GasEstimator.BlockHistory]
+BatchSize = 25
+BlockHistorySize = 24
+CheckInclusionBlocks = 12
+CheckInclusionPercentile = 90
+TransactionPercentile = 60
+
+[HeadTracker]
+HistoryDepth = 100
+MaxBufferSize = 3
+SamplingInterval = '1s'
+
+[NodePool]
+PollFailureThreshold = 5
+PollInterval = '10s'
+SelectionMode = 'HighestHead'
+SyncThreshold = 5
+LeaseDuration = '0s'
+
+[OCR]
+ContractConfirmations = 1
+ContractTransmitterTransmitTimeout = '10s'
+DatabaseTimeout = '10s'
+DeltaCOverride = '168h0m0s'
+DeltaCJitterOverride = '1h0m0s'
+ObservationGracePeriod = '1s'
+
+[OCR2]
+[OCR2.Automation]
+GasLimit = 5300000
+```
+
+</p></details>
+
+<details><summary>Celo Testnet (44787)</summary><p>
+
+```toml
+AutoCreateKey = true
+BlockBackfillDepth = 10
+BlockBackfillSkip = false
+ChainType = 'celo'
+FinalityDepth = 1
+FinalityTagEnabled = false
+LogBackfillBatchSize = 1000
+LogPollInterval = '5s'
+LogKeepBlocksDepth = 100000
+MinIncomingConfirmations = 1
+MinContractPayment = '0.00001 link'
+NonceAutoSync = true
+NoNewHeadsThreshold = '1m0s'
+RPCDefaultBatchSize = 250
+RPCBlockQueryDelay = 1
+
+[Transactions]
+ForwardersEnabled = false
+MaxInFlight = 16
+MaxQueued = 250
+ReaperInterval = '1h0m0s'
+ReaperThreshold = '168h0m0s'
+ResendAfterThreshold = '1m0s'
+
+[BalanceMonitor]
+Enabled = true
+
+[GasEstimator]
+Mode = 'BlockHistory'
+PriceDefault = '5 gwei'
+PriceMax = '500 gwei'
+PriceMin = '5 gwei'
+LimitDefault = 500000
+LimitMax = 500000
+LimitMultiplier = '1'
+LimitTransfer = 21000
+BumpMin = '2 gwei'
+BumpPercent = 20
+BumpThreshold = 3
+EIP1559DynamicFees = false
+FeeCapDefault = '100 gwei'
+TipCapDefault = '1 wei'
+TipCapMin = '1 wei'
+
+[GasEstimator.BlockHistory]
+BatchSize = 25
+BlockHistorySize = 24
+CheckInclusionBlocks = 12
+CheckInclusionPercentile = 90
+TransactionPercentile = 60
+
+[HeadTracker]
+HistoryDepth = 50
+MaxBufferSize = 3
+SamplingInterval = '1s'
+
+[NodePool]
+PollFailureThreshold = 5
+PollInterval = '10s'
+SelectionMode = 'HighestHead'
+SyncThreshold = 5
+LeaseDuration = '0s'
+
+[OCR]
+ContractConfirmations = 1
+ContractTransmitterTransmitTimeout = '10s'
+DatabaseTimeout = '10s'
+DeltaCOverride = '168h0m0s'
+DeltaCJitterOverride = '1h0m0s'
+ObservationGracePeriod = '1s'
+
+[OCR2]
+[OCR2.Automation]
+GasLimit = 5300000
+```
+
+</p></details>
+
+<details><summary>Linea Goerli (59140)</summary><p>
+
+```toml
+AutoCreateKey = true
+BlockBackfillDepth = 10
+BlockBackfillSkip = false
+FinalityDepth = 15
+FinalityTagEnabled = false
 LogBackfillBatchSize = 1000
 LogPollInterval = '15s'
+LogKeepBlocksDepth = 100000
+MinIncomingConfirmations = 3
+MinContractPayment = '0.00001 link'
+NonceAutoSync = true
+NoNewHeadsThreshold = '0s'
+RPCDefaultBatchSize = 250
+RPCBlockQueryDelay = 1
+
+[Transactions]
+ForwardersEnabled = false
+MaxInFlight = 16
+MaxQueued = 250
+ReaperInterval = '1h0m0s'
+ReaperThreshold = '168h0m0s'
+ResendAfterThreshold = '3m0s'
+
+[BalanceMonitor]
+Enabled = true
+
+[GasEstimator]
+Mode = 'BlockHistory'
+PriceDefault = '20 gwei'
+PriceMax = '115792089237316195423570985008687907853269984665.640564039457584007913129639935 tether'
+PriceMin = '1 gwei'
+LimitDefault = 500000
+LimitMax = 500000
+LimitMultiplier = '1'
+LimitTransfer = 21000
+BumpMin = '5 gwei'
+BumpPercent = 40
+BumpThreshold = 3
+EIP1559DynamicFees = false
+FeeCapDefault = '100 gwei'
+TipCapDefault = '1 wei'
+TipCapMin = '1 wei'
+
+[GasEstimator.BlockHistory]
+BatchSize = 25
+BlockHistorySize = 8
+CheckInclusionBlocks = 12
+CheckInclusionPercentile = 90
+TransactionPercentile = 60
+
+[HeadTracker]
+HistoryDepth = 100
+MaxBufferSize = 3
+SamplingInterval = '1s'
+
+[NodePool]
+PollFailureThreshold = 5
+PollInterval = '10s'
+SelectionMode = 'HighestHead'
+SyncThreshold = 5
+LeaseDuration = '0s'
+
+[OCR]
+ContractConfirmations = 4
+ContractTransmitterTransmitTimeout = '10s'
+DatabaseTimeout = '10s'
+DeltaCOverride = '168h0m0s'
+DeltaCJitterOverride = '1h0m0s'
+ObservationGracePeriod = '1s'
+
+[OCR2]
+[OCR2.Automation]
+GasLimit = 5300000
+```
+
+</p></details>
+
+<details><summary>Linea Mainnet (59144)</summary><p>
+
+```toml
+AutoCreateKey = true
+BlockBackfillDepth = 10
+BlockBackfillSkip = false
+FinalityDepth = 300
+FinalityTagEnabled = false
+LogBackfillBatchSize = 1000
+LogPollInterval = '15s'
+LogKeepBlocksDepth = 100000
+MinIncomingConfirmations = 3
+MinContractPayment = '0.00001 link'
+NonceAutoSync = true
+NoNewHeadsThreshold = '0s'
+RPCDefaultBatchSize = 250
+RPCBlockQueryDelay = 1
+
+[Transactions]
+ForwardersEnabled = false
+MaxInFlight = 16
+MaxQueued = 250
+ReaperInterval = '1h0m0s'
+ReaperThreshold = '168h0m0s'
+ResendAfterThreshold = '3m0s'
+
+[BalanceMonitor]
+Enabled = true
+
+[GasEstimator]
+Mode = 'BlockHistory'
+PriceDefault = '20 gwei'
+PriceMax = '115792089237316195423570985008687907853269984665.640564039457584007913129639935 tether'
+PriceMin = '400 mwei'
+LimitDefault = 500000
+LimitMax = 500000
+LimitMultiplier = '1'
+LimitTransfer = 21000
+BumpMin = '5 gwei'
+BumpPercent = 40
+BumpThreshold = 3
+EIP1559DynamicFees = false
+FeeCapDefault = '100 gwei'
+TipCapDefault = '1 wei'
+TipCapMin = '1 wei'
+
+[GasEstimator.BlockHistory]
+BatchSize = 25
+BlockHistorySize = 8
+CheckInclusionBlocks = 12
+CheckInclusionPercentile = 90
+TransactionPercentile = 60
+
+[HeadTracker]
+HistoryDepth = 350
+MaxBufferSize = 3
+SamplingInterval = '1s'
+
+[NodePool]
+PollFailureThreshold = 5
+PollInterval = '10s'
+SelectionMode = 'HighestHead'
+SyncThreshold = 5
+LeaseDuration = '0s'
+
+[OCR]
+ContractConfirmations = 4
+ContractTransmitterTransmitTimeout = '10s'
+DatabaseTimeout = '10s'
+DeltaCOverride = '168h0m0s'
+DeltaCJitterOverride = '1h0m0s'
+ObservationGracePeriod = '1s'
+
+[OCR2]
+[OCR2.Automation]
+GasLimit = 5300000
+```
+
+</p></details>
+
+<details><summary>Avalanche ANZ testnet (76578)</summary><p>
+
+```toml
+AutoCreateKey = true
+BlockBackfillDepth = 10
+BlockBackfillSkip = false
+FinalityDepth = 1
+FinalityTagEnabled = false
+LinkContractAddress = '0x779877A7B0D9E8603169DdbD7836e478b4624789'
+LogBackfillBatchSize = 1000
+LogPollInterval = '3s'
+LogKeepBlocksDepth = 100000
+MinIncomingConfirmations = 1
+MinContractPayment = '0.00001 link'
+NonceAutoSync = true
+NoNewHeadsThreshold = '0s'
+RPCDefaultBatchSize = 250
+RPCBlockQueryDelay = 2
+
+[Transactions]
+ForwardersEnabled = false
+MaxInFlight = 16
+MaxQueued = 250
+ReaperInterval = '1h0m0s'
+ReaperThreshold = '168h0m0s'
+ResendAfterThreshold = '1m0s'
+
+[BalanceMonitor]
+Enabled = true
+
+[GasEstimator]
+Mode = 'BlockHistory'
+PriceDefault = '25 gwei'
+PriceMax = '115792089237316195423570985008687907853269984665.640564039457584007913129639935 tether'
+PriceMin = '25 gwei'
+LimitDefault = 500000
+LimitMax = 500000
+LimitMultiplier = '1'
+LimitTransfer = 21000
+BumpMin = '5 gwei'
+BumpPercent = 20
+BumpThreshold = 3
+EIP1559DynamicFees = false
+FeeCapDefault = '100 gwei'
+TipCapDefault = '1 wei'
+TipCapMin = '1 wei'
+
+[GasEstimator.BlockHistory]
+BatchSize = 25
+BlockHistorySize = 24
+CheckInclusionBlocks = 12
+CheckInclusionPercentile = 90
+TransactionPercentile = 60
+
+[HeadTracker]
+HistoryDepth = 100
+MaxBufferSize = 3
+SamplingInterval = '1s'
+
+[NodePool]
+PollFailureThreshold = 5
+PollInterval = '10s'
+SelectionMode = 'HighestHead'
+SyncThreshold = 5
+LeaseDuration = '0s'
+
+[OCR]
+ContractConfirmations = 1
+ContractTransmitterTransmitTimeout = '10s'
+DatabaseTimeout = '10s'
+ObservationGracePeriod = '1s'
+
+[OCR2]
+[OCR2.Automation]
+GasLimit = 5300000
+```
+
+</p></details>
+
+<details><summary>Polygon Mumbai (80001)</summary><p>
+
+```toml
+AutoCreateKey = true
+BlockBackfillDepth = 10
+BlockBackfillSkip = false
+FinalityDepth = 500
+FinalityTagEnabled = true
+LinkContractAddress = '0x326C977E6efc84E512bB9C30f76E30c160eD06FB'
+LogBackfillBatchSize = 1000
+LogPollInterval = '1s'
+LogKeepBlocksDepth = 100000
+MinIncomingConfirmations = 5
+MinContractPayment = '0.00001 link'
+NonceAutoSync = true
+NoNewHeadsThreshold = '30s'
+RPCDefaultBatchSize = 250
+RPCBlockQueryDelay = 10
+
+[Transactions]
+ForwardersEnabled = false
+MaxInFlight = 16
+MaxQueued = 5000
+ReaperInterval = '1h0m0s'
+ReaperThreshold = '168h0m0s'
+ResendAfterThreshold = '1m0s'
+
+[BalanceMonitor]
+Enabled = true
+
+[GasEstimator]
+Mode = 'BlockHistory'
+PriceDefault = '1 gwei'
+PriceMax = '115792089237316195423570985008687907853269984665.640564039457584007913129639935 tether'
+PriceMin = '1 gwei'
+LimitDefault = 500000
+LimitMax = 500000
+LimitMultiplier = '1'
+LimitTransfer = 21000
+BumpMin = '20 gwei'
+BumpPercent = 20
+BumpThreshold = 5
+EIP1559DynamicFees = false
+FeeCapDefault = '100 gwei'
+TipCapDefault = '1 wei'
+TipCapMin = '1 wei'
+
+[GasEstimator.BlockHistory]
+BatchSize = 25
+BlockHistorySize = 24
+CheckInclusionBlocks = 12
+CheckInclusionPercentile = 90
+TransactionPercentile = 60
+
+[HeadTracker]
+HistoryDepth = 2000
+MaxBufferSize = 3
+SamplingInterval = '1s'
+
+[NodePool]
+PollFailureThreshold = 5
+PollInterval = '10s'
+SelectionMode = 'HighestHead'
+SyncThreshold = 10
+LeaseDuration = '0s'
+
+[OCR]
+ContractConfirmations = 4
+ContractTransmitterTransmitTimeout = '10s'
+DatabaseTimeout = '10s'
+DeltaCOverride = '168h0m0s'
+DeltaCJitterOverride = '1h0m0s'
+ObservationGracePeriod = '1s'
+
+[OCR2]
+[OCR2.Automation]
+GasLimit = 5300000
+```
+
+</p></details>
+
+<details><summary>Base Goerli (84531)</summary><p>
+
+```toml
+AutoCreateKey = true
+BlockBackfillDepth = 10
+BlockBackfillSkip = false
+ChainType = 'optimismBedrock'
+FinalityDepth = 200
+FinalityTagEnabled = true
+LogBackfillBatchSize = 1000
+LogPollInterval = '2s'
+LogKeepBlocksDepth = 100000
+MinIncomingConfirmations = 1
+MinContractPayment = '0.00001 link'
+NonceAutoSync = true
+NoNewHeadsThreshold = '40s'
+RPCDefaultBatchSize = 250
+RPCBlockQueryDelay = 1
+
+[Transactions]
+ForwardersEnabled = false
+MaxInFlight = 16
+MaxQueued = 250
+ReaperInterval = '1h0m0s'
+ReaperThreshold = '168h0m0s'
+ResendAfterThreshold = '30s'
+
+[BalanceMonitor]
+Enabled = true
+
+[GasEstimator]
+Mode = 'BlockHistory'
+PriceDefault = '20 gwei'
+PriceMax = '115792089237316195423570985008687907853269984665.640564039457584007913129639935 tether'
+PriceMin = '1 wei'
+LimitDefault = 500000
+LimitMax = 500000
+LimitMultiplier = '1'
+LimitTransfer = 21000
+BumpMin = '100 wei'
+BumpPercent = 20
+BumpThreshold = 3
+EIP1559DynamicFees = true
+FeeCapDefault = '100 gwei'
+TipCapDefault = '1 wei'
+TipCapMin = '1 wei'
+
+[GasEstimator.BlockHistory]
+BatchSize = 25
+BlockHistorySize = 60
+CheckInclusionBlocks = 12
+CheckInclusionPercentile = 90
+TransactionPercentile = 60
+
+[HeadTracker]
+HistoryDepth = 300
+MaxBufferSize = 3
+SamplingInterval = '1s'
+
+[NodePool]
+PollFailureThreshold = 5
+PollInterval = '10s'
+SelectionMode = 'HighestHead'
+SyncThreshold = 10
+LeaseDuration = '0s'
+
+[OCR]
+ContractConfirmations = 1
+ContractTransmitterTransmitTimeout = '10s'
+DatabaseTimeout = '10s'
+ObservationGracePeriod = '1s'
+
+[OCR2]
+[OCR2.Automation]
+GasLimit = 6500000
+```
+
+</p></details>
+
+<details><summary>Base Sepolia (84532)</summary><p>
+
+```toml
+AutoCreateKey = true
+BlockBackfillDepth = 10
+BlockBackfillSkip = false
+ChainType = 'optimismBedrock'
+FinalityDepth = 200
+FinalityTagEnabled = true
+LinkContractAddress = '0xE4aB69C077896252FAFBD49EFD26B5D171A32410'
+LogBackfillBatchSize = 1000
+LogPollInterval = '2s'
+LogKeepBlocksDepth = 100000
+MinIncomingConfirmations = 1
+MinContractPayment = '0.00001 link'
+NonceAutoSync = true
+NoNewHeadsThreshold = '40s'
+RPCDefaultBatchSize = 250
+RPCBlockQueryDelay = 1
+
+[Transactions]
+ForwardersEnabled = false
+MaxInFlight = 16
+MaxQueued = 250
+ReaperInterval = '1h0m0s'
+ReaperThreshold = '168h0m0s'
+ResendAfterThreshold = '30s'
+
+[BalanceMonitor]
+Enabled = true
+
+[GasEstimator]
+Mode = 'BlockHistory'
+PriceDefault = '20 gwei'
+PriceMax = '115792089237316195423570985008687907853269984665.640564039457584007913129639935 tether'
+PriceMin = '1 wei'
+LimitDefault = 500000
+LimitMax = 500000
+LimitMultiplier = '1'
+LimitTransfer = 21000
+BumpMin = '100 wei'
+BumpPercent = 20
+BumpThreshold = 3
+EIP1559DynamicFees = true
+FeeCapDefault = '100 gwei'
+TipCapDefault = '1 wei'
+TipCapMin = '1 wei'
+
+[GasEstimator.BlockHistory]
+BatchSize = 25
+BlockHistorySize = 60
+CheckInclusionBlocks = 12
+CheckInclusionPercentile = 90
+TransactionPercentile = 60
+
+[HeadTracker]
+HistoryDepth = 300
+MaxBufferSize = 3
+SamplingInterval = '1s'
+
+[NodePool]
+PollFailureThreshold = 5
+PollInterval = '10s'
+SelectionMode = 'HighestHead'
+SyncThreshold = 10
+LeaseDuration = '0s'
+
+[OCR]
+ContractConfirmations = 1
+ContractTransmitterTransmitTimeout = '10s'
+DatabaseTimeout = '10s'
+DeltaCOverride = '168h0m0s'
+DeltaCJitterOverride = '1h0m0s'
+ObservationGracePeriod = '1s'
+
+[OCR2]
+[OCR2.Automation]
+GasLimit = 6500000
+```
+
+</p></details>
+
+<details><summary>Arbitrum Rinkeby (421611)</summary><p>
+
+```toml
+AutoCreateKey = true
+BlockBackfillDepth = 10
+BlockBackfillSkip = false
+ChainType = 'arbitrum'
+FinalityDepth = 50
+FinalityTagEnabled = false
+LinkContractAddress = '0x615fBe6372676474d9e6933d310469c9b68e9726'
+LogBackfillBatchSize = 1000
+LogPollInterval = '1s'
+LogKeepBlocksDepth = 100000
+MinIncomingConfirmations = 3
+MinContractPayment = '0.00001 link'
+NonceAutoSync = true
+NoNewHeadsThreshold = '0s'
+RPCDefaultBatchSize = 250
+RPCBlockQueryDelay = 1
+
+[Transactions]
+ForwardersEnabled = false
+MaxInFlight = 16
+MaxQueued = 250
+ReaperInterval = '1h0m0s'
+ReaperThreshold = '168h0m0s'
+ResendAfterThreshold = '1m0s'
+
+[BalanceMonitor]
+Enabled = true
+
+[GasEstimator]
+Mode = 'Arbitrum'
+PriceDefault = '100 mwei'
+PriceMax = '115792089237316195423570985008687907853269984665.640564039457584007913129639935 tether'
+PriceMin = '0'
+LimitDefault = 500000
+LimitMax = 1000000000
+LimitMultiplier = '1'
+LimitTransfer = 21000
+BumpMin = '5 gwei'
+BumpPercent = 20
+BumpThreshold = 0
+EIP1559DynamicFees = false
+FeeCapDefault = '1 micro'
+TipCapDefault = '1 wei'
+TipCapMin = '1 wei'
+
+[GasEstimator.BlockHistory]
+BatchSize = 25
+BlockHistorySize = 0
+CheckInclusionBlocks = 12
+CheckInclusionPercentile = 90
+TransactionPercentile = 60
+
+[HeadTracker]
+HistoryDepth = 100
+MaxBufferSize = 3
+SamplingInterval = '1s'
+
+[NodePool]
+PollFailureThreshold = 5
+PollInterval = '10s'
+SelectionMode = 'HighestHead'
+SyncThreshold = 10
+LeaseDuration = '0s'
+
+[OCR]
+ContractConfirmations = 1
+ContractTransmitterTransmitTimeout = '10s'
+DatabaseTimeout = '10s'
+DeltaCOverride = '168h0m0s'
+DeltaCJitterOverride = '1h0m0s'
+ObservationGracePeriod = '1s'
+
+[OCR2]
+[OCR2.Automation]
+GasLimit = 5300000
+```
+
+</p></details>
+
+<details><summary>Arbitrum Goerli (421613)</summary><p>
+
+```toml
+AutoCreateKey = true
+BlockBackfillDepth = 10
+BlockBackfillSkip = false
+ChainType = 'arbitrum'
+FinalityDepth = 50
+FinalityTagEnabled = true
+LinkContractAddress = '0xd14838A68E8AFBAdE5efb411d5871ea0011AFd28'
+LogBackfillBatchSize = 1000
+LogPollInterval = '1s'
+LogKeepBlocksDepth = 100000
+MinIncomingConfirmations = 3
+MinContractPayment = '0.00001 link'
+NonceAutoSync = true
+NoNewHeadsThreshold = '0s'
+RPCDefaultBatchSize = 250
+RPCBlockQueryDelay = 1
+
+[Transactions]
+ForwardersEnabled = false
+MaxInFlight = 16
+MaxQueued = 250
+ReaperInterval = '1h0m0s'
+ReaperThreshold = '168h0m0s'
+ResendAfterThreshold = '1m0s'
+
+[BalanceMonitor]
+Enabled = true
+
+[GasEstimator]
+Mode = 'Arbitrum'
+PriceDefault = '100 mwei'
+PriceMax = '115792089237316195423570985008687907853269984665.640564039457584007913129639935 tether'
+PriceMin = '0'
+LimitDefault = 500000
+LimitMax = 1000000000
+LimitMultiplier = '1'
+LimitTransfer = 21000
+BumpMin = '5 gwei'
+BumpPercent = 20
+BumpThreshold = 0
+EIP1559DynamicFees = false
+FeeCapDefault = '1 micro'
+TipCapDefault = '1 wei'
+TipCapMin = '1 wei'
+
+[GasEstimator.BlockHistory]
+BatchSize = 25
+BlockHistorySize = 0
+CheckInclusionBlocks = 12
+CheckInclusionPercentile = 90
+TransactionPercentile = 60
+
+[HeadTracker]
+HistoryDepth = 100
+MaxBufferSize = 3
+SamplingInterval = '1s'
+
+[NodePool]
+PollFailureThreshold = 5
+PollInterval = '10s'
+SelectionMode = 'HighestHead'
+SyncThreshold = 10
+LeaseDuration = '0s'
+
+[OCR]
+ContractConfirmations = 1
+ContractTransmitterTransmitTimeout = '10s'
+DatabaseTimeout = '10s'
+DeltaCOverride = '168h0m0s'
+DeltaCJitterOverride = '1h0m0s'
+ObservationGracePeriod = '1s'
+
+[OCR2]
+[OCR2.Automation]
+GasLimit = 14500000
+```
+
+</p></details>
+
+<details><summary>Arbitrum Sepolia (421614)</summary><p>
+
+```toml
+AutoCreateKey = true
+BlockBackfillDepth = 10
+BlockBackfillSkip = false
+ChainType = 'arbitrum'
+FinalityDepth = 50
+FinalityTagEnabled = true
+LinkContractAddress = '0xE4aB69C077896252FAFBD49EFD26B5D171A32410'
+LogBackfillBatchSize = 1000
+LogPollInterval = '1s'
+LogKeepBlocksDepth = 100000
+MinIncomingConfirmations = 3
+MinContractPayment = '0.00001 link'
+NonceAutoSync = true
+NoNewHeadsThreshold = '0s'
+RPCDefaultBatchSize = 250
+RPCBlockQueryDelay = 1
+
+[Transactions]
+ForwardersEnabled = false
+MaxInFlight = 16
+MaxQueued = 250
+ReaperInterval = '1h0m0s'
+ReaperThreshold = '168h0m0s'
+ResendAfterThreshold = '1m0s'
+
+[BalanceMonitor]
+Enabled = true
+
+[GasEstimator]
+Mode = 'Arbitrum'
+PriceDefault = '100 mwei'
+PriceMax = '115792089237316195423570985008687907853269984665.640564039457584007913129639935 tether'
+PriceMin = '0'
+LimitDefault = 500000
+LimitMax = 1000000000
+LimitMultiplier = '1'
+LimitTransfer = 21000
+BumpMin = '5 gwei'
+BumpPercent = 20
+BumpThreshold = 0
+EIP1559DynamicFees = false
+FeeCapDefault = '1 micro'
+TipCapDefault = '1 wei'
+TipCapMin = '1 wei'
+
+[GasEstimator.BlockHistory]
+BatchSize = 25
+BlockHistorySize = 0
+CheckInclusionBlocks = 12
+CheckInclusionPercentile = 90
+TransactionPercentile = 60
+
+[HeadTracker]
+HistoryDepth = 100
+MaxBufferSize = 3
+SamplingInterval = '1s'
+
+[NodePool]
+PollFailureThreshold = 5
+PollInterval = '10s'
+SelectionMode = 'HighestHead'
+SyncThreshold = 10
+LeaseDuration = '0s'
+
+[OCR]
+ContractConfirmations = 1
+ContractTransmitterTransmitTimeout = '10s'
+DatabaseTimeout = '10s'
+DeltaCOverride = '168h0m0s'
+DeltaCJitterOverride = '1h0m0s'
+ObservationGracePeriod = '1s'
+
+[OCR2]
+[OCR2.Automation]
+GasLimit = 14500000
+```
+
+</p></details>
+
+<details><summary>Scroll Sepolia (534351)</summary><p>
+
+```toml
+AutoCreateKey = true
+BlockBackfillDepth = 10
+BlockBackfillSkip = false
+FinalityDepth = 1
+FinalityTagEnabled = false
+LogBackfillBatchSize = 1000
+LogPollInterval = '3s'
 LogKeepBlocksDepth = 100000
 MinIncomingConfirmations = 1
 MinContractPayment = '0.00001 link'
@@ -3649,7 +5455,7 @@
 TransactionPercentile = 60
 
 [HeadTracker]
-HistoryDepth = 100
+HistoryDepth = 50
 MaxBufferSize = 3
 SamplingInterval = '1s'
 
@@ -3657,7 +5463,7 @@
 PollFailureThreshold = 5
 PollInterval = '10s'
 SelectionMode = 'HighestHead'
-SyncThreshold = 10
+SyncThreshold = 5
 LeaseDuration = '0s'
 
 [OCR]
@@ -3675,13 +5481,12 @@
 
 </p></details>
 
-<details><summary>WeMix Mainnet (1111)</summary><p>
+<details><summary>Scroll Mainnet (534352)</summary><p>
 
 ```toml
 AutoCreateKey = true
 BlockBackfillDepth = 10
 BlockBackfillSkip = false
-ChainType = 'wemix'
 FinalityDepth = 1
 FinalityTagEnabled = false
 LogBackfillBatchSize = 1000
@@ -3690,7 +5495,88 @@
 MinIncomingConfirmations = 1
 MinContractPayment = '0.00001 link'
 NonceAutoSync = true
-NoNewHeadsThreshold = '30s'
+NoNewHeadsThreshold = '0s'
+RPCDefaultBatchSize = 250
+RPCBlockQueryDelay = 1
+
+[Transactions]
+ForwardersEnabled = false
+MaxInFlight = 16
+MaxQueued = 250
+ReaperInterval = '1h0m0s'
+ReaperThreshold = '168h0m0s'
+ResendAfterThreshold = '1m0s'
+
+[BalanceMonitor]
+Enabled = true
+
+[GasEstimator]
+Mode = 'SuggestedPrice'
+PriceDefault = '20 gwei'
+PriceMax = '115792089237316195423570985008687907853269984665.640564039457584007913129639935 tether'
+PriceMin = '0'
+LimitDefault = 500000
+LimitMax = 500000
+LimitMultiplier = '1'
+LimitTransfer = 21000
+BumpMin = '5 gwei'
+BumpPercent = 20
+BumpThreshold = 0
+EIP1559DynamicFees = false
+FeeCapDefault = '100 gwei'
+TipCapDefault = '1 wei'
+TipCapMin = '1 wei'
+
+[GasEstimator.BlockHistory]
+BatchSize = 25
+BlockHistorySize = 0
+CheckInclusionBlocks = 12
+CheckInclusionPercentile = 90
+TransactionPercentile = 60
+
+[HeadTracker]
+HistoryDepth = 50
+MaxBufferSize = 3
+SamplingInterval = '1s'
+
+[NodePool]
+PollFailureThreshold = 5
+PollInterval = '10s'
+SelectionMode = 'HighestHead'
+SyncThreshold = 5
+LeaseDuration = '0s'
+
+[OCR]
+ContractConfirmations = 1
+ContractTransmitterTransmitTimeout = '10s'
+DatabaseTimeout = '10s'
+DeltaCOverride = '168h0m0s'
+DeltaCJitterOverride = '1h0m0s'
+ObservationGracePeriod = '1s'
+
+[OCR2]
+[OCR2.Automation]
+GasLimit = 5300000
+```
+
+</p></details>
+
+<details><summary>Ethereum Sepolia (11155111)</summary><p>
+
+```toml
+AutoCreateKey = true
+BlockBackfillDepth = 10
+BlockBackfillSkip = false
+FinalityDepth = 5
+FinalityTagEnabled = true
+LinkContractAddress = '0x779877A7B0D9E8603169DdbD7836e478b4624789'
+LogBackfillBatchSize = 1000
+LogPollInterval = '15s'
+LogKeepBlocksDepth = 100000
+MinIncomingConfirmations = 3
+MinContractPayment = '0.1 link'
+NonceAutoSync = true
+NoNewHeadsThreshold = '3m0s'
 RPCDefaultBatchSize = 250
 RPCBlockQueryDelay = 1
 
@@ -3719,15 +5605,15 @@
 BumpThreshold = 3
 EIP1559DynamicFees = true
 FeeCapDefault = '100 gwei'
-TipCapDefault = '100 gwei'
+TipCapDefault = '1 wei'
 TipCapMin = '1 wei'
 
 [GasEstimator.BlockHistory]
 BatchSize = 25
-BlockHistorySize = 8
+BlockHistorySize = 4
 CheckInclusionBlocks = 12
 CheckInclusionPercentile = 90
-TransactionPercentile = 60
+TransactionPercentile = 50
 
 [HeadTracker]
 HistoryDepth = 100
@@ -3742,7 +5628,7 @@
 LeaseDuration = '0s'
 
 [OCR]
-ContractConfirmations = 1
+ContractConfirmations = 4
 ContractTransmitterTransmitTimeout = '10s'
 DatabaseTimeout = '10s'
 DeltaCOverride = '168h0m0s'
@@ -3756,461 +5642,16 @@
 
 </p></details>
 
-<details><summary>WeMix Testnet (1112)</summary><p>
+<details><summary>Optimism Sepolia (11155420)</summary><p>
 
 ```toml
 AutoCreateKey = true
 BlockBackfillDepth = 10
 BlockBackfillSkip = false
-ChainType = 'wemix'
-FinalityDepth = 1
-FinalityTagEnabled = false
-LogBackfillBatchSize = 1000
-LogPollInterval = '3s'
-LogKeepBlocksDepth = 100000
-MinIncomingConfirmations = 1
-MinContractPayment = '0.00001 link'
-NonceAutoSync = true
-NoNewHeadsThreshold = '30s'
-RPCDefaultBatchSize = 250
-RPCBlockQueryDelay = 1
-
-[Transactions]
-ForwardersEnabled = false
-MaxInFlight = 16
-MaxQueued = 250
-ReaperInterval = '1h0m0s'
-ReaperThreshold = '168h0m0s'
-ResendAfterThreshold = '1m0s'
-
-[BalanceMonitor]
-Enabled = true
-
-[GasEstimator]
-Mode = 'BlockHistory'
-PriceDefault = '20 gwei'
-PriceMax = '115792089237316195423570985008687907853269984665.640564039457584007913129639935 tether'
-PriceMin = '1 gwei'
-LimitDefault = 500000
-LimitMax = 500000
-LimitMultiplier = '1'
-LimitTransfer = 21000
-BumpMin = '5 gwei'
-BumpPercent = 20
-BumpThreshold = 3
-EIP1559DynamicFees = true
-FeeCapDefault = '100 gwei'
-TipCapDefault = '100 gwei'
-TipCapMin = '1 wei'
-
-[GasEstimator.BlockHistory]
-BatchSize = 25
-BlockHistorySize = 8
-CheckInclusionBlocks = 12
-CheckInclusionPercentile = 90
-TransactionPercentile = 60
-
-[HeadTracker]
-HistoryDepth = 100
-MaxBufferSize = 3
-SamplingInterval = '1s'
-
-[NodePool]
-PollFailureThreshold = 5
-PollInterval = '10s'
-SelectionMode = 'HighestHead'
-SyncThreshold = 5
-LeaseDuration = '0s'
-
-[OCR]
-ContractConfirmations = 1
-ContractTransmitterTransmitTimeout = '10s'
-DatabaseTimeout = '10s'
-DeltaCOverride = '168h0m0s'
-DeltaCJitterOverride = '1h0m0s'
-ObservationGracePeriod = '1s'
-
-[OCR2]
-[OCR2.Automation]
-GasLimit = 5300000
-```
-
-</p></details>
-
-<details><summary>Simulated (1337)</summary><p>
-
-```toml
-AutoCreateKey = true
-BlockBackfillDepth = 10
-BlockBackfillSkip = false
-FinalityDepth = 1
-FinalityTagEnabled = false
-LogBackfillBatchSize = 1000
-LogPollInterval = '15s'
-LogKeepBlocksDepth = 100000
-MinIncomingConfirmations = 1
-MinContractPayment = '100'
-NonceAutoSync = true
-NoNewHeadsThreshold = '0s'
-RPCDefaultBatchSize = 250
-RPCBlockQueryDelay = 1
-
-[Transactions]
-ForwardersEnabled = false
-MaxInFlight = 16
-MaxQueued = 250
-ReaperInterval = '1h0m0s'
-ReaperThreshold = '0s'
-ResendAfterThreshold = '0s'
-
-[BalanceMonitor]
-Enabled = true
-
-[GasEstimator]
-Mode = 'FixedPrice'
-PriceDefault = '20 gwei'
-PriceMax = '100 micro'
-PriceMin = '0'
-LimitDefault = 500000
-LimitMax = 500000
-LimitMultiplier = '1'
-LimitTransfer = 21000
-BumpMin = '5 gwei'
-BumpPercent = 20
-BumpThreshold = 0
-EIP1559DynamicFees = false
-FeeCapDefault = '100 micro'
-TipCapDefault = '1 wei'
-TipCapMin = '1 wei'
-
-[GasEstimator.BlockHistory]
-BatchSize = 25
-BlockHistorySize = 8
-CheckInclusionBlocks = 12
-CheckInclusionPercentile = 90
-TransactionPercentile = 60
-
-[HeadTracker]
-HistoryDepth = 10
-MaxBufferSize = 100
-SamplingInterval = '0s'
-
-[NodePool]
-PollFailureThreshold = 5
-PollInterval = '10s'
-SelectionMode = 'HighestHead'
-SyncThreshold = 5
-LeaseDuration = '0s'
-
-[OCR]
-ContractConfirmations = 1
-ContractTransmitterTransmitTimeout = '10s'
-DatabaseTimeout = '10s'
-DeltaCOverride = '168h0m0s'
-DeltaCJitterOverride = '1h0m0s'
-ObservationGracePeriod = '1s'
-
-[OCR2]
-[OCR2.Automation]
-GasLimit = 5300000
-```
-
-</p></details>
-
-<<<<<<< HEAD
-<details><summary>WeMix Mainnet (1111)</summary><p>
-=======
-<details><summary>Kroma Sepolia (2358)</summary><p>
->>>>>>> 1d20c9b6
-
-```toml
-AutoCreateKey = true
-BlockBackfillDepth = 10
-BlockBackfillSkip = false
-<<<<<<< HEAD
-ChainType = 'wemix'
-FinalityDepth = 1
+ChainType = 'optimismBedrock'
+FinalityDepth = 200
 FinalityTagEnabled = true
-LogBackfillBatchSize = 1000
-LogPollInterval = '3s'
-=======
-ChainType = 'kroma'
-FinalityDepth = 400
-FinalityTagEnabled = false
-LogBackfillBatchSize = 1000
-LogPollInterval = '2s'
->>>>>>> 1d20c9b6
-LogKeepBlocksDepth = 100000
-MinIncomingConfirmations = 1
-MinContractPayment = '0.00001 link'
-NonceAutoSync = true
-<<<<<<< HEAD
-NoNewHeadsThreshold = '30s'
-=======
-NoNewHeadsThreshold = '40s'
->>>>>>> 1d20c9b6
-RPCDefaultBatchSize = 250
-RPCBlockQueryDelay = 1
-
-[Transactions]
-ForwardersEnabled = false
-MaxInFlight = 16
-MaxQueued = 250
-ReaperInterval = '1h0m0s'
-ReaperThreshold = '168h0m0s'
-<<<<<<< HEAD
-ResendAfterThreshold = '1m0s'
-=======
-ResendAfterThreshold = '30s'
->>>>>>> 1d20c9b6
-
-[BalanceMonitor]
-Enabled = true
-
-[GasEstimator]
-Mode = 'BlockHistory'
-PriceDefault = '20 gwei'
-PriceMax = '115792089237316195423570985008687907853269984665.640564039457584007913129639935 tether'
-<<<<<<< HEAD
-PriceMin = '1 gwei'
-=======
-PriceMin = '1 wei'
->>>>>>> 1d20c9b6
-LimitDefault = 500000
-LimitMax = 500000
-LimitMultiplier = '1'
-LimitTransfer = 21000
-BumpMin = '100 wei'
-BumpPercent = 20
-BumpThreshold = 3
-EIP1559DynamicFees = true
-FeeCapDefault = '100 gwei'
-<<<<<<< HEAD
-TipCapDefault = '100 gwei'
-=======
-TipCapDefault = '1 wei'
->>>>>>> 1d20c9b6
-TipCapMin = '1 wei'
-
-[GasEstimator.BlockHistory]
-BatchSize = 25
-BlockHistorySize = 24
-CheckInclusionBlocks = 12
-CheckInclusionPercentile = 90
-TransactionPercentile = 60
-
-[HeadTracker]
-<<<<<<< HEAD
-HistoryDepth = 100
-=======
-HistoryDepth = 400
->>>>>>> 1d20c9b6
-MaxBufferSize = 3
-SamplingInterval = '1s'
-
-[NodePool]
-PollFailureThreshold = 5
-PollInterval = '10s'
-SelectionMode = 'HighestHead'
-SyncThreshold = 10
-LeaseDuration = '0s'
-
-[OCR]
-ContractConfirmations = 1
-ContractTransmitterTransmitTimeout = '10s'
-DatabaseTimeout = '10s'
-DeltaCOverride = '168h0m0s'
-DeltaCJitterOverride = '1h0m0s'
-ObservationGracePeriod = '1s'
-
-[OCR2]
-[OCR2.Automation]
-GasLimit = 5300000
-```
-
-</p></details>
-
-<details><summary>WeMix Testnet (1112)</summary><p>
-
-```toml
-AutoCreateKey = true
-BlockBackfillDepth = 10
-BlockBackfillSkip = false
-ChainType = 'wemix'
-FinalityDepth = 1
-FinalityTagEnabled = true
-LogBackfillBatchSize = 1000
-LogPollInterval = '3s'
-LogKeepBlocksDepth = 100000
-MinIncomingConfirmations = 1
-MinContractPayment = '0.00001 link'
-NonceAutoSync = true
-NoNewHeadsThreshold = '30s'
-RPCDefaultBatchSize = 250
-RPCBlockQueryDelay = 1
-
-[Transactions]
-ForwardersEnabled = false
-MaxInFlight = 16
-MaxQueued = 250
-ReaperInterval = '1h0m0s'
-ReaperThreshold = '168h0m0s'
-ResendAfterThreshold = '1m0s'
-
-[BalanceMonitor]
-Enabled = true
-
-[GasEstimator]
-<<<<<<< HEAD
-Mode = 'BlockHistory'
-=======
-Mode = 'SuggestedPrice'
->>>>>>> 1d20c9b6
-PriceDefault = '20 gwei'
-PriceMax = '115792089237316195423570985008687907853269984665.640564039457584007913129639935 tether'
-PriceMin = '1 gwei'
-LimitDefault = 500000
-LimitMax = 500000
-LimitMultiplier = '1'
-LimitTransfer = 21000
-BumpMin = '5 gwei'
-BumpPercent = 20
-BumpThreshold = 3
-EIP1559DynamicFees = true
-FeeCapDefault = '100 gwei'
-TipCapDefault = '100 gwei'
-TipCapMin = '1 wei'
-
-[GasEstimator.BlockHistory]
-BatchSize = 25
-BlockHistorySize = 8
-CheckInclusionBlocks = 12
-CheckInclusionPercentile = 90
-TransactionPercentile = 60
-
-[HeadTracker]
-HistoryDepth = 100
-MaxBufferSize = 3
-SamplingInterval = '1s'
-
-[NodePool]
-PollFailureThreshold = 5
-PollInterval = '10s'
-SelectionMode = 'HighestHead'
-SyncThreshold = 5
-LeaseDuration = '0s'
-
-[OCR]
-ContractConfirmations = 1
-ContractTransmitterTransmitTimeout = '10s'
-DatabaseTimeout = '10s'
-DeltaCOverride = '168h0m0s'
-DeltaCJitterOverride = '1h0m0s'
-ObservationGracePeriod = '1s'
-
-[OCR2]
-[OCR2.Automation]
-GasLimit = 5300000
-```
-
-</p></details>
-
-<details><summary>Simulated (1337)</summary><p>
-
-```toml
-AutoCreateKey = true
-BlockBackfillDepth = 10
-BlockBackfillSkip = false
-FinalityDepth = 1
-FinalityTagEnabled = false
-LogBackfillBatchSize = 1000
-LogPollInterval = '15s'
-LogKeepBlocksDepth = 100000
-MinIncomingConfirmations = 1
-MinContractPayment = '100'
-NonceAutoSync = true
-NoNewHeadsThreshold = '0s'
-RPCDefaultBatchSize = 250
-RPCBlockQueryDelay = 1
-
-[Transactions]
-ForwardersEnabled = false
-MaxInFlight = 16
-MaxQueued = 250
-ReaperInterval = '1h0m0s'
-ReaperThreshold = '0s'
-ResendAfterThreshold = '0s'
-
-[BalanceMonitor]
-Enabled = true
-
-[GasEstimator]
-<<<<<<< HEAD
-Mode = 'FixedPrice'
-PriceDefault = '20 gwei'
-PriceMax = '100 micro'
-PriceMin = '0'
-=======
-Mode = 'SuggestedPrice'
-PriceDefault = '750 gwei'
-PriceMax = '115792089237316195423570985008687907853269984665.640564039457584007913129639935 tether'
-PriceMin = '1 gwei'
->>>>>>> 1d20c9b6
-LimitDefault = 500000
-LimitMax = 500000
-LimitMultiplier = '1'
-LimitTransfer = 21000
-BumpMin = '5 gwei'
-BumpPercent = 20
-BumpThreshold = 0
-EIP1559DynamicFees = false
-FeeCapDefault = '100 micro'
-TipCapDefault = '1 wei'
-TipCapMin = '1 wei'
-
-[GasEstimator.BlockHistory]
-BatchSize = 25
-BlockHistorySize = 8
-CheckInclusionBlocks = 12
-CheckInclusionPercentile = 90
-TransactionPercentile = 60
-
-[HeadTracker]
-HistoryDepth = 10
-MaxBufferSize = 100
-SamplingInterval = '0s'
-
-[NodePool]
-PollFailureThreshold = 5
-PollInterval = '10s'
-SelectionMode = 'HighestHead'
-SyncThreshold = 5
-LeaseDuration = '0s'
-
-[OCR]
-ContractConfirmations = 1
-ContractTransmitterTransmitTimeout = '10s'
-DatabaseTimeout = '10s'
-DeltaCOverride = '168h0m0s'
-DeltaCJitterOverride = '1h0m0s'
-ObservationGracePeriod = '1s'
-
-[OCR2]
-[OCR2.Automation]
-GasLimit = 5300000
-```
-
-</p></details>
-
-<details><summary>Kroma Sepolia (2358)</summary><p>
-
-```toml
-AutoCreateKey = true
-BlockBackfillDepth = 10
-BlockBackfillSkip = false
-ChainType = 'kroma'
-FinalityDepth = 400
-FinalityTagEnabled = true
+LinkContractAddress = '0xE4aB69C077896252FAFBD49EFD26B5D171A32410'
 LogBackfillBatchSize = 1000
 LogPollInterval = '2s'
 LogKeepBlocksDepth = 100000
@@ -4251,1703 +5692,6 @@
 
 [GasEstimator.BlockHistory]
 BatchSize = 25
-BlockHistorySize = 24
-CheckInclusionBlocks = 12
-CheckInclusionPercentile = 90
-TransactionPercentile = 60
-
-[HeadTracker]
-HistoryDepth = 400
-MaxBufferSize = 3
-SamplingInterval = '1s'
-
-[NodePool]
-PollFailureThreshold = 5
-PollInterval = '10s'
-SelectionMode = 'HighestHead'
-SyncThreshold = 10
-LeaseDuration = '0s'
-
-[OCR]
-ContractConfirmations = 1
-ContractTransmitterTransmitTimeout = '10s'
-DatabaseTimeout = '10s'
-DeltaCOverride = '168h0m0s'
-DeltaCJitterOverride = '1h0m0s'
-ObservationGracePeriod = '1s'
-
-[OCR2]
-[OCR2.Automation]
-GasLimit = 5300000
-```
-
-</p></details>
-
-<details><summary>Fantom Testnet (4002)</summary><p>
-
-```toml
-AutoCreateKey = true
-BlockBackfillDepth = 10
-BlockBackfillSkip = false
-FinalityDepth = 50
-FinalityTagEnabled = false
-LinkContractAddress = '0xfaFedb041c0DD4fA2Dc0d87a6B0979Ee6FA7af5F'
-LogBackfillBatchSize = 1000
-LogPollInterval = '1s'
-LogKeepBlocksDepth = 100000
-MinIncomingConfirmations = 3
-MinContractPayment = '0.00001 link'
-NonceAutoSync = true
-NoNewHeadsThreshold = '0s'
-RPCDefaultBatchSize = 250
-RPCBlockQueryDelay = 2
-
-[Transactions]
-ForwardersEnabled = false
-MaxInFlight = 16
-MaxQueued = 250
-ReaperInterval = '1h0m0s'
-ReaperThreshold = '168h0m0s'
-ResendAfterThreshold = '1m0s'
-
-[BalanceMonitor]
-Enabled = true
-
-[GasEstimator]
-Mode = 'BlockHistory'
-PriceDefault = '15 gwei'
-PriceMax = '115792089237316195423570985008687907853269984665.640564039457584007913129639935 tether'
-PriceMin = '1 gwei'
-LimitDefault = 500000
-LimitMax = 500000
-LimitMultiplier = '1'
-LimitTransfer = 21000
-BumpMin = '5 gwei'
-BumpPercent = 20
-BumpThreshold = 3
-EIP1559DynamicFees = false
-FeeCapDefault = '100 gwei'
-TipCapDefault = '1 wei'
-TipCapMin = '1 wei'
-
-[GasEstimator.BlockHistory]
-BatchSize = 25
-BlockHistorySize = 8
-CheckInclusionBlocks = 12
-CheckInclusionPercentile = 90
-TransactionPercentile = 60
-
-[HeadTracker]
-HistoryDepth = 100
-MaxBufferSize = 3
-SamplingInterval = '1s'
-
-[NodePool]
-PollFailureThreshold = 5
-PollInterval = '10s'
-SelectionMode = 'HighestHead'
-SyncThreshold = 5
-LeaseDuration = '0s'
-
-[OCR]
-ContractConfirmations = 4
-ContractTransmitterTransmitTimeout = '10s'
-DatabaseTimeout = '10s'
-DeltaCOverride = '168h0m0s'
-DeltaCJitterOverride = '1h0m0s'
-ObservationGracePeriod = '1s'
-
-[OCR2]
-[OCR2.Automation]
-GasLimit = 3800000
-```
-
-</p></details>
-
-<details><summary>Klaytn Mainnet (8217)</summary><p>
-
-```toml
-AutoCreateKey = true
-BlockBackfillDepth = 10
-BlockBackfillSkip = false
-FinalityDepth = 1
-FinalityTagEnabled = false
-LogBackfillBatchSize = 1000
-LogPollInterval = '15s'
-LogKeepBlocksDepth = 100000
-MinIncomingConfirmations = 1
-MinContractPayment = '0.00001 link'
-NonceAutoSync = true
-NoNewHeadsThreshold = '30s'
-RPCDefaultBatchSize = 250
-RPCBlockQueryDelay = 1
-
-[Transactions]
-ForwardersEnabled = false
-MaxInFlight = 16
-MaxQueued = 250
-ReaperInterval = '1h0m0s'
-ReaperThreshold = '168h0m0s'
-ResendAfterThreshold = '1m0s'
-
-[BalanceMonitor]
-Enabled = true
-
-[GasEstimator]
-Mode = 'L2Suggested'
-PriceDefault = '750 gwei'
-PriceMax = '115792089237316195423570985008687907853269984665.640564039457584007913129639935 tether'
-PriceMin = '1 gwei'
-LimitDefault = 500000
-LimitMax = 500000
-LimitMultiplier = '1'
-LimitTransfer = 21000
-BumpMin = '5 gwei'
-BumpPercent = 20
-BumpThreshold = 0
-EIP1559DynamicFees = false
-FeeCapDefault = '100 gwei'
-TipCapDefault = '1 wei'
-TipCapMin = '1 wei'
-
-[GasEstimator.BlockHistory]
-BatchSize = 25
-BlockHistorySize = 8
-CheckInclusionBlocks = 12
-CheckInclusionPercentile = 90
-TransactionPercentile = 60
-
-[HeadTracker]
-HistoryDepth = 100
-MaxBufferSize = 3
-SamplingInterval = '1s'
-
-[NodePool]
-PollFailureThreshold = 5
-PollInterval = '10s'
-SelectionMode = 'HighestHead'
-SyncThreshold = 5
-LeaseDuration = '0s'
-
-[OCR]
-ContractConfirmations = 1
-ContractTransmitterTransmitTimeout = '10s'
-DatabaseTimeout = '10s'
-DeltaCOverride = '168h0m0s'
-DeltaCJitterOverride = '1h0m0s'
-ObservationGracePeriod = '1s'
-
-[OCR2]
-[OCR2.Automation]
-GasLimit = 5300000
-```
-
-</p></details>
-
-<details><summary>Base Mainnet (8453)</summary><p>
-
-```toml
-AutoCreateKey = true
-BlockBackfillDepth = 10
-BlockBackfillSkip = false
-ChainType = 'optimismBedrock'
-FinalityDepth = 200
-FinalityTagEnabled = true
-LogBackfillBatchSize = 1000
-LogPollInterval = '2s'
-LogKeepBlocksDepth = 100000
-MinIncomingConfirmations = 1
-MinContractPayment = '0.00001 link'
-NonceAutoSync = true
-NoNewHeadsThreshold = '40s'
-RPCDefaultBatchSize = 250
-RPCBlockQueryDelay = 1
-
-[Transactions]
-ForwardersEnabled = false
-MaxInFlight = 16
-MaxQueued = 250
-ReaperInterval = '1h0m0s'
-ReaperThreshold = '168h0m0s'
-ResendAfterThreshold = '30s'
-
-[BalanceMonitor]
-Enabled = true
-
-[GasEstimator]
-Mode = 'BlockHistory'
-PriceDefault = '20 gwei'
-PriceMax = '115792089237316195423570985008687907853269984665.640564039457584007913129639935 tether'
-PriceMin = '1 wei'
-LimitDefault = 500000
-LimitMax = 500000
-LimitMultiplier = '1'
-LimitTransfer = 21000
-BumpMin = '100 wei'
-BumpPercent = 20
-BumpThreshold = 3
-EIP1559DynamicFees = true
-FeeCapDefault = '100 gwei'
-TipCapDefault = '1 wei'
-TipCapMin = '1 wei'
-
-[GasEstimator.BlockHistory]
-BatchSize = 25
-BlockHistorySize = 24
-CheckInclusionBlocks = 12
-CheckInclusionPercentile = 90
-TransactionPercentile = 60
-
-[HeadTracker]
-HistoryDepth = 300
-MaxBufferSize = 3
-SamplingInterval = '1s'
-
-[NodePool]
-PollFailureThreshold = 5
-PollInterval = '10s'
-SelectionMode = 'HighestHead'
-SyncThreshold = 10
-LeaseDuration = '0s'
-
-[OCR]
-ContractConfirmations = 1
-ContractTransmitterTransmitTimeout = '10s'
-DatabaseTimeout = '10s'
-ObservationGracePeriod = '1s'
-
-[OCR2]
-[OCR2.Automation]
-GasLimit = 6500000
-```
-
-</p></details>
-
-<details><summary>Arbitrum Mainnet (42161)</summary><p>
-
-```toml
-AutoCreateKey = true
-BlockBackfillDepth = 10
-BlockBackfillSkip = false
-ChainType = 'arbitrum'
-FinalityDepth = 50
-FinalityTagEnabled = true
-LinkContractAddress = '0xf97f4df75117a78c1A5a0DBb814Af92458539FB4'
-LogBackfillBatchSize = 1000
-LogPollInterval = '1s'
-LogKeepBlocksDepth = 100000
-MinIncomingConfirmations = 3
-MinContractPayment = '0.00001 link'
-NonceAutoSync = true
-NoNewHeadsThreshold = '0s'
-RPCDefaultBatchSize = 250
-RPCBlockQueryDelay = 1
-
-[Transactions]
-ForwardersEnabled = false
-MaxInFlight = 16
-MaxQueued = 250
-ReaperInterval = '1h0m0s'
-ReaperThreshold = '168h0m0s'
-ResendAfterThreshold = '1m0s'
-
-[BalanceMonitor]
-Enabled = true
-
-[GasEstimator]
-Mode = 'Arbitrum'
-PriceDefault = '100 mwei'
-PriceMax = '115792089237316195423570985008687907853269984665.640564039457584007913129639935 tether'
-PriceMin = '0'
-LimitDefault = 500000
-LimitMax = 1000000000
-LimitMultiplier = '1'
-LimitTransfer = 21000
-BumpMin = '5 gwei'
-BumpPercent = 20
-BumpThreshold = 0
-EIP1559DynamicFees = false
-FeeCapDefault = '1 micro'
-TipCapDefault = '1 wei'
-TipCapMin = '1 wei'
-
-[GasEstimator.BlockHistory]
-BatchSize = 25
-BlockHistorySize = 0
-CheckInclusionBlocks = 12
-CheckInclusionPercentile = 90
-TransactionPercentile = 60
-
-[HeadTracker]
-HistoryDepth = 100
-MaxBufferSize = 3
-SamplingInterval = '1s'
-
-[NodePool]
-PollFailureThreshold = 5
-PollInterval = '10s'
-SelectionMode = 'HighestHead'
-SyncThreshold = 10
-LeaseDuration = '0s'
-
-[OCR]
-ContractConfirmations = 1
-ContractTransmitterTransmitTimeout = '10s'
-DatabaseTimeout = '10s'
-ObservationGracePeriod = '1s'
-
-[OCR2]
-[OCR2.Automation]
-GasLimit = 14500000
-```
-
-</p></details>
-
-<details><summary>Celo Mainnet (42220)</summary><p>
-
-```toml
-AutoCreateKey = true
-BlockBackfillDepth = 10
-BlockBackfillSkip = false
-ChainType = 'celo'
-FinalityDepth = 1
-FinalityTagEnabled = false
-LogBackfillBatchSize = 1000
-LogPollInterval = '5s'
-LogKeepBlocksDepth = 100000
-MinIncomingConfirmations = 1
-MinContractPayment = '0.00001 link'
-NonceAutoSync = true
-NoNewHeadsThreshold = '1m0s'
-RPCDefaultBatchSize = 250
-RPCBlockQueryDelay = 1
-
-[Transactions]
-ForwardersEnabled = false
-MaxInFlight = 16
-MaxQueued = 250
-ReaperInterval = '1h0m0s'
-ReaperThreshold = '168h0m0s'
-ResendAfterThreshold = '1m0s'
-
-[BalanceMonitor]
-Enabled = true
-
-[GasEstimator]
-Mode = 'BlockHistory'
-PriceDefault = '5 gwei'
-PriceMax = '500 gwei'
-PriceMin = '5 gwei'
-LimitDefault = 500000
-LimitMax = 500000
-LimitMultiplier = '1'
-LimitTransfer = 21000
-BumpMin = '2 gwei'
-BumpPercent = 20
-BumpThreshold = 3
-EIP1559DynamicFees = false
-FeeCapDefault = '100 gwei'
-TipCapDefault = '1 wei'
-TipCapMin = '1 wei'
-
-[GasEstimator.BlockHistory]
-BatchSize = 25
-BlockHistorySize = 12
-CheckInclusionBlocks = 12
-CheckInclusionPercentile = 90
-TransactionPercentile = 60
-
-[HeadTracker]
-HistoryDepth = 50
-MaxBufferSize = 3
-SamplingInterval = '1s'
-
-[NodePool]
-PollFailureThreshold = 5
-PollInterval = '10s'
-SelectionMode = 'HighestHead'
-SyncThreshold = 5
-LeaseDuration = '0s'
-
-[OCR]
-ContractConfirmations = 1
-ContractTransmitterTransmitTimeout = '10s'
-DatabaseTimeout = '10s'
-ObservationGracePeriod = '1s'
-
-[OCR2]
-[OCR2.Automation]
-GasLimit = 5300000
-```
-
-</p></details>
-
-<details><summary>Avalanche Fuji (43113)</summary><p>
-
-```toml
-AutoCreateKey = true
-BlockBackfillDepth = 10
-BlockBackfillSkip = false
-FinalityDepth = 1
-FinalityTagEnabled = true
-LinkContractAddress = '0x0b9d5D9136855f6FEc3c0993feE6E9CE8a297846'
-LogBackfillBatchSize = 1000
-LogPollInterval = '3s'
-LogKeepBlocksDepth = 100000
-MinIncomingConfirmations = 1
-MinContractPayment = '0.00001 link'
-NonceAutoSync = true
-NoNewHeadsThreshold = '30s'
-RPCDefaultBatchSize = 250
-RPCBlockQueryDelay = 2
-
-[Transactions]
-ForwardersEnabled = false
-MaxInFlight = 16
-MaxQueued = 250
-ReaperInterval = '1h0m0s'
-ReaperThreshold = '168h0m0s'
-ResendAfterThreshold = '1m0s'
-
-[BalanceMonitor]
-Enabled = true
-
-[GasEstimator]
-Mode = 'BlockHistory'
-PriceDefault = '25 gwei'
-PriceMax = '115792089237316195423570985008687907853269984665.640564039457584007913129639935 tether'
-PriceMin = '25 gwei'
-LimitDefault = 500000
-LimitMax = 500000
-LimitMultiplier = '1'
-LimitTransfer = 21000
-BumpMin = '5 gwei'
-BumpPercent = 20
-BumpThreshold = 3
-EIP1559DynamicFees = false
-FeeCapDefault = '100 gwei'
-TipCapDefault = '1 wei'
-TipCapMin = '1 wei'
-
-[GasEstimator.BlockHistory]
-BatchSize = 25
-BlockHistorySize = 24
-CheckInclusionBlocks = 12
-CheckInclusionPercentile = 90
-TransactionPercentile = 60
-
-[HeadTracker]
-HistoryDepth = 100
-MaxBufferSize = 3
-SamplingInterval = '1s'
-
-[NodePool]
-PollFailureThreshold = 5
-PollInterval = '10s'
-SelectionMode = 'HighestHead'
-SyncThreshold = 5
-LeaseDuration = '0s'
-
-[OCR]
-ContractConfirmations = 1
-ContractTransmitterTransmitTimeout = '10s'
-DatabaseTimeout = '10s'
-DeltaCOverride = '168h0m0s'
-DeltaCJitterOverride = '1h0m0s'
-ObservationGracePeriod = '1s'
-
-[OCR2]
-[OCR2.Automation]
-GasLimit = 5300000
-```
-
-</p></details>
-
-<details><summary>Avalanche Mainnet (43114)</summary><p>
-
-```toml
-AutoCreateKey = true
-BlockBackfillDepth = 10
-BlockBackfillSkip = false
-FinalityDepth = 1
-FinalityTagEnabled = true
-LinkContractAddress = '0x5947BB275c521040051D82396192181b413227A3'
-LogBackfillBatchSize = 1000
-LogPollInterval = '3s'
-LogKeepBlocksDepth = 100000
-MinIncomingConfirmations = 1
-MinContractPayment = '0.00001 link'
-NonceAutoSync = true
-NoNewHeadsThreshold = '30s'
-RPCDefaultBatchSize = 250
-RPCBlockQueryDelay = 2
-
-[Transactions]
-ForwardersEnabled = false
-MaxInFlight = 16
-MaxQueued = 250
-ReaperInterval = '1h0m0s'
-ReaperThreshold = '168h0m0s'
-ResendAfterThreshold = '1m0s'
-
-[BalanceMonitor]
-Enabled = true
-
-[GasEstimator]
-Mode = 'BlockHistory'
-PriceDefault = '25 gwei'
-PriceMax = '115792089237316195423570985008687907853269984665.640564039457584007913129639935 tether'
-PriceMin = '25 gwei'
-LimitDefault = 500000
-LimitMax = 500000
-LimitMultiplier = '1'
-LimitTransfer = 21000
-BumpMin = '5 gwei'
-BumpPercent = 20
-BumpThreshold = 3
-EIP1559DynamicFees = false
-FeeCapDefault = '100 gwei'
-TipCapDefault = '1 wei'
-TipCapMin = '1 wei'
-
-[GasEstimator.BlockHistory]
-BatchSize = 25
-BlockHistorySize = 24
-CheckInclusionBlocks = 12
-CheckInclusionPercentile = 90
-TransactionPercentile = 60
-
-[HeadTracker]
-HistoryDepth = 100
-MaxBufferSize = 3
-SamplingInterval = '1s'
-
-[NodePool]
-PollFailureThreshold = 5
-PollInterval = '10s'
-SelectionMode = 'HighestHead'
-SyncThreshold = 5
-LeaseDuration = '0s'
-
-[OCR]
-ContractConfirmations = 1
-ContractTransmitterTransmitTimeout = '10s'
-DatabaseTimeout = '10s'
-DeltaCOverride = '168h0m0s'
-DeltaCJitterOverride = '1h0m0s'
-ObservationGracePeriod = '1s'
-
-[OCR2]
-[OCR2.Automation]
-GasLimit = 5300000
-```
-
-</p></details>
-
-<details><summary>Celo Testnet (44787)</summary><p>
-
-```toml
-AutoCreateKey = true
-BlockBackfillDepth = 10
-BlockBackfillSkip = false
-ChainType = 'celo'
-FinalityDepth = 1
-FinalityTagEnabled = false
-LogBackfillBatchSize = 1000
-LogPollInterval = '5s'
-LogKeepBlocksDepth = 100000
-MinIncomingConfirmations = 1
-MinContractPayment = '0.00001 link'
-NonceAutoSync = true
-NoNewHeadsThreshold = '1m0s'
-RPCDefaultBatchSize = 250
-RPCBlockQueryDelay = 1
-
-[Transactions]
-ForwardersEnabled = false
-MaxInFlight = 16
-MaxQueued = 250
-ReaperInterval = '1h0m0s'
-ReaperThreshold = '168h0m0s'
-ResendAfterThreshold = '1m0s'
-
-[BalanceMonitor]
-Enabled = true
-
-[GasEstimator]
-Mode = 'BlockHistory'
-PriceDefault = '5 gwei'
-PriceMax = '500 gwei'
-PriceMin = '5 gwei'
-LimitDefault = 500000
-LimitMax = 500000
-LimitMultiplier = '1'
-LimitTransfer = 21000
-BumpMin = '2 gwei'
-BumpPercent = 20
-BumpThreshold = 3
-EIP1559DynamicFees = false
-FeeCapDefault = '100 gwei'
-TipCapDefault = '1 wei'
-TipCapMin = '1 wei'
-
-[GasEstimator.BlockHistory]
-BatchSize = 25
-BlockHistorySize = 24
-CheckInclusionBlocks = 12
-CheckInclusionPercentile = 90
-TransactionPercentile = 60
-
-[HeadTracker]
-HistoryDepth = 50
-MaxBufferSize = 3
-SamplingInterval = '1s'
-
-[NodePool]
-PollFailureThreshold = 5
-PollInterval = '10s'
-SelectionMode = 'HighestHead'
-SyncThreshold = 5
-LeaseDuration = '0s'
-
-[OCR]
-ContractConfirmations = 1
-ContractTransmitterTransmitTimeout = '10s'
-DatabaseTimeout = '10s'
-DeltaCOverride = '168h0m0s'
-DeltaCJitterOverride = '1h0m0s'
-ObservationGracePeriod = '1s'
-
-[OCR2]
-[OCR2.Automation]
-GasLimit = 5300000
-```
-
-</p></details>
-
-<details><summary>Linea Goerli (59140)</summary><p>
-
-```toml
-AutoCreateKey = true
-BlockBackfillDepth = 10
-BlockBackfillSkip = false
-FinalityDepth = 15
-FinalityTagEnabled = false
-LogBackfillBatchSize = 1000
-LogPollInterval = '15s'
-LogKeepBlocksDepth = 100000
-MinIncomingConfirmations = 3
-MinContractPayment = '0.00001 link'
-NonceAutoSync = true
-NoNewHeadsThreshold = '0s'
-RPCDefaultBatchSize = 250
-RPCBlockQueryDelay = 1
-
-[Transactions]
-ForwardersEnabled = false
-MaxInFlight = 16
-MaxQueued = 250
-ReaperInterval = '1h0m0s'
-ReaperThreshold = '168h0m0s'
-ResendAfterThreshold = '3m0s'
-
-[BalanceMonitor]
-Enabled = true
-
-[GasEstimator]
-Mode = 'BlockHistory'
-PriceDefault = '20 gwei'
-PriceMax = '115792089237316195423570985008687907853269984665.640564039457584007913129639935 tether'
-PriceMin = '1 gwei'
-LimitDefault = 500000
-LimitMax = 500000
-LimitMultiplier = '1'
-LimitTransfer = 21000
-BumpMin = '5 gwei'
-BumpPercent = 40
-BumpThreshold = 3
-EIP1559DynamicFees = false
-FeeCapDefault = '100 gwei'
-TipCapDefault = '1 wei'
-TipCapMin = '1 wei'
-
-[GasEstimator.BlockHistory]
-BatchSize = 25
-BlockHistorySize = 8
-CheckInclusionBlocks = 12
-CheckInclusionPercentile = 90
-TransactionPercentile = 60
-
-[HeadTracker]
-HistoryDepth = 100
-MaxBufferSize = 3
-SamplingInterval = '1s'
-
-[NodePool]
-PollFailureThreshold = 5
-PollInterval = '10s'
-SelectionMode = 'HighestHead'
-SyncThreshold = 5
-LeaseDuration = '0s'
-
-[OCR]
-ContractConfirmations = 4
-ContractTransmitterTransmitTimeout = '10s'
-DatabaseTimeout = '10s'
-DeltaCOverride = '168h0m0s'
-DeltaCJitterOverride = '1h0m0s'
-ObservationGracePeriod = '1s'
-
-[OCR2]
-[OCR2.Automation]
-GasLimit = 5300000
-```
-
-</p></details>
-
-<details><summary>Linea Mainnet (59144)</summary><p>
-
-```toml
-AutoCreateKey = true
-BlockBackfillDepth = 10
-BlockBackfillSkip = false
-FinalityDepth = 300
-FinalityTagEnabled = false
-LogBackfillBatchSize = 1000
-LogPollInterval = '15s'
-LogKeepBlocksDepth = 100000
-MinIncomingConfirmations = 3
-MinContractPayment = '0.00001 link'
-NonceAutoSync = true
-NoNewHeadsThreshold = '0s'
-RPCDefaultBatchSize = 250
-RPCBlockQueryDelay = 1
-
-[Transactions]
-ForwardersEnabled = false
-MaxInFlight = 16
-MaxQueued = 250
-ReaperInterval = '1h0m0s'
-ReaperThreshold = '168h0m0s'
-ResendAfterThreshold = '3m0s'
-
-[BalanceMonitor]
-Enabled = true
-
-[GasEstimator]
-Mode = 'BlockHistory'
-PriceDefault = '20 gwei'
-PriceMax = '115792089237316195423570985008687907853269984665.640564039457584007913129639935 tether'
-PriceMin = '400 mwei'
-LimitDefault = 500000
-LimitMax = 500000
-LimitMultiplier = '1'
-LimitTransfer = 21000
-BumpMin = '5 gwei'
-BumpPercent = 40
-BumpThreshold = 3
-EIP1559DynamicFees = false
-FeeCapDefault = '100 gwei'
-TipCapDefault = '1 wei'
-TipCapMin = '1 wei'
-
-[GasEstimator.BlockHistory]
-BatchSize = 25
-BlockHistorySize = 8
-CheckInclusionBlocks = 12
-CheckInclusionPercentile = 90
-TransactionPercentile = 60
-
-[HeadTracker]
-HistoryDepth = 350
-MaxBufferSize = 3
-SamplingInterval = '1s'
-
-[NodePool]
-PollFailureThreshold = 5
-PollInterval = '10s'
-SelectionMode = 'HighestHead'
-SyncThreshold = 5
-LeaseDuration = '0s'
-
-[OCR]
-ContractConfirmations = 4
-ContractTransmitterTransmitTimeout = '10s'
-DatabaseTimeout = '10s'
-DeltaCOverride = '168h0m0s'
-DeltaCJitterOverride = '1h0m0s'
-ObservationGracePeriod = '1s'
-
-[OCR2]
-[OCR2.Automation]
-GasLimit = 5300000
-```
-
-</p></details>
-
-<details><summary>Avalanche ANZ testnet (76578)</summary><p>
-
-```toml
-AutoCreateKey = true
-BlockBackfillDepth = 10
-BlockBackfillSkip = false
-FinalityDepth = 1
-FinalityTagEnabled = false
-LinkContractAddress = '0x779877A7B0D9E8603169DdbD7836e478b4624789'
-LogBackfillBatchSize = 1000
-LogPollInterval = '3s'
-LogKeepBlocksDepth = 100000
-MinIncomingConfirmations = 1
-MinContractPayment = '0.00001 link'
-NonceAutoSync = true
-NoNewHeadsThreshold = '0s'
-RPCDefaultBatchSize = 250
-RPCBlockQueryDelay = 2
-
-[Transactions]
-ForwardersEnabled = false
-MaxInFlight = 16
-MaxQueued = 250
-ReaperInterval = '1h0m0s'
-ReaperThreshold = '168h0m0s'
-ResendAfterThreshold = '1m0s'
-
-[BalanceMonitor]
-Enabled = true
-
-[GasEstimator]
-Mode = 'BlockHistory'
-PriceDefault = '25 gwei'
-PriceMax = '115792089237316195423570985008687907853269984665.640564039457584007913129639935 tether'
-PriceMin = '25 gwei'
-LimitDefault = 500000
-LimitMax = 500000
-LimitMultiplier = '1'
-LimitTransfer = 21000
-BumpMin = '5 gwei'
-BumpPercent = 20
-BumpThreshold = 3
-EIP1559DynamicFees = false
-FeeCapDefault = '100 gwei'
-TipCapDefault = '1 wei'
-TipCapMin = '1 wei'
-
-[GasEstimator.BlockHistory]
-BatchSize = 25
-BlockHistorySize = 24
-CheckInclusionBlocks = 12
-CheckInclusionPercentile = 90
-TransactionPercentile = 60
-
-[HeadTracker]
-HistoryDepth = 100
-MaxBufferSize = 3
-SamplingInterval = '1s'
-
-[NodePool]
-PollFailureThreshold = 5
-PollInterval = '10s'
-SelectionMode = 'HighestHead'
-SyncThreshold = 5
-LeaseDuration = '0s'
-
-[OCR]
-ContractConfirmations = 1
-ContractTransmitterTransmitTimeout = '10s'
-DatabaseTimeout = '10s'
-ObservationGracePeriod = '1s'
-
-[OCR2]
-[OCR2.Automation]
-GasLimit = 5300000
-```
-
-</p></details>
-
-<details><summary>Polygon Mumbai (80001)</summary><p>
-
-```toml
-AutoCreateKey = true
-BlockBackfillDepth = 10
-BlockBackfillSkip = false
-FinalityDepth = 500
-FinalityTagEnabled = true
-LinkContractAddress = '0x326C977E6efc84E512bB9C30f76E30c160eD06FB'
-LogBackfillBatchSize = 1000
-LogPollInterval = '1s'
-LogKeepBlocksDepth = 100000
-MinIncomingConfirmations = 5
-MinContractPayment = '0.00001 link'
-NonceAutoSync = true
-NoNewHeadsThreshold = '30s'
-RPCDefaultBatchSize = 250
-RPCBlockQueryDelay = 10
-
-[Transactions]
-ForwardersEnabled = false
-MaxInFlight = 16
-MaxQueued = 5000
-ReaperInterval = '1h0m0s'
-ReaperThreshold = '168h0m0s'
-ResendAfterThreshold = '1m0s'
-
-[BalanceMonitor]
-Enabled = true
-
-[GasEstimator]
-Mode = 'BlockHistory'
-PriceDefault = '1 gwei'
-PriceMax = '115792089237316195423570985008687907853269984665.640564039457584007913129639935 tether'
-PriceMin = '1 gwei'
-LimitDefault = 500000
-LimitMax = 500000
-LimitMultiplier = '1'
-LimitTransfer = 21000
-BumpMin = '20 gwei'
-BumpPercent = 20
-BumpThreshold = 5
-EIP1559DynamicFees = false
-FeeCapDefault = '100 gwei'
-TipCapDefault = '1 wei'
-TipCapMin = '1 wei'
-
-[GasEstimator.BlockHistory]
-BatchSize = 25
-BlockHistorySize = 24
-CheckInclusionBlocks = 12
-CheckInclusionPercentile = 90
-TransactionPercentile = 60
-
-[HeadTracker]
-HistoryDepth = 2000
-MaxBufferSize = 3
-SamplingInterval = '1s'
-
-[NodePool]
-PollFailureThreshold = 5
-PollInterval = '10s'
-SelectionMode = 'HighestHead'
-SyncThreshold = 10
-LeaseDuration = '0s'
-
-[OCR]
-ContractConfirmations = 4
-ContractTransmitterTransmitTimeout = '10s'
-DatabaseTimeout = '10s'
-DeltaCOverride = '168h0m0s'
-DeltaCJitterOverride = '1h0m0s'
-ObservationGracePeriod = '1s'
-
-[OCR2]
-[OCR2.Automation]
-GasLimit = 5300000
-```
-
-</p></details>
-
-<details><summary>Base Goerli (84531)</summary><p>
-
-```toml
-AutoCreateKey = true
-BlockBackfillDepth = 10
-BlockBackfillSkip = false
-ChainType = 'optimismBedrock'
-FinalityDepth = 200
-FinalityTagEnabled = true
-LogBackfillBatchSize = 1000
-LogPollInterval = '2s'
-LogKeepBlocksDepth = 100000
-MinIncomingConfirmations = 1
-MinContractPayment = '0.00001 link'
-NonceAutoSync = true
-NoNewHeadsThreshold = '40s'
-RPCDefaultBatchSize = 250
-RPCBlockQueryDelay = 1
-
-[Transactions]
-ForwardersEnabled = false
-MaxInFlight = 16
-MaxQueued = 250
-ReaperInterval = '1h0m0s'
-ReaperThreshold = '168h0m0s'
-ResendAfterThreshold = '30s'
-
-[BalanceMonitor]
-Enabled = true
-
-[GasEstimator]
-Mode = 'BlockHistory'
-PriceDefault = '20 gwei'
-PriceMax = '115792089237316195423570985008687907853269984665.640564039457584007913129639935 tether'
-PriceMin = '1 wei'
-LimitDefault = 500000
-LimitMax = 500000
-LimitMultiplier = '1'
-LimitTransfer = 21000
-BumpMin = '100 wei'
-BumpPercent = 20
-BumpThreshold = 3
-EIP1559DynamicFees = true
-FeeCapDefault = '100 gwei'
-TipCapDefault = '1 wei'
-TipCapMin = '1 wei'
-
-[GasEstimator.BlockHistory]
-BatchSize = 25
-BlockHistorySize = 60
-CheckInclusionBlocks = 12
-CheckInclusionPercentile = 90
-TransactionPercentile = 60
-
-[HeadTracker]
-HistoryDepth = 300
-MaxBufferSize = 3
-SamplingInterval = '1s'
-
-[NodePool]
-PollFailureThreshold = 5
-PollInterval = '10s'
-SelectionMode = 'HighestHead'
-SyncThreshold = 10
-LeaseDuration = '0s'
-
-[OCR]
-ContractConfirmations = 1
-ContractTransmitterTransmitTimeout = '10s'
-DatabaseTimeout = '10s'
-ObservationGracePeriod = '1s'
-
-[OCR2]
-[OCR2.Automation]
-GasLimit = 6500000
-```
-
-</p></details>
-
-<details><summary>Base Sepolia (84532)</summary><p>
-
-```toml
-AutoCreateKey = true
-BlockBackfillDepth = 10
-BlockBackfillSkip = false
-ChainType = 'optimismBedrock'
-FinalityDepth = 200
-FinalityTagEnabled = true
-LinkContractAddress = '0xE4aB69C077896252FAFBD49EFD26B5D171A32410'
-LogBackfillBatchSize = 1000
-LogPollInterval = '2s'
-LogKeepBlocksDepth = 100000
-MinIncomingConfirmations = 1
-MinContractPayment = '0.00001 link'
-NonceAutoSync = true
-NoNewHeadsThreshold = '40s'
-RPCDefaultBatchSize = 250
-RPCBlockQueryDelay = 1
-
-[Transactions]
-ForwardersEnabled = false
-MaxInFlight = 16
-MaxQueued = 250
-ReaperInterval = '1h0m0s'
-ReaperThreshold = '168h0m0s'
-ResendAfterThreshold = '30s'
-
-[BalanceMonitor]
-Enabled = true
-
-[GasEstimator]
-Mode = 'BlockHistory'
-PriceDefault = '20 gwei'
-PriceMax = '115792089237316195423570985008687907853269984665.640564039457584007913129639935 tether'
-PriceMin = '1 wei'
-LimitDefault = 500000
-LimitMax = 500000
-LimitMultiplier = '1'
-LimitTransfer = 21000
-BumpMin = '100 wei'
-BumpPercent = 20
-BumpThreshold = 3
-EIP1559DynamicFees = true
-FeeCapDefault = '100 gwei'
-TipCapDefault = '1 wei'
-TipCapMin = '1 wei'
-
-[GasEstimator.BlockHistory]
-BatchSize = 25
-BlockHistorySize = 60
-CheckInclusionBlocks = 12
-CheckInclusionPercentile = 90
-TransactionPercentile = 60
-
-[HeadTracker]
-HistoryDepth = 300
-MaxBufferSize = 3
-SamplingInterval = '1s'
-
-[NodePool]
-PollFailureThreshold = 5
-PollInterval = '10s'
-SelectionMode = 'HighestHead'
-SyncThreshold = 10
-LeaseDuration = '0s'
-
-[OCR]
-ContractConfirmations = 1
-ContractTransmitterTransmitTimeout = '10s'
-DatabaseTimeout = '10s'
-DeltaCOverride = '168h0m0s'
-DeltaCJitterOverride = '1h0m0s'
-ObservationGracePeriod = '1s'
-
-[OCR2]
-[OCR2.Automation]
-GasLimit = 6500000
-```
-
-</p></details>
-
-<details><summary>Arbitrum Rinkeby (421611)</summary><p>
-
-```toml
-AutoCreateKey = true
-BlockBackfillDepth = 10
-BlockBackfillSkip = false
-ChainType = 'arbitrum'
-FinalityDepth = 50
-FinalityTagEnabled = false
-LinkContractAddress = '0x615fBe6372676474d9e6933d310469c9b68e9726'
-LogBackfillBatchSize = 1000
-LogPollInterval = '1s'
-LogKeepBlocksDepth = 100000
-MinIncomingConfirmations = 3
-MinContractPayment = '0.00001 link'
-NonceAutoSync = true
-NoNewHeadsThreshold = '0s'
-RPCDefaultBatchSize = 250
-RPCBlockQueryDelay = 1
-
-[Transactions]
-ForwardersEnabled = false
-MaxInFlight = 16
-MaxQueued = 250
-ReaperInterval = '1h0m0s'
-ReaperThreshold = '168h0m0s'
-ResendAfterThreshold = '1m0s'
-
-[BalanceMonitor]
-Enabled = true
-
-[GasEstimator]
-Mode = 'Arbitrum'
-PriceDefault = '100 mwei'
-PriceMax = '115792089237316195423570985008687907853269984665.640564039457584007913129639935 tether'
-PriceMin = '0'
-LimitDefault = 500000
-LimitMax = 1000000000
-LimitMultiplier = '1'
-LimitTransfer = 21000
-BumpMin = '5 gwei'
-BumpPercent = 20
-BumpThreshold = 0
-EIP1559DynamicFees = false
-FeeCapDefault = '1 micro'
-TipCapDefault = '1 wei'
-TipCapMin = '1 wei'
-
-[GasEstimator.BlockHistory]
-BatchSize = 25
-BlockHistorySize = 0
-CheckInclusionBlocks = 12
-CheckInclusionPercentile = 90
-TransactionPercentile = 60
-
-[HeadTracker]
-HistoryDepth = 100
-MaxBufferSize = 3
-SamplingInterval = '1s'
-
-[NodePool]
-PollFailureThreshold = 5
-PollInterval = '10s'
-SelectionMode = 'HighestHead'
-SyncThreshold = 10
-LeaseDuration = '0s'
-
-[OCR]
-ContractConfirmations = 1
-ContractTransmitterTransmitTimeout = '10s'
-DatabaseTimeout = '10s'
-DeltaCOverride = '168h0m0s'
-DeltaCJitterOverride = '1h0m0s'
-ObservationGracePeriod = '1s'
-
-[OCR2]
-[OCR2.Automation]
-GasLimit = 5300000
-```
-
-</p></details>
-
-<details><summary>Arbitrum Goerli (421613)</summary><p>
-
-```toml
-AutoCreateKey = true
-BlockBackfillDepth = 10
-BlockBackfillSkip = false
-ChainType = 'arbitrum'
-FinalityDepth = 50
-FinalityTagEnabled = true
-LinkContractAddress = '0xd14838A68E8AFBAdE5efb411d5871ea0011AFd28'
-LogBackfillBatchSize = 1000
-LogPollInterval = '1s'
-LogKeepBlocksDepth = 100000
-MinIncomingConfirmations = 3
-MinContractPayment = '0.00001 link'
-NonceAutoSync = true
-NoNewHeadsThreshold = '0s'
-RPCDefaultBatchSize = 250
-RPCBlockQueryDelay = 1
-
-[Transactions]
-ForwardersEnabled = false
-MaxInFlight = 16
-MaxQueued = 250
-ReaperInterval = '1h0m0s'
-ReaperThreshold = '168h0m0s'
-ResendAfterThreshold = '1m0s'
-
-[BalanceMonitor]
-Enabled = true
-
-[GasEstimator]
-Mode = 'Arbitrum'
-PriceDefault = '100 mwei'
-PriceMax = '115792089237316195423570985008687907853269984665.640564039457584007913129639935 tether'
-PriceMin = '0'
-LimitDefault = 500000
-LimitMax = 1000000000
-LimitMultiplier = '1'
-LimitTransfer = 21000
-BumpMin = '5 gwei'
-BumpPercent = 20
-BumpThreshold = 0
-EIP1559DynamicFees = false
-FeeCapDefault = '1 micro'
-TipCapDefault = '1 wei'
-TipCapMin = '1 wei'
-
-[GasEstimator.BlockHistory]
-BatchSize = 25
-BlockHistorySize = 0
-CheckInclusionBlocks = 12
-CheckInclusionPercentile = 90
-TransactionPercentile = 60
-
-[HeadTracker]
-HistoryDepth = 100
-MaxBufferSize = 3
-SamplingInterval = '1s'
-
-[NodePool]
-PollFailureThreshold = 5
-PollInterval = '10s'
-SelectionMode = 'HighestHead'
-SyncThreshold = 10
-LeaseDuration = '0s'
-
-[OCR]
-ContractConfirmations = 1
-ContractTransmitterTransmitTimeout = '10s'
-DatabaseTimeout = '10s'
-DeltaCOverride = '168h0m0s'
-DeltaCJitterOverride = '1h0m0s'
-ObservationGracePeriod = '1s'
-
-[OCR2]
-[OCR2.Automation]
-GasLimit = 14500000
-```
-
-</p></details>
-
-<details><summary>Arbitrum Sepolia (421614)</summary><p>
-
-```toml
-AutoCreateKey = true
-BlockBackfillDepth = 10
-BlockBackfillSkip = false
-ChainType = 'arbitrum'
-FinalityDepth = 50
-FinalityTagEnabled = true
-LinkContractAddress = '0xE4aB69C077896252FAFBD49EFD26B5D171A32410'
-LogBackfillBatchSize = 1000
-LogPollInterval = '1s'
-LogKeepBlocksDepth = 100000
-MinIncomingConfirmations = 3
-MinContractPayment = '0.00001 link'
-NonceAutoSync = true
-NoNewHeadsThreshold = '0s'
-RPCDefaultBatchSize = 250
-RPCBlockQueryDelay = 1
-
-[Transactions]
-ForwardersEnabled = false
-MaxInFlight = 16
-MaxQueued = 250
-ReaperInterval = '1h0m0s'
-ReaperThreshold = '168h0m0s'
-ResendAfterThreshold = '1m0s'
-
-[BalanceMonitor]
-Enabled = true
-
-[GasEstimator]
-Mode = 'Arbitrum'
-PriceDefault = '100 mwei'
-PriceMax = '115792089237316195423570985008687907853269984665.640564039457584007913129639935 tether'
-PriceMin = '0'
-LimitDefault = 500000
-LimitMax = 1000000000
-LimitMultiplier = '1'
-LimitTransfer = 21000
-BumpMin = '5 gwei'
-BumpPercent = 20
-BumpThreshold = 0
-EIP1559DynamicFees = false
-FeeCapDefault = '1 micro'
-TipCapDefault = '1 wei'
-TipCapMin = '1 wei'
-
-[GasEstimator.BlockHistory]
-BatchSize = 25
-BlockHistorySize = 0
-CheckInclusionBlocks = 12
-CheckInclusionPercentile = 90
-TransactionPercentile = 60
-
-[HeadTracker]
-HistoryDepth = 100
-MaxBufferSize = 3
-SamplingInterval = '1s'
-
-[NodePool]
-PollFailureThreshold = 5
-PollInterval = '10s'
-SelectionMode = 'HighestHead'
-SyncThreshold = 10
-LeaseDuration = '0s'
-
-[OCR]
-ContractConfirmations = 1
-ContractTransmitterTransmitTimeout = '10s'
-DatabaseTimeout = '10s'
-DeltaCOverride = '168h0m0s'
-DeltaCJitterOverride = '1h0m0s'
-ObservationGracePeriod = '1s'
-
-[OCR2]
-[OCR2.Automation]
-GasLimit = 14500000
-```
-
-</p></details>
-
-<details><summary>Scroll Sepolia (534351)</summary><p>
-
-```toml
-AutoCreateKey = true
-BlockBackfillDepth = 10
-BlockBackfillSkip = false
-FinalityDepth = 1
-FinalityTagEnabled = false
-LogBackfillBatchSize = 1000
-LogPollInterval = '3s'
-LogKeepBlocksDepth = 100000
-MinIncomingConfirmations = 1
-MinContractPayment = '0.00001 link'
-NonceAutoSync = true
-NoNewHeadsThreshold = '0s'
-RPCDefaultBatchSize = 250
-RPCBlockQueryDelay = 1
-
-[Transactions]
-ForwardersEnabled = false
-MaxInFlight = 16
-MaxQueued = 250
-ReaperInterval = '1h0m0s'
-ReaperThreshold = '168h0m0s'
-ResendAfterThreshold = '1m0s'
-
-[BalanceMonitor]
-Enabled = true
-
-[GasEstimator]
-Mode = 'SuggestedPrice'
-PriceDefault = '20 gwei'
-PriceMax = '115792089237316195423570985008687907853269984665.640564039457584007913129639935 tether'
-PriceMin = '0'
-LimitDefault = 500000
-LimitMax = 500000
-LimitMultiplier = '1'
-LimitTransfer = 21000
-BumpMin = '5 gwei'
-BumpPercent = 20
-BumpThreshold = 0
-EIP1559DynamicFees = false
-FeeCapDefault = '100 gwei'
-TipCapDefault = '1 wei'
-TipCapMin = '1 wei'
-
-[GasEstimator.BlockHistory]
-BatchSize = 25
-BlockHistorySize = 0
-CheckInclusionBlocks = 12
-CheckInclusionPercentile = 90
-TransactionPercentile = 60
-
-[HeadTracker]
-HistoryDepth = 50
-MaxBufferSize = 3
-SamplingInterval = '1s'
-
-[NodePool]
-PollFailureThreshold = 5
-PollInterval = '10s'
-SelectionMode = 'HighestHead'
-SyncThreshold = 5
-LeaseDuration = '0s'
-
-[OCR]
-ContractConfirmations = 1
-ContractTransmitterTransmitTimeout = '10s'
-DatabaseTimeout = '10s'
-DeltaCOverride = '168h0m0s'
-DeltaCJitterOverride = '1h0m0s'
-ObservationGracePeriod = '1s'
-
-[OCR2]
-[OCR2.Automation]
-GasLimit = 5300000
-```
-
-</p></details>
-
-<details><summary>Scroll Mainnet (534352)</summary><p>
-
-```toml
-AutoCreateKey = true
-BlockBackfillDepth = 10
-BlockBackfillSkip = false
-FinalityDepth = 1
-FinalityTagEnabled = false
-LogBackfillBatchSize = 1000
-LogPollInterval = '3s'
-LogKeepBlocksDepth = 100000
-MinIncomingConfirmations = 1
-MinContractPayment = '0.00001 link'
-NonceAutoSync = true
-NoNewHeadsThreshold = '0s'
-RPCDefaultBatchSize = 250
-RPCBlockQueryDelay = 1
-
-[Transactions]
-ForwardersEnabled = false
-MaxInFlight = 16
-MaxQueued = 250
-ReaperInterval = '1h0m0s'
-ReaperThreshold = '168h0m0s'
-ResendAfterThreshold = '1m0s'
-
-[BalanceMonitor]
-Enabled = true
-
-[GasEstimator]
-Mode = 'SuggestedPrice'
-PriceDefault = '20 gwei'
-PriceMax = '115792089237316195423570985008687907853269984665.640564039457584007913129639935 tether'
-PriceMin = '0'
-LimitDefault = 500000
-LimitMax = 500000
-LimitMultiplier = '1'
-LimitTransfer = 21000
-BumpMin = '5 gwei'
-BumpPercent = 20
-BumpThreshold = 0
-EIP1559DynamicFees = false
-FeeCapDefault = '100 gwei'
-TipCapDefault = '1 wei'
-TipCapMin = '1 wei'
-
-[GasEstimator.BlockHistory]
-BatchSize = 25
-BlockHistorySize = 0
-CheckInclusionBlocks = 12
-CheckInclusionPercentile = 90
-TransactionPercentile = 60
-
-[HeadTracker]
-HistoryDepth = 50
-MaxBufferSize = 3
-SamplingInterval = '1s'
-
-[NodePool]
-PollFailureThreshold = 5
-PollInterval = '10s'
-SelectionMode = 'HighestHead'
-SyncThreshold = 5
-LeaseDuration = '0s'
-
-[OCR]
-ContractConfirmations = 1
-ContractTransmitterTransmitTimeout = '10s'
-DatabaseTimeout = '10s'
-DeltaCOverride = '168h0m0s'
-DeltaCJitterOverride = '1h0m0s'
-ObservationGracePeriod = '1s'
-
-[OCR2]
-[OCR2.Automation]
-GasLimit = 5300000
-```
-
-</p></details>
-
-<details><summary>Ethereum Sepolia (11155111)</summary><p>
-
-```toml
-AutoCreateKey = true
-BlockBackfillDepth = 10
-BlockBackfillSkip = false
-FinalityDepth = 50
-<<<<<<< HEAD
-FinalityTagEnabled = true
-LinkContractAddress = '0xb227f007804c16546Bd054dfED2E7A1fD5437678'
-=======
-FinalityTagEnabled = false
-LinkContractAddress = '0x779877A7B0D9E8603169DdbD7836e478b4624789'
->>>>>>> 1d20c9b6
-LogBackfillBatchSize = 1000
-LogPollInterval = '15s'
-LogKeepBlocksDepth = 100000
-MinIncomingConfirmations = 3
-MinContractPayment = '0.1 link'
-NonceAutoSync = true
-NoNewHeadsThreshold = '3m0s'
-RPCDefaultBatchSize = 250
-RPCBlockQueryDelay = 1
-
-[Transactions]
-ForwardersEnabled = false
-MaxInFlight = 16
-MaxQueued = 250
-ReaperInterval = '1h0m0s'
-ReaperThreshold = '168h0m0s'
-ResendAfterThreshold = '1m0s'
-
-[BalanceMonitor]
-Enabled = true
-
-[GasEstimator]
-Mode = 'BlockHistory'
-PriceDefault = '20 gwei'
-PriceMax = '115792089237316195423570985008687907853269984665.640564039457584007913129639935 tether'
-PriceMin = '1 gwei'
-LimitDefault = 500000
-LimitMax = 500000
-LimitMultiplier = '1'
-LimitTransfer = 21000
-BumpMin = '5 gwei'
-BumpPercent = 20
-BumpThreshold = 3
-EIP1559DynamicFees = true
-FeeCapDefault = '100 gwei'
-TipCapDefault = '1 wei'
-TipCapMin = '1 wei'
-
-[GasEstimator.BlockHistory]
-BatchSize = 25
-BlockHistorySize = 4
-CheckInclusionBlocks = 12
-CheckInclusionPercentile = 90
-TransactionPercentile = 50
-
-[HeadTracker]
-HistoryDepth = 100
-MaxBufferSize = 3
-SamplingInterval = '1s'
-
-[NodePool]
-PollFailureThreshold = 5
-PollInterval = '10s'
-SelectionMode = 'HighestHead'
-SyncThreshold = 5
-LeaseDuration = '0s'
-
-[OCR]
-ContractConfirmations = 4
-ContractTransmitterTransmitTimeout = '10s'
-DatabaseTimeout = '10s'
-DeltaCOverride = '168h0m0s'
-DeltaCJitterOverride = '1h0m0s'
-ObservationGracePeriod = '1s'
-
-[OCR2]
-[OCR2.Automation]
-GasLimit = 5300000
-```
-
-</p></details>
-
-<details><summary>Optimism Sepolia (11155420)</summary><p>
-
-```toml
-AutoCreateKey = true
-BlockBackfillDepth = 10
-BlockBackfillSkip = false
-ChainType = 'optimismBedrock'
-FinalityDepth = 200
-FinalityTagEnabled = true
-LinkContractAddress = '0xE4aB69C077896252FAFBD49EFD26B5D171A32410'
-LogBackfillBatchSize = 1000
-LogPollInterval = '2s'
-LogKeepBlocksDepth = 100000
-MinIncomingConfirmations = 1
-MinContractPayment = '0.00001 link'
-NonceAutoSync = true
-NoNewHeadsThreshold = '40s'
-RPCDefaultBatchSize = 250
-RPCBlockQueryDelay = 1
-
-[Transactions]
-ForwardersEnabled = false
-MaxInFlight = 16
-MaxQueued = 250
-ReaperInterval = '1h0m0s'
-ReaperThreshold = '168h0m0s'
-ResendAfterThreshold = '30s'
-
-[BalanceMonitor]
-Enabled = true
-
-[GasEstimator]
-Mode = 'BlockHistory'
-PriceDefault = '20 gwei'
-PriceMax = '115792089237316195423570985008687907853269984665.640564039457584007913129639935 tether'
-PriceMin = '1 wei'
-LimitDefault = 500000
-LimitMax = 500000
-LimitMultiplier = '1'
-LimitTransfer = 21000
-BumpMin = '100 wei'
-BumpPercent = 20
-BumpThreshold = 3
-EIP1559DynamicFees = true
-FeeCapDefault = '100 gwei'
-TipCapDefault = '1 wei'
-TipCapMin = '1 wei'
-
-[GasEstimator.BlockHistory]
-BatchSize = 25
 BlockHistorySize = 60
 CheckInclusionBlocks = 12
 CheckInclusionPercentile = 90
@@ -6177,11 +5921,7 @@
 ChainType = 'arbitrum' # Example
 ```
 ChainType is automatically detected from chain ID. Set this to force a certain chain type regardless of chain ID.
-<<<<<<< HEAD
-Available types: arbitrum, metis, optimismBedrock, xdai, celo, kroma, wemix
-=======
 Available types: arbitrum, metis, optimismBedrock, xdai, celo, kroma, wemix, zksync
->>>>>>> 1d20c9b6
 
 ### FinalityDepth
 ```toml
