package job

import (
	"database/sql/driver"
	"encoding/json"
	"fmt"
	"strconv"
	"strings"
	"time"

	"github.com/ethereum/go-ethereum/common"
	"github.com/lib/pq"
	"github.com/pkg/errors"
	uuid "github.com/satori/go.uuid"
	"gopkg.in/guregu/null.v4"

	"github.com/smartcontractkit/chainlink/core/assets"
	"github.com/smartcontractkit/chainlink/core/bridges"
	clnull "github.com/smartcontractkit/chainlink/core/null"
	"github.com/smartcontractkit/chainlink/core/services/keystore/keys/ethkey"
	"github.com/smartcontractkit/chainlink/core/services/pipeline"
	"github.com/smartcontractkit/chainlink/core/services/relay"
	"github.com/smartcontractkit/chainlink/core/services/signatures/secp256k1"
	"github.com/smartcontractkit/chainlink/core/store/models"
	"github.com/smartcontractkit/chainlink/core/utils"
	"github.com/smartcontractkit/chainlink/core/utils/stringutils"
	"github.com/smartcontractkit/chainlink/core/utils/tomlutils"
)

const (
	Cron               Type = (Type)(pipeline.CronJobType)
	DirectRequest      Type = (Type)(pipeline.DirectRequestJobType)
	FluxMonitor        Type = (Type)(pipeline.FluxMonitorJobType)
	OffchainReporting  Type = (Type)(pipeline.OffchainReportingJobType)
	OffchainReporting2 Type = (Type)(pipeline.OffchainReporting2JobType)
	Keeper             Type = (Type)(pipeline.KeeperJobType)
	VRF                Type = (Type)(pipeline.VRFJobType)
	BlockhashStore     Type = (Type)(pipeline.BlockhashStoreJobType)
	Webhook            Type = (Type)(pipeline.WebhookJobType)
	Bootstrap          Type = (Type)(pipeline.BootstrapJobType)
)

//revive:disable:redefines-builtin-id
type Type string

func (t Type) String() string {
	return string(t)
}

func (t Type) RequiresPipelineSpec() bool {
	return requiresPipelineSpec[t]
}

func (t Type) SupportsAsync() bool {
	return supportsAsync[t]
}

func (t Type) SchemaVersion() uint32 {
	return schemaVersions[t]
}

var (
	requiresPipelineSpec = map[Type]bool{
		Cron:               true,
		DirectRequest:      true,
		FluxMonitor:        true,
		OffchainReporting:  false, // bootstrap jobs do not require it
		OffchainReporting2: false, // bootstrap jobs do not require it
		Keeper:             false, // observationSource is injected in the upkeep executor
		VRF:                true,
		Webhook:            true,
		BlockhashStore:     false,
		Bootstrap:          false,
	}
	supportsAsync = map[Type]bool{
		Cron:               true,
		DirectRequest:      true,
		FluxMonitor:        false,
		OffchainReporting:  false,
		OffchainReporting2: false,
		Keeper:             true,
		VRF:                true,
		Webhook:            true,
		BlockhashStore:     false,
		Bootstrap:          false,
	}
	schemaVersions = map[Type]uint32{
		Cron:               1,
		DirectRequest:      1,
		FluxMonitor:        1,
		OffchainReporting:  1,
		OffchainReporting2: 1,
		Keeper:             1,
		VRF:                1,
		Webhook:            1,
		BlockhashStore:     1,
		Bootstrap:          1,
	}
)

type Job struct {
	ID                   int32     `toml:"-"`
	ExternalJobID        uuid.UUID `toml:"externalJobID"`
	OCROracleSpecID      *int32
	OCROracleSpec        *OCROracleSpec
	OCR2OracleSpecID     *int32
	OCR2OracleSpec       *OCR2OracleSpec
	CronSpecID           *int32
	CronSpec             *CronSpec
	DirectRequestSpecID  *int32
	DirectRequestSpec    *DirectRequestSpec
	FluxMonitorSpecID    *int32
	FluxMonitorSpec      *FluxMonitorSpec
	KeeperSpecID         *int32
	KeeperSpec           *KeeperSpec
	VRFSpecID            *int32
	VRFSpec              *VRFSpec
	WebhookSpecID        *int32
	WebhookSpec          *WebhookSpec
	BlockhashStoreSpecID *int32
	BlockhashStoreSpec   *BlockhashStoreSpec
	BootstrapSpec        *BootstrapSpec
	BootstrapSpecID      *int32
	PipelineSpecID       int32
	PipelineSpec         *pipeline.Spec
	JobSpecErrors        []SpecError
	Type                 Type
	SchemaVersion        uint32
	GasLimit             clnull.Uint32 `toml:"gasLimit"`
	ForwardingAllowed    bool          `toml:"forwardingAllowed"`
	Name                 null.String
	MaxTaskDuration      models.Interval
	Pipeline             pipeline.Pipeline `toml:"observationSource"`
	CreatedAt            time.Time
}

func ExternalJobIDEncodeStringToTopic(id uuid.UUID) common.Hash {
	return common.BytesToHash([]byte(strings.Replace(id.String(), "-", "", 4)))
}

func ExternalJobIDEncodeBytesToTopic(id uuid.UUID) common.Hash {
	return common.BytesToHash(common.RightPadBytes(id.Bytes(), utils.EVMWordByteLen))
}

// ExternalIDEncodeStringToTopic encodes the external job ID (UUID) into a log topic (32 bytes)
// by taking the string representation of the UUID, removing the dashes
// so that its 32 characters long and then encoding those characters to bytes.
func (j Job) ExternalIDEncodeStringToTopic() common.Hash {
	return ExternalJobIDEncodeStringToTopic(j.ExternalJobID)
}

// ExternalIDEncodeBytesToTopic encodes the external job ID (UUID) into a log topic (32 bytes)
// by taking the 16 bytes underlying the UUID and right padding it.
func (j Job) ExternalIDEncodeBytesToTopic() common.Hash {
	return ExternalJobIDEncodeBytesToTopic(j.ExternalJobID)
}

// SetID takes the id as a string and attempts to convert it to an int32. If
// it succeeds, it will set it as the id on the job
func (j *Job) SetID(value string) error {
	id, err := strconv.ParseInt(value, 10, 32)
	if err != nil {
		return err
	}
	j.ID = int32(id)
	return nil
}

type SpecError struct {
	ID          int64
	JobID       int32
	Description string
	Occurrences uint
	CreatedAt   time.Time
	UpdatedAt   time.Time
}

// SetID takes the id as a string and attempts to convert it to an int32. If
// it succeeds, it will set it as the id on the job
func (j *SpecError) SetID(value string) error {
	id, err := stringutils.ToInt64(value)
	if err != nil {
		return err
	}
	j.ID = id
	return nil
}

type PipelineRun struct {
	ID int64 `json:"-"`
}

func (pr PipelineRun) GetID() string {
	return fmt.Sprintf("%v", pr.ID)
}

func (pr *PipelineRun) SetID(value string) error {
	ID, err := strconv.ParseInt(value, 10, 64)
	if err != nil {
		return err
	}
	pr.ID = int64(ID)
	return nil
}

// OCROracleSpec defines the job spec for OCR jobs.
type OCROracleSpec struct {
	ID                                        int32               `toml:"-"`
	ContractAddress                           ethkey.EIP55Address `toml:"contractAddress"`
	P2PBootstrapPeers                         pq.StringArray      `toml:"p2pBootstrapPeers" db:"p2p_bootstrap_peers"`
	P2PV2Bootstrappers                        pq.StringArray      `toml:"p2pv2Bootstrappers" db:"p2pv2_bootstrappers"`
	IsBootstrapPeer                           bool                `toml:"isBootstrapPeer"`
	EncryptedOCRKeyBundleID                   *models.Sha256Hash  `toml:"keyBundleID"`
	EncryptedOCRKeyBundleIDEnv                bool
	TransmitterAddress                        *ethkey.EIP55Address `toml:"transmitterAddress"`
	TransmitterAddressEnv                     bool
	ObservationTimeout                        models.Interval `toml:"observationTimeout"`
	ObservationTimeoutEnv                     bool
	BlockchainTimeout                         models.Interval `toml:"blockchainTimeout"`
	BlockchainTimeoutEnv                      bool
	ContractConfigTrackerSubscribeInterval    models.Interval `toml:"contractConfigTrackerSubscribeInterval"`
	ContractConfigTrackerSubscribeIntervalEnv bool
	ContractConfigTrackerPollInterval         models.Interval `toml:"contractConfigTrackerPollInterval"`
	ContractConfigTrackerPollIntervalEnv      bool
	ContractConfigConfirmations               uint16 `toml:"contractConfigConfirmations"`
	ContractConfigConfirmationsEnv            bool
	EVMChainID                                *utils.Big       `toml:"evmChainID"                             db:"evm_chain_id"`
	DatabaseTimeout                           *models.Interval `toml:"databaseTimeout"`
	DatabaseTimeoutEnv                        bool
	ObservationGracePeriod                    *models.Interval `toml:"observationGracePeriod"`
	ObservationGracePeriodEnv                 bool
	ContractTransmitterTransmitTimeout        *models.Interval `toml:"contractTransmitterTransmitTimeout"`
	ContractTransmitterTransmitTimeoutEnv     bool
	CaptureEATelemetry                        bool      `toml:"captureEATelemetry"`
	CreatedAt                                 time.Time `toml:"-"`
	UpdatedAt                                 time.Time `toml:"-"`
}

// GetID is a getter function that returns the ID of the spec.
func (s OCROracleSpec) GetID() string {
	return fmt.Sprintf("%v", s.ID)
}

// SetID is a setter function that sets the ID of the spec.
func (s *OCROracleSpec) SetID(value string) error {
	ID, err := strconv.ParseInt(value, 10, 32)
	if err != nil {
		return err
	}
	s.ID = int32(ID)
	return nil
}

// JSONConfig is a Go mapping for JSON based database properties.
type JSONConfig map[string]interface{}

// Bytes returns the raw bytes
func (r JSONConfig) Bytes() []byte {
	b, _ := json.Marshal(r)
	return b
}

// Value returns this instance serialized for database storage.
func (r JSONConfig) Value() (driver.Value, error) {
	return json.Marshal(r)
}

// Scan reads the database value and returns an instance.
func (r *JSONConfig) Scan(value interface{}) error {
	b, ok := value.([]byte)
	if !ok {
		return errors.Errorf("expected bytes got %T", b)
	}
	return json.Unmarshal(b, &r)
}

func (r JSONConfig) EVMChainID() (int64, error) {
	i, ok := r["chainID"]
	if !ok {
		return -1, fmt.Errorf("%w: chainID must be provided in relay config", ErrNoChainFromSpec)
	}
	f, ok := i.(float64)
	if !ok {
		return -1, fmt.Errorf("expected float64 chain id but got: %T", i)
	}
	return int64(f), nil
}

// OCR2PluginType defines supported OCR2 plugin types.
type OCR2PluginType string

const (
	// Median refers to the median.Median plugin
	Median OCR2PluginType = "median"

	DKG OCR2PluginType = "dkg"

	OCR2VRF OCR2PluginType = "ocr2vrf"

	// Keeper was rebranded to automation. For now the plugin type required in job spec points
	// to the new name (automation) but in code we refer it to keepers
	// TODO: sc-55296 to rename ocr2keeper to ocr2automation in code
	OCR2Keeper OCR2PluginType = "ocr2automation"

	OCR2Functions OCR2PluginType = "functions"

<<<<<<< HEAD
	// CCIPCommit refers to the ccip.CCIPCommit plugin
	CCIPCommit OCR2PluginType = "ccip-commit"
	// CCIPExecution refers to the ccip.CCIPExecution plugin
	CCIPExecution OCR2PluginType = "ccip-execution"
=======
	Mercury OCR2PluginType = "mercury"
>>>>>>> f1df0793
)

// OCR2OracleSpec defines the job spec for OCR2 jobs.
// Relay config is chain specific config for a relay (chain adapter).
type OCR2OracleSpec struct {
	ID                                int32           `toml:"-"`
	ContractID                        string          `toml:"contractID"`
	FeedID                            common.Hash     `toml:"feedID"`
	Relay                             relay.Network   `toml:"relay"`
	RelayConfig                       JSONConfig      `toml:"relayConfig"`
	P2PV2Bootstrappers                pq.StringArray  `toml:"p2pv2Bootstrappers"`
	OCRKeyBundleID                    null.String     `toml:"ocrKeyBundleID"`
	MonitoringEndpoint                null.String     `toml:"monitoringEndpoint"`
	TransmitterID                     null.String     `toml:"transmitterID"`
	BlockchainTimeout                 models.Interval `toml:"blockchainTimeout"`
	ContractConfigTrackerPollInterval models.Interval `toml:"contractConfigTrackerPollInterval"`
	ContractConfigConfirmations       uint16          `toml:"contractConfigConfirmations"`
	PluginConfig                      JSONConfig      `toml:"pluginConfig"`
	PluginType                        OCR2PluginType  `toml:"pluginType"`
	CreatedAt                         time.Time       `toml:"-"`
	UpdatedAt                         time.Time       `toml:"-"`
	CaptureEATelemetry                bool            `toml:"captureEATelemetry"`
}

// GetID is a getter function that returns the ID of the spec.
func (s OCR2OracleSpec) GetID() string {
	return fmt.Sprintf("%v", s.ID)
}

// SetID is a setter function that sets the ID of the spec.
func (s *OCR2OracleSpec) SetID(value string) error {
	ID, err := strconv.ParseInt(value, 10, 32)
	if err != nil {
		return err
	}
	s.ID = int32(ID)
	return nil
}

type ExternalInitiatorWebhookSpec struct {
	ExternalInitiatorID int64
	ExternalInitiator   bridges.ExternalInitiator
	WebhookSpecID       int32
	WebhookSpec         WebhookSpec
	Spec                models.JSON
}

type WebhookSpec struct {
	ID                            int32 `toml:"-"`
	ExternalInitiatorWebhookSpecs []ExternalInitiatorWebhookSpec
	CreatedAt                     time.Time `toml:"-"`
	UpdatedAt                     time.Time `toml:"-"`
}

func (w WebhookSpec) GetID() string {
	return fmt.Sprintf("%v", w.ID)
}

func (w *WebhookSpec) SetID(value string) error {
	ID, err := strconv.ParseInt(value, 10, 32)
	if err != nil {
		return err
	}
	w.ID = int32(ID)
	return nil
}

type DirectRequestSpec struct {
	ID                          int32                    `toml:"-"`
	ContractAddress             ethkey.EIP55Address      `toml:"contractAddress"`
	MinIncomingConfirmations    clnull.Uint32            `toml:"minIncomingConfirmations"`
	MinIncomingConfirmationsEnv bool                     `toml:"minIncomingConfirmationsEnv"`
	Requesters                  models.AddressCollection `toml:"requesters"`
	MinContractPayment          *assets.Link             `toml:"minContractPaymentLinkJuels"`
	EVMChainID                  *utils.Big               `toml:"evmChainID"`
	CreatedAt                   time.Time                `toml:"-"`
	UpdatedAt                   time.Time                `toml:"-"`
}

type CronSpec struct {
	ID           int32     `toml:"-"`
	CronSchedule string    `toml:"schedule"`
	CreatedAt    time.Time `toml:"-"`
	UpdatedAt    time.Time `toml:"-"`
}

func (s CronSpec) GetID() string {
	return fmt.Sprintf("%v", s.ID)
}

func (s *CronSpec) SetID(value string) error {
	ID, err := strconv.ParseInt(value, 10, 32)
	if err != nil {
		return err
	}
	s.ID = int32(ID)
	return nil
}

type FluxMonitorSpec struct {
	ID              int32               `toml:"-"`
	ContractAddress ethkey.EIP55Address `toml:"contractAddress"`
	Threshold       tomlutils.Float32   `toml:"threshold,float"`
	// AbsoluteThreshold is the maximum absolute change allowed in a fluxmonitored
	// value before a new round should be kicked off, so that the current value
	// can be reported on-chain.
	AbsoluteThreshold   tomlutils.Float32 `toml:"absoluteThreshold,float"`
	PollTimerPeriod     time.Duration
	PollTimerDisabled   bool
	IdleTimerPeriod     time.Duration
	IdleTimerDisabled   bool
	DrumbeatSchedule    string
	DrumbeatRandomDelay time.Duration
	DrumbeatEnabled     bool
	MinPayment          *assets.Link
	EVMChainID          *utils.Big `toml:"evmChainID"`
	CreatedAt           time.Time  `toml:"-"`
	UpdatedAt           time.Time  `toml:"-"`
}

type KeeperSpec struct {
	ID                       int32               `toml:"-"`
	ContractAddress          ethkey.EIP55Address `toml:"contractAddress"`
	MinIncomingConfirmations *uint32             `toml:"minIncomingConfirmations"`
	FromAddress              ethkey.EIP55Address `toml:"fromAddress"`
	EVMChainID               *utils.Big          `toml:"evmChainID"`
	CreatedAt                time.Time           `toml:"-"`
	UpdatedAt                time.Time           `toml:"-"`
}

type VRFSpec struct {
	ID int32

	// BatchCoordinatorAddress is the address of the batch vrf coordinator to use.
	// This is required if batchFulfillmentEnabled is set to true in the job spec.
	BatchCoordinatorAddress *ethkey.EIP55Address `toml:"batchCoordinatorAddress"`
	// BatchFulfillmentEnabled indicates to the vrf job to use the batch vrf coordinator
	// for fulfilling requests. If set to true, batchCoordinatorAddress must be set in
	// the job spec.
	BatchFulfillmentEnabled bool `toml:"batchFulfillmentEnabled"`
	// BatchFulfillmentGasMultiplier is used to determine the final gas estimate for the batch
	// fulfillment.
	BatchFulfillmentGasMultiplier tomlutils.Float64 `toml:"batchFulfillmentGasMultiplier"`

	CoordinatorAddress       ethkey.EIP55Address   `toml:"coordinatorAddress"`
	PublicKey                secp256k1.PublicKey   `toml:"publicKey"`
	MinIncomingConfirmations uint32                `toml:"minIncomingConfirmations"`
	ConfirmationsEnv         bool                  `toml:"-"`
	EVMChainID               *utils.Big            `toml:"evmChainID"`
	FromAddresses            []ethkey.EIP55Address `toml:"fromAddresses"`
	PollPeriod               time.Duration         `toml:"pollPeriod"` // For v2 jobs
	PollPeriodEnv            bool
	RequestedConfsDelay      int64         `toml:"requestedConfsDelay"` // For v2 jobs. Optional, defaults to 0 if not provided.
	RequestTimeout           time.Duration `toml:"requestTimeout"`      // Optional, defaults to 24hr if not provided.

	// GasLanePrice specifies the gas lane price for this VRF job.
	// If the specified keys in FromAddresses do not have the provided gas price the job
	// will not start.
	//
	// Optional, for v2 jobs only.
	GasLanePrice *assets.Wei `toml:"gasLanePrice" db:"gas_lane_price"`

	// ChunkSize is the number of pending VRF V2 requests to process in parallel. Optional, defaults
	// to 20 if not provided.
	ChunkSize uint32 `toml:"chunkSize"`

	// BackoffInitialDelay is the amount of time to wait before retrying a failed request after the
	// first failure. V2 only.
	BackoffInitialDelay time.Duration `toml:"backoffInitialDelay"`

	// BackoffMaxDelay is the maximum amount of time to wait before retrying a failed request. V2
	// only.
	BackoffMaxDelay time.Duration `toml:"backoffMaxDelay"`

	CreatedAt time.Time `toml:"-"`
	UpdatedAt time.Time `toml:"-"`
}

// BlockhashStoreSpec defines the job spec for the blockhash store feeder.
type BlockhashStoreSpec struct {
	ID int32

	// CoordinatorV1Address is the VRF V1 coordinator to watch for unfulfilled requests. If empty,
	// no V1 coordinator will be watched.
	CoordinatorV1Address *ethkey.EIP55Address `toml:"coordinatorV1Address"`

	// CoordinatorV2Address is the VRF V2 coordinator to watch for unfulfilled requests. If empty,
	// no V2 coordinator will be watched.
	CoordinatorV2Address *ethkey.EIP55Address `toml:"coordinatorV2Address"`

	// WaitBlocks defines the number of blocks to wait before a hash is stored.
	WaitBlocks int32 `toml:"waitBlocks"`

	// LookbackBlocks defines the maximum age of blocks whose hashes should be stored.
	LookbackBlocks int32 `toml:"lookbackBlocks"`

	// BlockhashStoreAddress is the address of the BlockhashStore contract to store blockhashes
	// into.
	BlockhashStoreAddress ethkey.EIP55Address `toml:"blockhashStoreAddress"`

	// PollPeriod defines how often recent blocks should be scanned for blockhash storage.
	PollPeriod time.Duration `toml:"pollPeriod"`

	// RunTimeout defines the timeout for a single run of the blockhash store feeder.
	RunTimeout time.Duration `toml:"runTimeout"`

	// EVMChainID defines the chain ID for monitoring and storing of blockhashes.
	EVMChainID *utils.Big `toml:"evmChainID"`

	// FromAddress is the sender address that should be used to store blockhashes.
	FromAddresses []ethkey.EIP55Address `toml:"fromAddresses"`

	// CreatedAt is the time this job was created.
	CreatedAt time.Time `toml:"-"`

	// UpdatedAt is the time this job was last updated.
	UpdatedAt time.Time `toml:"-"`
}

// BootstrapSpec defines the spec to handles the node communication setup process.
type BootstrapSpec struct {
	ID                                int32         `toml:"-"`
	ContractID                        string        `toml:"contractID"`
	FeedID                            *common.Hash  `toml:"feedID"`
	Relay                             relay.Network `toml:"relay"`
	RelayConfig                       JSONConfig
	MonitoringEndpoint                null.String     `toml:"monitoringEndpoint"`
	BlockchainTimeout                 models.Interval `toml:"blockchainTimeout"`
	ContractConfigTrackerPollInterval models.Interval `toml:"contractConfigTrackerPollInterval"`
	ContractConfigConfirmations       uint16          `toml:"contractConfigConfirmations"`
	CreatedAt                         time.Time       `toml:"-"`
	UpdatedAt                         time.Time       `toml:"-"`
}

// AsOCR2Spec transforms the bootstrap spec into a generic OCR2 format to enable code sharing between specs.
func (s BootstrapSpec) AsOCR2Spec() OCR2OracleSpec {
	return OCR2OracleSpec{
		ID:                                s.ID,
		ContractID:                        s.ContractID,
		Relay:                             s.Relay,
		RelayConfig:                       s.RelayConfig,
		MonitoringEndpoint:                s.MonitoringEndpoint,
		BlockchainTimeout:                 s.BlockchainTimeout,
		ContractConfigTrackerPollInterval: s.ContractConfigTrackerPollInterval,
		ContractConfigConfirmations:       s.ContractConfigConfirmations,
		CreatedAt:                         s.CreatedAt,
		UpdatedAt:                         s.UpdatedAt,
		P2PV2Bootstrappers:                pq.StringArray{},
	}
}<|MERGE_RESOLUTION|>--- conflicted
+++ resolved
@@ -304,14 +304,12 @@
 
 	OCR2Functions OCR2PluginType = "functions"
 
-<<<<<<< HEAD
 	// CCIPCommit refers to the ccip.CCIPCommit plugin
 	CCIPCommit OCR2PluginType = "ccip-commit"
 	// CCIPExecution refers to the ccip.CCIPExecution plugin
 	CCIPExecution OCR2PluginType = "ccip-execution"
-=======
+
 	Mercury OCR2PluginType = "mercury"
->>>>>>> f1df0793
 )
 
 // OCR2OracleSpec defines the job spec for OCR2 jobs.
