package test_env

import (
	"fmt"
	"math/big"
	"os"
	"testing"

	"github.com/pkg/errors"
	"github.com/rs/zerolog"
	"github.com/rs/zerolog/log"

	"github.com/smartcontractkit/chainlink-testing-framework/blockchain"
	"github.com/smartcontractkit/chainlink-testing-framework/docker/test_env"
	"github.com/smartcontractkit/chainlink-testing-framework/logging"
	"github.com/smartcontractkit/chainlink-testing-framework/logwatch"
	"github.com/smartcontractkit/chainlink-testing-framework/networks"

	"github.com/smartcontractkit/chainlink/v2/core/services/chainlink"

	"github.com/smartcontractkit/chainlink/integration-tests/contracts"
	"github.com/smartcontractkit/chainlink/integration-tests/types/config/node"
)

type CLTestEnvBuilder struct {
	hasLogWatch          bool
	hasGeth              bool
	hasMockServer        bool
	hasForwarders        bool
	clNodeConfig         *chainlink.Config
	secretsConfig        string
	nonDevGethNetworks   []blockchain.EVMNetwork
	clNodesCount         int
	externalAdapterCount int
	customNodeCsaKeys    []string
	defaultNodeCsaKeys   []string
	l                    zerolog.Logger
	t                    *testing.T

	/* funding */
	ETHFunds *big.Float
}

func NewCLTestEnvBuilder() *CLTestEnvBuilder {
	return &CLTestEnvBuilder{
		externalAdapterCount: 1,
		l:                    log.Logger,
	}
}

func (b *CLTestEnvBuilder) WithTestLogger(t *testing.T) *CLTestEnvBuilder {
	b.t = t
	b.l = logging.GetTestLogger(t)
	return b
}

func (b *CLTestEnvBuilder) WithLogWatcher() *CLTestEnvBuilder {
	b.hasLogWatch = true
	return b
}

func (b *CLTestEnvBuilder) WithCLNodes(clNodesCount int) *CLTestEnvBuilder {
	b.clNodesCount = clNodesCount
	return b
}

func (b *CLTestEnvBuilder) WithForwarders() *CLTestEnvBuilder {
	b.hasForwarders = true
	return b
}

func (b *CLTestEnvBuilder) WithFunding(eth *big.Float) *CLTestEnvBuilder {
	b.ETHFunds = eth
	return b
}

func (b *CLTestEnvBuilder) WithGeth() *CLTestEnvBuilder {
	b.hasGeth = true
	return b
}

func (b *CLTestEnvBuilder) WithPrivateGethChains(evmNetworks []blockchain.EVMNetwork) *CLTestEnvBuilder {
	b.nonDevGethNetworks = evmNetworks
	return b
}

func (b *CLTestEnvBuilder) WithCLNodeConfig(cfg *chainlink.Config) *CLTestEnvBuilder {
	b.clNodeConfig = cfg
	return b
}

func (b *CLTestEnvBuilder) WithSecretsConfig(secrets string) *CLTestEnvBuilder {
	b.secretsConfig = secrets
	return b
}

func (b *CLTestEnvBuilder) WithMockServer(externalAdapterCount int) *CLTestEnvBuilder {
	b.hasMockServer = true
	b.externalAdapterCount = externalAdapterCount
	return b
}

func (b *CLTestEnvBuilder) Build() (*CLClusterTestEnv, error) {
	envConfigPath, isSet := os.LookupEnv("TEST_ENV_CONFIG_PATH")
	if isSet {
		cfg, err := NewTestEnvConfigFromFile(envConfigPath)
		if err != nil {
			return nil, err
		}
		_ = os.Setenv("TESTCONTAINERS_RYUK_DISABLED", "true")
		return b.buildNewEnv(cfg)
	}
	return b.buildNewEnv(nil)
}

func (b *CLTestEnvBuilder) buildNewEnv(cfg *TestEnvConfig) (*CLClusterTestEnv, error) {
	b.l.Info().
		Bool("hasGeth", b.hasGeth).
		Bool("hasMockServer", b.hasMockServer).
		Int("externalAdapterCount", b.externalAdapterCount).
		Int("clNodesCount", b.clNodesCount).
		Strs("customNodeCsaKeys", b.customNodeCsaKeys).
		Strs("defaultNodeCsaKeys", b.defaultNodeCsaKeys).
		Msg("Building CL cluster test environment..")

	var te *CLClusterTestEnv
	var err error
	if cfg != nil {
		te, err = NewTestEnvFromCfg(b.l, cfg)
		if err != nil {
			return nil, err
		}
	} else {
		te, err = NewTestEnv()
		if err != nil {
			return nil, err
		}
	}

	if b.t != nil {
		te.WithTestLogger(b.t)
	}

	if b.hasLogWatch {
		te.LogWatch, err = logwatch.NewLogWatch(nil, nil)
		if err != nil {
			return nil, err
		}
	}

	if b.hasMockServer {
		err = te.StartMockServer()
		if err != nil {
			return nil, err
		}
		err = te.MockServer.SetExternalAdapterMocks(b.externalAdapterCount)
		if err != nil {
			return nil, err
		}
	}
	if b.nonDevGethNetworks != nil {
		te.WithPrivateChain(b.nonDevGethNetworks)
		err := te.StartPrivateChain()
		if err != nil {
			return te, err
		}
		var nonDevNetworks []blockchain.EVMNetwork
		for i, n := range te.PrivateChain {
			primaryNode := n.GetPrimaryNode()
			if primaryNode == nil {
				return te, errors.WithStack(fmt.Errorf("Primary node is nil in PrivateChain interface"))
			}
			nonDevNetworks = append(nonDevNetworks, *n.GetNetworkConfig())
			nonDevNetworks[i].URLs = []string{primaryNode.GetInternalWsUrl()}
			nonDevNetworks[i].HTTPURLs = []string{primaryNode.GetInternalHttpUrl()}
		}
		if nonDevNetworks == nil {
			return nil, errors.New("cannot create nodes with custom config without nonDevNetworks")
		}
<<<<<<< HEAD
		if b.clNodesCount > 0 {
			err = te.StartClNodes(b.clNodeConfig, b.clNodesCount)
			if err != nil {
				return nil, err
			}
=======

		err = te.StartClNodes(b.clNodeConfig, b.clNodesCount, b.secretsConfig)
		if err != nil {
			return nil, err
>>>>>>> f684afc6
		}
		return te, nil
	}
	networkConfig := networks.SelectedNetwork
	var internalDockerUrls test_env.InternalDockerUrls
	if b.hasGeth && networkConfig.Simulated {
		networkConfig, internalDockerUrls, err = te.StartGeth()
		if err != nil {
			return nil, err
		}

	}

	bc, err := blockchain.NewEVMClientFromNetwork(networkConfig, b.l)
	if err != nil {
		return nil, err
	}

	te.EVMClient = bc

	cd, err := contracts.NewContractDeployer(bc, b.l)
	if err != nil {
		return nil, err
	}
	te.ContractDeployer = cd

	cl, err := contracts.NewContractLoader(bc, b.l)
	if err != nil {
		return nil, err
	}
	te.ContractLoader = cl

	var nodeCsaKeys []string

	// Start Chainlink Nodes
	if b.clNodesCount > 0 {
		var cfg *chainlink.Config
		if b.clNodeConfig != nil {
			cfg = b.clNodeConfig
		} else {
			cfg = node.NewConfig(node.NewBaseConfig(),
				node.WithOCR1(),
				node.WithP2Pv1(),
			)
		}
		//node.SetDefaultSimulatedGeth(cfg, te.Geth.InternalWsUrl, te.Geth.InternalHttpUrl, b.hasForwarders)

		var httpUrls []string
		var wsUrls []string
		if networkConfig.Simulated {
			httpUrls = []string{internalDockerUrls.HttpUrl}
			wsUrls = []string{internalDockerUrls.WsUrl}
		} else {
			httpUrls = networkConfig.HTTPURLs
			wsUrls = networkConfig.URLs
		}

		node.SetChainConfig(cfg, wsUrls, httpUrls, networkConfig, b.hasForwarders)

		err := te.StartClNodes(cfg, b.clNodesCount, b.secretsConfig)
		if err != nil {
			return nil, err
		}

		nodeCsaKeys, err = te.GetNodeCSAKeys()
		if err != nil {
			return nil, err
		}
		b.defaultNodeCsaKeys = nodeCsaKeys
	}

	if b.hasGeth && b.clNodesCount > 0 && b.ETHFunds != nil {
		te.ParallelTransactions(true)
		defer te.ParallelTransactions(false)
		if err := te.FundChainlinkNodes(b.ETHFunds); err != nil {
			return nil, err
		}
	}

	return te, nil
}<|MERGE_RESOLUTION|>--- conflicted
+++ resolved
@@ -177,18 +177,11 @@
 		if nonDevNetworks == nil {
 			return nil, errors.New("cannot create nodes with custom config without nonDevNetworks")
 		}
-<<<<<<< HEAD
 		if b.clNodesCount > 0 {
-			err = te.StartClNodes(b.clNodeConfig, b.clNodesCount)
+			err = te.StartClNodes(b.clNodeConfig, b.clNodesCount, b.secretsConfig)
 			if err != nil {
 				return nil, err
 			}
-=======
-
-		err = te.StartClNodes(b.clNodeConfig, b.clNodesCount, b.secretsConfig)
-		if err != nil {
-			return nil, err
->>>>>>> f684afc6
 		}
 		return te, nil
 	}
