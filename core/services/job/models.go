package job

import (
	"database/sql/driver"
	"encoding/json"
	"fmt"
	"strconv"
	"strings"
	"time"

	"github.com/ethereum/go-ethereum/common"
	"github.com/lib/pq"
	"github.com/pkg/errors"
	uuid "github.com/satori/go.uuid"
	"gopkg.in/guregu/null.v4"

	"github.com/smartcontractkit/chainlink/core/assets"
	"github.com/smartcontractkit/chainlink/core/bridges"
	clnull "github.com/smartcontractkit/chainlink/core/null"
	"github.com/smartcontractkit/chainlink/core/services/keystore/keys/ethkey"
	"github.com/smartcontractkit/chainlink/core/services/pipeline"
	"github.com/smartcontractkit/chainlink/core/services/relay"
	"github.com/smartcontractkit/chainlink/core/services/signatures/secp256k1"
	"github.com/smartcontractkit/chainlink/core/store/models"
	"github.com/smartcontractkit/chainlink/core/utils"
	"github.com/smartcontractkit/chainlink/core/utils/stringutils"
	"github.com/smartcontractkit/chainlink/core/utils/tomlutils"
)

const (
	Cron               Type = (Type)(pipeline.CronJobType)
	DirectRequest      Type = (Type)(pipeline.DirectRequestJobType)
	FluxMonitor        Type = (Type)(pipeline.FluxMonitorJobType)
	OffchainReporting  Type = (Type)(pipeline.OffchainReportingJobType)
	OffchainReporting2 Type = (Type)(pipeline.OffchainReporting2JobType)
	Keeper             Type = (Type)(pipeline.KeeperJobType)
	VRF                Type = (Type)(pipeline.VRFJobType)
	BlockhashStore     Type = (Type)(pipeline.BlockhashStoreJobType)
	Webhook            Type = (Type)(pipeline.WebhookJobType)
	Bootstrap          Type = (Type)(pipeline.BootstrapJobType)
)

//revive:disable:redefines-builtin-id
type Type string

func (t Type) String() string {
	return string(t)
}

func (t Type) RequiresPipelineSpec() bool {
	return requiresPipelineSpec[t]
}

func (t Type) SupportsAsync() bool {
	return supportsAsync[t]
}

func (t Type) SchemaVersion() uint32 {
	return schemaVersions[t]
}

var (
	requiresPipelineSpec = map[Type]bool{
		Cron:               true,
		DirectRequest:      true,
		FluxMonitor:        true,
		OffchainReporting:  false, // bootstrap jobs do not require it
		OffchainReporting2: false, // bootstrap jobs do not require it
		Keeper:             false, // observationSource is injected in the upkeep executor
		VRF:                true,
		Webhook:            true,
		BlockhashStore:     false,
		Bootstrap:          false,
	}
	supportsAsync = map[Type]bool{
		Cron:               true,
		DirectRequest:      true,
		FluxMonitor:        false,
		OffchainReporting:  false,
		OffchainReporting2: false,
		Keeper:             true,
		VRF:                true,
		Webhook:            true,
		BlockhashStore:     false,
		Bootstrap:          false,
	}
	schemaVersions = map[Type]uint32{
		Cron:               1,
		DirectRequest:      1,
		FluxMonitor:        1,
		OffchainReporting:  1,
		OffchainReporting2: 1,
		Keeper:             1,
		VRF:                1,
		Webhook:            1,
		BlockhashStore:     1,
		Bootstrap:          1,
	}
)

type Job struct {
	ID                   int32     `toml:"-"`
	ExternalJobID        uuid.UUID `toml:"externalJobID"`
	OCROracleSpecID      *int32
	OCROracleSpec        *OCROracleSpec
	OCR2OracleSpecID     *int32
	OCR2OracleSpec       *OCR2OracleSpec
	CronSpecID           *int32
	CronSpec             *CronSpec
	DirectRequestSpecID  *int32
	DirectRequestSpec    *DirectRequestSpec
	FluxMonitorSpecID    *int32
	FluxMonitorSpec      *FluxMonitorSpec
	KeeperSpecID         *int32
	KeeperSpec           *KeeperSpec
	VRFSpecID            *int32
	VRFSpec              *VRFSpec
	WebhookSpecID        *int32
	WebhookSpec          *WebhookSpec
	BlockhashStoreSpecID *int32
	BlockhashStoreSpec   *BlockhashStoreSpec
	BootstrapSpec        *BootstrapSpec
	BootstrapSpecID      *int32
	PipelineSpecID       int32
	PipelineSpec         *pipeline.Spec
	JobSpecErrors        []SpecError
	Type                 Type
	SchemaVersion        uint32
	GasLimit             clnull.Uint32 `toml:"gasLimit"`
	ForwardingAllowed    bool          `toml:"forwardingAllowed"`
	Name                 null.String
	MaxTaskDuration      models.Interval
	Pipeline             pipeline.Pipeline `toml:"observationSource"`
	CreatedAt            time.Time
}

func ExternalJobIDEncodeStringToTopic(id uuid.UUID) common.Hash {
	return common.BytesToHash([]byte(strings.Replace(id.String(), "-", "", 4)))
}

func ExternalJobIDEncodeBytesToTopic(id uuid.UUID) common.Hash {
	return common.BytesToHash(common.RightPadBytes(id.Bytes(), utils.EVMWordByteLen))
}

// ExternalIDEncodeStringToTopic encodes the external job ID (UUID) into a log topic (32 bytes)
// by taking the string representation of the UUID, removing the dashes
// so that its 32 characters long and then encoding those characters to bytes.
func (j Job) ExternalIDEncodeStringToTopic() common.Hash {
	return ExternalJobIDEncodeStringToTopic(j.ExternalJobID)
}

// ExternalIDEncodeBytesToTopic encodes the external job ID (UUID) into a log topic (32 bytes)
// by taking the 16 bytes underlying the UUID and right padding it.
func (j Job) ExternalIDEncodeBytesToTopic() common.Hash {
	return ExternalJobIDEncodeBytesToTopic(j.ExternalJobID)
}

// SetID takes the id as a string and attempts to convert it to an int32. If
// it succeeds, it will set it as the id on the job
func (j *Job) SetID(value string) error {
	id, err := strconv.ParseInt(value, 10, 32)
	if err != nil {
		return err
	}
	j.ID = int32(id)
	return nil
}

type SpecError struct {
	ID          int64
	JobID       int32
	Description string
	Occurrences uint
	CreatedAt   time.Time
	UpdatedAt   time.Time
}

// SetID takes the id as a string and attempts to convert it to an int32. If
// it succeeds, it will set it as the id on the job
func (j *SpecError) SetID(value string) error {
	id, err := stringutils.ToInt64(value)
	if err != nil {
		return err
	}
	j.ID = id
	return nil
}

type PipelineRun struct {
	ID int64 `json:"-"`
}

func (pr PipelineRun) GetID() string {
	return fmt.Sprintf("%v", pr.ID)
}

func (pr *PipelineRun) SetID(value string) error {
	ID, err := strconv.ParseInt(value, 10, 64)
	if err != nil {
		return err
	}
	pr.ID = int64(ID)
	return nil
}

// OCROracleSpec defines the job spec for OCR jobs.
type OCROracleSpec struct {
	ID                                        int32               `toml:"-"`
	ContractAddress                           ethkey.EIP55Address `toml:"contractAddress"`
	P2PBootstrapPeers                         pq.StringArray      `toml:"p2pBootstrapPeers" db:"p2p_bootstrap_peers"`
	P2PV2Bootstrappers                        pq.StringArray      `toml:"p2pv2Bootstrappers" db:"p2pv2_bootstrappers"`
	IsBootstrapPeer                           bool                `toml:"isBootstrapPeer"`
	EncryptedOCRKeyBundleID                   *models.Sha256Hash  `toml:"keyBundleID"`
	EncryptedOCRKeyBundleIDEnv                bool
	TransmitterAddress                        *ethkey.EIP55Address `toml:"transmitterAddress"`
	TransmitterAddressEnv                     bool
	ObservationTimeout                        models.Interval `toml:"observationTimeout"`
	ObservationTimeoutEnv                     bool
	BlockchainTimeout                         models.Interval `toml:"blockchainTimeout"`
	BlockchainTimeoutEnv                      bool
	ContractConfigTrackerSubscribeInterval    models.Interval `toml:"contractConfigTrackerSubscribeInterval"`
	ContractConfigTrackerSubscribeIntervalEnv bool
	ContractConfigTrackerPollInterval         models.Interval `toml:"contractConfigTrackerPollInterval"`
	ContractConfigTrackerPollIntervalEnv      bool
	ContractConfigConfirmations               uint16 `toml:"contractConfigConfirmations"`
	ContractConfigConfirmationsEnv            bool
	EVMChainID                                *utils.Big       `toml:"evmChainID"                             db:"evm_chain_id"`
	DatabaseTimeout                           *models.Interval `toml:"databaseTimeout"`
	DatabaseTimeoutEnv                        bool
	ObservationGracePeriod                    *models.Interval `toml:"observationGracePeriod"`
	ObservationGracePeriodEnv                 bool
	ContractTransmitterTransmitTimeout        *models.Interval `toml:"contractTransmitterTransmitTimeout"`
	ContractTransmitterTransmitTimeoutEnv     bool
	CreatedAt                                 time.Time `toml:"-"`
	UpdatedAt                                 time.Time `toml:"-"`
}

// GetID is a getter function that returns the ID of the spec.
func (s OCROracleSpec) GetID() string {
	return fmt.Sprintf("%v", s.ID)
}

// SetID is a setter function that sets the ID of the spec.
func (s *OCROracleSpec) SetID(value string) error {
	ID, err := strconv.ParseInt(value, 10, 32)
	if err != nil {
		return err
	}
	s.ID = int32(ID)
	return nil
}

// JSONConfig is a Go mapping for JSON based database properties.
type JSONConfig map[string]interface{}

// Bytes returns the raw bytes
func (r JSONConfig) Bytes() []byte {
	b, _ := json.Marshal(r)
	return b
}

// Value returns this instance serialized for database storage.
func (r JSONConfig) Value() (driver.Value, error) {
	return json.Marshal(r)
}

// Scan reads the database value and returns an instance.
func (r *JSONConfig) Scan(value interface{}) error {
	b, ok := value.([]byte)
	if !ok {
		return errors.Errorf("expected bytes got %T", b)
	}
	return json.Unmarshal(b, &r)
}

// OCR2PluginType defines supported OCR2 plugin types.
type OCR2PluginType string

const (
	// Median refers to the median.Median plugin
	Median OCR2PluginType = "median"

	DKG OCR2PluginType = "dkg"

	OCR2VRF OCR2PluginType = "ocr2vrf"

	// Keeper was rebranded to automation. For now the plugin type required in job spec points
	// to the new name (automation) but in code we refer it to keepers
	// TODO: sc-55296 to rename ocr2keeper to ocr2automation in code
	OCR2Keeper OCR2PluginType = "ocr2automation"
<<<<<<< HEAD
	// CCIPRelay refers to the ccip.CCIPRelay plugin
	CCIPRelay OCR2PluginType = "ccip-relay"
	// CCIPExecution refers to the ccip.CCIPExecution plugin
	CCIPExecution OCR2PluginType = "ccip-execution"
=======

	OCR2DirectRequest OCR2PluginType = "directrequest"
>>>>>>> 84ac9637
)

// OCR2OracleSpec defines the job spec for OCR2 jobs.
// Relay config is chain specific config for a relay (chain adapter).
type OCR2OracleSpec struct {
	ID                                int32           `toml:"-"`
	ContractID                        string          `toml:"contractID"`
	Relay                             relay.Network   `toml:"relay"`
	RelayConfig                       JSONConfig      `toml:"relayConfig"`
	P2PV2Bootstrappers                pq.StringArray  `toml:"p2pv2Bootstrappers"`
	OCRKeyBundleID                    null.String     `toml:"ocrKeyBundleID"`
	MonitoringEndpoint                null.String     `toml:"monitoringEndpoint"`
	TransmitterID                     null.String     `toml:"transmitterID"`
	BlockchainTimeout                 models.Interval `toml:"blockchainTimeout"`
	ContractConfigTrackerPollInterval models.Interval `toml:"contractConfigTrackerPollInterval"`
	ContractConfigConfirmations       uint16          `toml:"contractConfigConfirmations"`
	PluginConfig                      JSONConfig      `toml:"pluginConfig"`
	PluginType                        OCR2PluginType  `toml:"pluginType"`
	CreatedAt                         time.Time       `toml:"-"`
	UpdatedAt                         time.Time       `toml:"-"`
}

// GetID is a getter function that returns the ID of the spec.
func (s OCR2OracleSpec) GetID() string {
	return fmt.Sprintf("%v", s.ID)
}

// SetID is a setter function that sets the ID of the spec.
func (s *OCR2OracleSpec) SetID(value string) error {
	ID, err := strconv.ParseInt(value, 10, 32)
	if err != nil {
		return err
	}
	s.ID = int32(ID)
	return nil
}

type ExternalInitiatorWebhookSpec struct {
	ExternalInitiatorID int64
	ExternalInitiator   bridges.ExternalInitiator
	WebhookSpecID       int32
	WebhookSpec         WebhookSpec
	Spec                models.JSON
}

type WebhookSpec struct {
	ID                            int32 `toml:"-"`
	ExternalInitiatorWebhookSpecs []ExternalInitiatorWebhookSpec
	CreatedAt                     time.Time `toml:"-"`
	UpdatedAt                     time.Time `toml:"-"`
}

func (w WebhookSpec) GetID() string {
	return fmt.Sprintf("%v", w.ID)
}

func (w *WebhookSpec) SetID(value string) error {
	ID, err := strconv.ParseInt(value, 10, 32)
	if err != nil {
		return err
	}
	w.ID = int32(ID)
	return nil
}

type DirectRequestSpec struct {
	ID                          int32                    `toml:"-"`
	ContractAddress             ethkey.EIP55Address      `toml:"contractAddress"`
	MinIncomingConfirmations    clnull.Uint32            `toml:"minIncomingConfirmations"`
	MinIncomingConfirmationsEnv bool                     `toml:"minIncomingConfirmationsEnv"`
	Requesters                  models.AddressCollection `toml:"requesters"`
	MinContractPayment          *assets.Link             `toml:"minContractPaymentLinkJuels"`
	EVMChainID                  *utils.Big               `toml:"evmChainID"`
	CreatedAt                   time.Time                `toml:"-"`
	UpdatedAt                   time.Time                `toml:"-"`
}

type CronSpec struct {
	ID           int32     `toml:"-"`
	CronSchedule string    `toml:"schedule"`
	CreatedAt    time.Time `toml:"-"`
	UpdatedAt    time.Time `toml:"-"`
}

func (s CronSpec) GetID() string {
	return fmt.Sprintf("%v", s.ID)
}

func (s *CronSpec) SetID(value string) error {
	ID, err := strconv.ParseInt(value, 10, 32)
	if err != nil {
		return err
	}
	s.ID = int32(ID)
	return nil
}

type FluxMonitorSpec struct {
	ID              int32               `toml:"-"`
	ContractAddress ethkey.EIP55Address `toml:"contractAddress"`
	Threshold       tomlutils.Float32   `toml:"threshold,float"`
	// AbsoluteThreshold is the maximum absolute change allowed in a fluxmonitored
	// value before a new round should be kicked off, so that the current value
	// can be reported on-chain.
	AbsoluteThreshold   tomlutils.Float32 `toml:"absoluteThreshold,float"`
	PollTimerPeriod     time.Duration
	PollTimerDisabled   bool
	IdleTimerPeriod     time.Duration
	IdleTimerDisabled   bool
	DrumbeatSchedule    string
	DrumbeatRandomDelay time.Duration
	DrumbeatEnabled     bool
	MinPayment          *assets.Link
	EVMChainID          *utils.Big `toml:"evmChainID"`
	CreatedAt           time.Time  `toml:"-"`
	UpdatedAt           time.Time  `toml:"-"`
}

type KeeperSpec struct {
	ID                       int32               `toml:"-"`
	ContractAddress          ethkey.EIP55Address `toml:"contractAddress"`
	MinIncomingConfirmations *uint32             `toml:"minIncomingConfirmations"`
	FromAddress              ethkey.EIP55Address `toml:"fromAddress"`
	EVMChainID               *utils.Big          `toml:"evmChainID"`
	CreatedAt                time.Time           `toml:"-"`
	UpdatedAt                time.Time           `toml:"-"`
}

type VRFSpec struct {
	ID int32

	// BatchCoordinatorAddress is the address of the batch vrf coordinator to use.
	// This is required if batchFulfillmentEnabled is set to true in the job spec.
	BatchCoordinatorAddress *ethkey.EIP55Address `toml:"batchCoordinatorAddress"`
	// BatchFulfillmentEnabled indicates to the vrf job to use the batch vrf coordinator
	// for fulfilling requests. If set to true, batchCoordinatorAddress must be set in
	// the job spec.
	BatchFulfillmentEnabled bool `toml:"batchFulfillmentEnabled"`
	// BatchFulfillmentGasMultiplier is used to determine the final gas estimate for the batch
	// fulfillment.
	BatchFulfillmentGasMultiplier tomlutils.Float64 `toml:"batchFulfillmentGasMultiplier"`

	CoordinatorAddress       ethkey.EIP55Address   `toml:"coordinatorAddress"`
	PublicKey                secp256k1.PublicKey   `toml:"publicKey"`
	MinIncomingConfirmations uint32                `toml:"minIncomingConfirmations"`
	ConfirmationsEnv         bool                  `toml:"-"`
	EVMChainID               *utils.Big            `toml:"evmChainID"`
	FromAddresses            []ethkey.EIP55Address `toml:"fromAddresses"`
	PollPeriod               time.Duration         `toml:"pollPeriod"` // For v2 jobs
	PollPeriodEnv            bool
	RequestedConfsDelay      int64         `toml:"requestedConfsDelay"` // For v2 jobs. Optional, defaults to 0 if not provided.
	RequestTimeout           time.Duration `toml:"requestTimeout"`      // Optional, defaults to 24hr if not provided.

	// ChunkSize is the number of pending VRF V2 requests to process in parallel. Optional, defaults
	// to 20 if not provided.
	ChunkSize uint32 `toml:"chunkSize"`

	// BackoffInitialDelay is the amount of time to wait before retrying a failed request after the
	// first failure. V2 only.
	BackoffInitialDelay time.Duration `toml:"backoffInitialDelay"`

	// BackoffMaxDelay is the maximum amount of time to wait before retrying a failed request. V2
	// only.
	BackoffMaxDelay time.Duration `toml:"backoffMaxDelay"`

	CreatedAt time.Time `toml:"-"`
	UpdatedAt time.Time `toml:"-"`
}

// BlockhashStoreSpec defines the job spec for the blockhash store feeder.
type BlockhashStoreSpec struct {
	ID int32

	// CoordinatorV1Address is the VRF V1 coordinator to watch for unfulfilled requests. If empty,
	// no V1 coordinator will be watched.
	CoordinatorV1Address *ethkey.EIP55Address `toml:"coordinatorV1Address"`

	// CoordinatorV2Address is the VRF V2 coordinator to watch for unfulfilled requests. If empty,
	// no V2 coordinator will be watched.
	CoordinatorV2Address *ethkey.EIP55Address `toml:"coordinatorV2Address"`

	// WaitBlocks defines the number of blocks to wait before a hash is stored.
	WaitBlocks int32 `toml:"waitBlocks"`

	// LookbackBlocks defines the maximum age of blocks whose hashes should be stored.
	LookbackBlocks int32 `toml:"lookbackBlocks"`

	// BlockhashStoreAddress is the address of the BlockhashStore contract to store blockhashes
	// into.
	BlockhashStoreAddress ethkey.EIP55Address `toml:"blockhashStoreAddress"`

	// PollPeriod defines how often recent blocks should be scanned for blockhash storage.
	PollPeriod time.Duration `toml:"pollPeriod"`

	// RunTimeout defines the timeout for a single run of the blockhash store feeder.
	RunTimeout time.Duration `toml:"runTimeout"`

	// EVMChainID defines the chain ID for monitoring and storing of blockhashes.
	EVMChainID *utils.Big `toml:"evmChainID"`

	// FromAddress is the sender address that should be used to store blockhashes.
	FromAddress *ethkey.EIP55Address `toml:"fromAddress"`

	// CreatedAt is the time this job was created.
	CreatedAt time.Time `toml:"-"`

	// UpdatedAt is the time this job was last updated.
	UpdatedAt time.Time `toml:"-"`
}

// BootstrapSpec defines the spec to handles the node communication setup process.
type BootstrapSpec struct {
	ID                                int32         `toml:"-"`
	ContractID                        string        `toml:"contractID"`
	Relay                             relay.Network `toml:"relay"`
	RelayConfig                       JSONConfig
	MonitoringEndpoint                null.String     `toml:"monitoringEndpoint"`
	BlockchainTimeout                 models.Interval `toml:"blockchainTimeout"`
	ContractConfigTrackerPollInterval models.Interval `toml:"contractConfigTrackerPollInterval"`
	ContractConfigConfirmations       uint16          `toml:"contractConfigConfirmations"`
	CreatedAt                         time.Time       `toml:"-"`
	UpdatedAt                         time.Time       `toml:"-"`
}

// AsOCR2Spec transforms the bootstrap spec into a generic OCR2 format to enable code sharing between specs.
func (s BootstrapSpec) AsOCR2Spec() OCR2OracleSpec {
	return OCR2OracleSpec{
		ID:                                s.ID,
		ContractID:                        s.ContractID,
		Relay:                             s.Relay,
		RelayConfig:                       s.RelayConfig,
		MonitoringEndpoint:                s.MonitoringEndpoint,
		BlockchainTimeout:                 s.BlockchainTimeout,
		ContractConfigTrackerPollInterval: s.ContractConfigTrackerPollInterval,
		ContractConfigConfirmations:       s.ContractConfigConfirmations,
		CreatedAt:                         s.CreatedAt,
		UpdatedAt:                         s.UpdatedAt,
		P2PV2Bootstrappers:                pq.StringArray{},
	}
}<|MERGE_RESOLUTION|>--- conflicted
+++ resolved
@@ -288,15 +288,12 @@
 	// to the new name (automation) but in code we refer it to keepers
 	// TODO: sc-55296 to rename ocr2keeper to ocr2automation in code
 	OCR2Keeper OCR2PluginType = "ocr2automation"
-<<<<<<< HEAD
+
+	OCR2DirectRequest OCR2PluginType = "directrequest"
 	// CCIPRelay refers to the ccip.CCIPRelay plugin
 	CCIPRelay OCR2PluginType = "ccip-relay"
 	// CCIPExecution refers to the ccip.CCIPExecution plugin
 	CCIPExecution OCR2PluginType = "ccip-execution"
-=======
-
-	OCR2DirectRequest OCR2PluginType = "directrequest"
->>>>>>> 84ac9637
 )
 
 // OCR2OracleSpec defines the job spec for OCR2 jobs.
