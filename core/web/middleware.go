--- conflicted
+++ resolved
@@ -21,11 +21,7 @@
 // inside this module. To achieve this, we direct webpack to output all of the compiled assets
 // in this module's folder under the "assets" directory.
 
-<<<<<<< HEAD
-// nolint
-=======
 //go:embed "assets"
->>>>>>> 720fea79
 var uiEmbedFs embed.FS
 
 // assetFs is the singleton file system instance that is used to serve the static
