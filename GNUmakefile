.DEFAULT_GOAL := build

GOPATH ?= $(HOME)/go
COMMIT_SHA ?= $(shell git rev-parse HEAD)
VERSION = $(shell cat VERSION)
GOBIN ?= $(GOPATH)/bin
GO_LDFLAGS := $(shell tools/bin/ldflags)
GOFLAGS = -ldflags "$(GO_LDFLAGS)"

.PHONY: install
install: operator-ui-autoinstall install-chainlink-autoinstall ## Install chainlink and all its dependencies.

.PHONY: install-git-hooks
install-git-hooks: ## Install git hooks.
	git config core.hooksPath .githooks

.PHONY: install-chainlink-autoinstall
install-chainlink-autoinstall: | gomod install-chainlink ## Autoinstall chainlink.

.PHONY: operator-ui-autoinstall
operator-ui-autoinstall: | operator-ui ## Autoinstall frontend UI.

.PHONY: gomod
gomod: ## Ensure chainlink's go dependencies are installed.
	@if [ -z "`which gencodec`" ]; then \
		go install github.com/smartcontractkit/gencodec@latest; \
	fi || true
	go mod download

.PHONY: gomodtidy
gomodtidy: ## Run go mod tidy on all modules.
	go mod tidy
	cd ./integration-tests && go mod tidy

.PHONY: install-chainlink
install-chainlink: chainlink ## Install the chainlink binary.
	mkdir -p $(GOBIN)
	rm -f $(GOBIN)/chainlink
	cp $< $(GOBIN)/chainlink

chainlink: operator-ui ## Build the chainlink binary.
	go build $(GOFLAGS) -o $@ ./core/

.PHONY: docker ## Build the chainlink docker image
docker:
	docker buildx build \
	--build-arg COMMIT_SHA=$(COMMIT_SHA) \
	-f core/chainlink.Dockerfile .

.PHONY: chainlink-build
chainlink-build: operator-ui ## Build & install the chainlink binary.
	go build $(GOFLAGS) -o chainlink ./core/
	rm -f $(GOBIN)/chainlink
	cp chainlink $(GOBIN)/chainlink

.PHONY: operator-ui
operator-ui: ## Fetch the frontend
	./operator_ui/install.sh

.PHONY: ccip-abi-generate
ccip-abi-generate: ## Generate Public ABI file for a contract
	./tools/bin/ccip_public_abi_generate $(c)

.PHONY: ccip-abi-fix
ccip-abi-fix: ## Fix contract ABIs that don't match their expected public ABIs
	./tools/bin/ccip_public_abi_fix

.PHONY: ccip-abi-check
ccip-abi-check: ## Check contract ABIs against their expected public ABIs
	./tools/ci/ccip_public_abi_check

.PHONY: abigen
abigen: ## Build & install abigen.
	./tools/bin/build_abigen

.PHONY: go-solidity-wrappers
go-solidity-wrappers: abigen ## Recompiles solidity contracts and their go wrappers.
	./contracts/scripts/native_solc_compile_all
	go generate ./core/gethwrappers

.PHONY: go-solidity-wrappers-ocr2vrf
go-solidity-wrappers-ocr2vrf: abigen ## Recompiles solidity contracts and their go wrappers.
	./contracts/scripts/native_solc_compile_all_ocr2vrf
	# replace the go:generate_disabled directive with the regular go:generate directive
	sed -i '' 's/go:generate_disabled/go:generate/g' core/gethwrappers/ocr2vrf/go_generate.go
	go generate ./core/gethwrappers/ocr2vrf
	go generate ./core/internal/mocks
	# put the go:generate_disabled directive back
	sed -i '' 's/go:generate/go:generate_disabled/g' core/gethwrappers/ocr2vrf/go_generate.go

.PHONY: generate
generate: abigen ## Execute all go:generate commands.
	go generate -x ./...

.PHONY: testdb
testdb: ## Prepares the test database.
	go run ./core/main.go local db preparetest

.PHONY: testdb
testdb-user-only: ## Prepares the test database with user only.
	go run ./core/main.go local db preparetest --user-only

# Format for CI
.PHONY: presubmit
presubmit: ## Format go files and imports.
	goimports -w ./core
	gofmt -w ./core
	go mod tidy

.PHONY: mockery
mockery: $(mockery) ## Install mockery.
	go install github.com/vektra/mockery/v2@v2.14.0

.PHONY: telemetry-protobuf
telemetry-protobuf: $(telemetry-protobuf) ## Generate telemetry protocol buffers.
	protoc \
	--go_out=. \
	--go_opt=paths=source_relative \
	--go-wsrpc_out=. \
	--go-wsrpc_opt=paths=source_relative \
	./core/services/synchronization/telem/*.proto

.PHONY: test_install_ginkgo
test_install_ginkgo: ## Install ginkgo executable to run tests
	go install github.com/onsi/ginkgo/v2/ginkgo@v$(shell cat ./.tool-versions | grep ginkgo | sed -En "s/ginkgo.(.*)/\1/p")

.PHONY: test_need_operator_assets
test_need_operator_assets: ## Add blank file in web assets if operator ui has not been built
	[ -f "./core/web/assets/index.html" ] || mkdir ./core/web/assets && touch ./core/web/assets/index.html

.PHONY: test_smoke
test_smoke: test_need_operator_assets ## Run all integration smoke tests, using only simulated networks, default behavior
	ACK_GINKGO_DEPRECATIONS=2.5.0 ginkgo -v -r --junit-report=tests-smoke-report.xml \
	--keep-going --trace --randomize-all --randomize-suites \
	$(args) ./integration-tests/smoke

.PHONY: test_smoke_simulated
test_smoke_simulated: test_need_operator_assets ## Run all integration smoke tests, using only simulated networks, default behavior (you can use `make test_smoke`)
	ACK_GINKGO_DEPRECATIONS=2.5.0 SELECTED_NETWORKS="SIMULATED,SIMULATED_1,SIMULATED_2" \
	ginkgo -v -r --junit-report=tests-smoke-report.xml \
	--keep-going --trace --randomize-all --randomize-suites \
	$(args) ./integration-tests/smoke

.PHONY: test_soak_ocr
test_soak_ocr: test_need_operator_assets ## Run the OCR soak test
	cd ./integration-tests && go test -v -run ^TestOCRSoak$$ ./soak -count=1 && cd ..

.PHONY: test_soak_forwarder_ocr
test_soak_forwarder_ocr: test_need_operator_assets ## Run the Forwarder OCR soak test
	cd ./integration-tests && go test -v -run ^TestForwarderOCRSoak$$ ./soak -count=1 && cd ..

.PHONY: test_soak_keeper
test_soak_keeper: test_need_operator_assets ## Run the OCR soak test
	cd ./integration-tests && go test -v -run ^TestKeeperSoak$$ ./soak -count=1 && cd ..

<<<<<<< HEAD
.PHONY: test_load_ccip
test_load_ccip: test_need_operator_assets ## Run the CCIP load test
	SELECTED_NETWORKS="SIMULATED,SIMULATED_1,SIMULATED_2" ginkgo -v -r --junit-report=tests-load-report.xml \
    	--keep-going --trace --randomize-all --randomize-suites \
    	$(args) ./integration-tests/load
=======
.PHONY: test_benchmark_automation
test_benchmark_automation: test_need_operator_assets ## Run the OCR soak test
	cd ./integration-tests && go test -v -run ^TestAutomationBenchmark$$ ./benchmark -count=1 && cd ..
>>>>>>> 2f48387f

.PHONY: test_perf
test_perf: test_need_operator_assets ## Run core node performance tests.
	ACK_GINKGO_DEPRECATIONS=2.5.0 ginkgo -v -r --junit-report=tests-perf-report.xml \
	--keep-going --trace --randomize-all --randomize-suites \
	$(args) ./integration-tests/performance

.PHONY: test_chaos
test_chaos: test_need_operator_assets ## Run core node chaos tests.
	SELECTED_NETWORKS="SIMULATED,SIMULATED_1,SIMULATED_2" ginkgo -v -r --junit-report=tests-chaos-report.xml \
	--keep-going --trace --randomize-all --randomize-suites \
	$(args) ./integration-tests/chaos

.PHONY: config-docs
config-docs: ## Generate core node configuration documentation
	go run ./core/config/v2/docs/cmd/generate/main.go -o ./docs/

.PHONY: golangci-lint
golangci-lint: ## Run golangci-lint for all issues.
	docker run --rm -v $(shell pwd):/app -w /app golangci/golangci-lint:latest golangci-lint run --max-issues-per-linter 0 --max-same-issues 0 > golangci-lint-output.txt

.PHONY: snapshot
snapshot:
	cd ./contracts && forge snapshot --match-test _gas

help:
	@echo ""
	@echo "         .__           .__       .__  .__        __"
	@echo "    ____ |  |__ _____  |__| ____ |  | |__| ____ |  | __"
	@echo "  _/ ___\|  |  \\\\\\__  \ |  |/    \|  | |  |/    \|  |/ /"
	@echo "  \  \___|   Y  \/ __ \|  |   |  \  |_|  |   |  \    <"
	@echo "   \___  >___|  (____  /__|___|  /____/__|___|  /__|_ \\"
	@echo "       \/     \/     \/        \/             \/     \/"
	@echo ""
	@grep -E '^[a-zA-Z_-]+:.*?## .*$$' $(MAKEFILE_LIST) | sort | \
	awk 'BEGIN {FS = ":.*?## "}; {printf "\033[36m%-30s\033[0m %s\n", $$1, $$2}'<|MERGE_RESOLUTION|>--- conflicted
+++ resolved
@@ -153,17 +153,15 @@
 test_soak_keeper: test_need_operator_assets ## Run the OCR soak test
 	cd ./integration-tests && go test -v -run ^TestKeeperSoak$$ ./soak -count=1 && cd ..
 
-<<<<<<< HEAD
+.PHONY: test_benchmark_automation
+test_benchmark_automation: test_need_operator_assets ## Run the OCR soak test
+	cd ./integration-tests && go test -v -run ^TestAutomationBenchmark$$ ./benchmark -count=1 && cd ..
+
 .PHONY: test_load_ccip
 test_load_ccip: test_need_operator_assets ## Run the CCIP load test
 	SELECTED_NETWORKS="SIMULATED,SIMULATED_1,SIMULATED_2" ginkgo -v -r --junit-report=tests-load-report.xml \
     	--keep-going --trace --randomize-all --randomize-suites \
     	$(args) ./integration-tests/load
-=======
-.PHONY: test_benchmark_automation
-test_benchmark_automation: test_need_operator_assets ## Run the OCR soak test
-	cd ./integration-tests && go test -v -run ^TestAutomationBenchmark$$ ./benchmark -count=1 && cd ..
->>>>>>> 2f48387f
 
 .PHONY: test_perf
 test_perf: test_need_operator_assets ## Run core node performance tests.
