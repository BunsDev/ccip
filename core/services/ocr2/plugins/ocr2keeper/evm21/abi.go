package evm

import (
	"fmt"
	"math/big"

	"github.com/ethereum/go-ethereum/accounts/abi"
	"github.com/ethereum/go-ethereum/common/hexutil"
	ocr2keepers "github.com/smartcontractkit/ocr2keepers/pkg/v3/types"

	"github.com/smartcontractkit/chainlink/v2/core/chains/evm/types"
	"github.com/smartcontractkit/chainlink/v2/core/gethwrappers/generated/automation_utils_2_1"
	iregistry21 "github.com/smartcontractkit/chainlink/v2/core/gethwrappers/generated/i_keeper_registry_master_wrapper_2_1"
)

type UpkeepFailureReason uint8
type PipelineExecutionState uint8

const (
	// upkeep failure onchain reasons
	UpkeepFailureReasonNone                    UpkeepFailureReason = 0
	UpkeepFailureReasonUpkeepCancelled         UpkeepFailureReason = 1
	UpkeepFailureReasonUpkeepPaused            UpkeepFailureReason = 2
	UpkeepFailureReasonTargetCheckReverted     UpkeepFailureReason = 3
	UpkeepFailureReasonUpkeepNotNeeded         UpkeepFailureReason = 4
	UpkeepFailureReasonPerformDataExceedsLimit UpkeepFailureReason = 5
	UpkeepFailureReasonInsufficientBalance     UpkeepFailureReason = 6
	UpkeepFailureReasonMercuryCallbackReverted UpkeepFailureReason = 7
	UpkeepFailureReasonRevertDataExceedsLimit  UpkeepFailureReason = 8
	UpkeepFailureReasonRegistryPaused          UpkeepFailureReason = 9
	// leaving a gap here for more onchain failure reasons in the future
	// upkeep failure offchain reasons
	UpkeepFailureReasonMercuryAccessNotAllowed UpkeepFailureReason = 32
	UpkeepFailureReasonLogBlockNoLongerExists  UpkeepFailureReason = 31
	UpkeepFailureReasonLogBlockInvalid         UpkeepFailureReason = 32
	UpkeepFailureReasonTxHashNoLongerExists    UpkeepFailureReason = 33

	// pipeline execution error
<<<<<<< HEAD
	NoPipelineError     PipelineExecutionState = 0
	CheckBlockTooOld    PipelineExecutionState = 1
	CheckBlockInvalid   PipelineExecutionState = 2
	RpcFlakyFailure     PipelineExecutionState = 3
	MercuryFlakyFailure PipelineExecutionState = 4
	PackUnpackFailed    PipelineExecutionState = 5
=======
	NoPipelineError             PipelineExecutionState = 0
	CheckBlockTooOld            PipelineExecutionState = 1
	CheckBlockInvalid           PipelineExecutionState = 2
	RpcFlakyFailure             PipelineExecutionState = 3
	MercuryFlakyFailure         PipelineExecutionState = 4
	PackUnpackDecodeFailed      PipelineExecutionState = 5
	MercuryUnmarshalError       PipelineExecutionState = 6
	InvalidMercuryRequest       PipelineExecutionState = 7
	FailedToReadMercuryResponse PipelineExecutionState = 8
	InvalidRevertDataInput      PipelineExecutionState = 9
>>>>>>> 96f4bacc
)

var utilsABI = types.MustGetABI(automation_utils_2_1.AutomationUtilsABI)

type UpkeepInfo = iregistry21.KeeperRegistryBase21UpkeepInfo

// triggerWrapper is a wrapper for the different trigger types (log and condition triggers).
// NOTE: we use log trigger because it extends condition trigger,
type triggerWrapper = automation_utils_2_1.KeeperRegistryBase21LogTrigger

type evmRegistryPackerV2_1 struct {
	abi      abi.ABI
	utilsAbi abi.ABI
}

func NewEvmRegistryPackerV2_1(abi abi.ABI, utilsAbi abi.ABI) *evmRegistryPackerV2_1 {
	return &evmRegistryPackerV2_1{abi: abi, utilsAbi: utilsAbi}
}

func (rp *evmRegistryPackerV2_1) UnpackCheckResult(p ocr2keepers.UpkeepPayload, raw string) (ocr2keepers.CheckResult, error) {
	b, err := hexutil.Decode(raw)
	if err != nil {
		// decode failed, not retryable
		return getIneligibleCheckResultWithoutPerformData(p, UpkeepFailureReasonNone, PackUnpackDecodeFailed, false), fmt.Errorf("upkeepId %s failed to decode checkUpkeep result %s: %s", p.UpkeepID.String(), raw, err)
	}

	out, err := rp.abi.Methods["checkUpkeep"].Outputs.UnpackValues(b)
	if err != nil {
		// unpack failed, not retryable
		return getIneligibleCheckResultWithoutPerformData(p, UpkeepFailureReasonNone, PackUnpackDecodeFailed, false), fmt.Errorf("upkeepId %s failed to unpack checkUpkeep result %s: %s", p.UpkeepID.String(), raw, err)
	}

	result := ocr2keepers.CheckResult{
		Eligible:            *abi.ConvertType(out[0], new(bool)).(*bool),
		Retryable:           false,
		GasAllocated:        uint64((*abi.ConvertType(out[4], new(*big.Int)).(**big.Int)).Int64()),
		UpkeepID:            p.UpkeepID,
		Trigger:             p.Trigger,
		WorkID:              p.WorkID,
		FastGasWei:          *abi.ConvertType(out[5], new(*big.Int)).(**big.Int),
		LinkNative:          *abi.ConvertType(out[6], new(*big.Int)).(**big.Int),
		IneligibilityReason: *abi.ConvertType(out[2], new(uint8)).(*uint8),
	}

	rawPerformData := *abi.ConvertType(out[1], new([]byte)).(*[]byte)

	// if NONE we expect the perform data. if TARGET_CHECK_REVERTED we will have the error data in the perform data used for off chain lookup
	if result.IneligibilityReason == uint8(UpkeepFailureReasonNone) || (result.IneligibilityReason == uint8(UpkeepFailureReasonTargetCheckReverted) && len(rawPerformData) > 0) {
		result.PerformData = rawPerformData
	}

	return result, nil
}

func (rp *evmRegistryPackerV2_1) UnpackCheckCallbackResult(callbackResp []byte) (PipelineExecutionState, bool, []byte, uint8, *big.Int, error) {
	out, err := rp.abi.Methods["checkCallback"].Outputs.UnpackValues(callbackResp)
	if err != nil {
		return PackUnpackDecodeFailed, false, nil, 0, nil, fmt.Errorf("%w: unpack checkUpkeep return: %s", err, hexutil.Encode(callbackResp))
	}

	upkeepNeeded := *abi.ConvertType(out[0], new(bool)).(*bool)
	rawPerformData := *abi.ConvertType(out[1], new([]byte)).(*[]byte)
	failureReason := *abi.ConvertType(out[2], new(uint8)).(*uint8)
	gasUsed := *abi.ConvertType(out[3], new(*big.Int)).(**big.Int)
	return NoPipelineError, upkeepNeeded, rawPerformData, failureReason, gasUsed, nil
}

func (rp *evmRegistryPackerV2_1) UnpackPerformResult(raw string) (PipelineExecutionState, bool, error) {
	b, err := hexutil.Decode(raw)
	if err != nil {
		return PackUnpackDecodeFailed, false, err
	}

	out, err := rp.abi.Methods["simulatePerformUpkeep"].Outputs.UnpackValues(b)
	if err != nil {
		return PackUnpackDecodeFailed, false, err
	}

	return NoPipelineError, *abi.ConvertType(out[0], new(bool)).(*bool), nil
}

func (rp *evmRegistryPackerV2_1) UnpackUpkeepInfo(id *big.Int, raw string) (UpkeepInfo, error) {
	b, err := hexutil.Decode(raw)
	if err != nil {
		return UpkeepInfo{}, err
	}

	out, err := rp.abi.Methods["getUpkeep"].Outputs.UnpackValues(b)
	if err != nil {
		return UpkeepInfo{}, fmt.Errorf("%w: unpack getUpkeep return: %s", err, raw)
	}

	info := *abi.ConvertType(out[0], new(UpkeepInfo)).(*UpkeepInfo)

	return info, nil
}

// UnpackLogTriggerConfig unpacks the log trigger config from the given raw data
func (rp *evmRegistryPackerV2_1) UnpackLogTriggerConfig(raw []byte) (automation_utils_2_1.LogTriggerConfig, error) {
	var cfg automation_utils_2_1.LogTriggerConfig

	out, err := utilsABI.Methods["_logTriggerConfig"].Inputs.UnpackValues(raw)
	if err != nil {
		return cfg, fmt.Errorf("%w: unpack _logTriggerConfig return: %s", err, raw)
	}

	converted, ok := abi.ConvertType(out[0], new(automation_utils_2_1.LogTriggerConfig)).(*automation_utils_2_1.LogTriggerConfig)
	if !ok {
		return cfg, fmt.Errorf("failed to convert type")
	}
	return *converted, nil
}

// PackReport packs the report with abi definitions from the contract.
func (rp *evmRegistryPackerV2_1) PackReport(report automation_utils_2_1.KeeperRegistryBase21Report) ([]byte, error) {
	bts, err := rp.utilsAbi.Pack("_report", &report)
	if err != nil {
		return nil, fmt.Errorf("%w: failed to pack report", err)
	}

	return bts[4:], nil
}

// UnpackReport unpacks the report from the given raw data.
func (rp *evmRegistryPackerV2_1) UnpackReport(raw []byte) (automation_utils_2_1.KeeperRegistryBase21Report, error) {
	unpacked, err := rp.utilsAbi.Methods["_report"].Inputs.Unpack(raw)
	if err != nil {
		return automation_utils_2_1.KeeperRegistryBase21Report{}, fmt.Errorf("%w: failed to unpack report", err)
	}
	converted, ok := abi.ConvertType(unpacked[0], new(automation_utils_2_1.KeeperRegistryBase21Report)).(*automation_utils_2_1.KeeperRegistryBase21Report)
	if !ok {
		return automation_utils_2_1.KeeperRegistryBase21Report{}, fmt.Errorf("failed to convert type")
	}
	report := automation_utils_2_1.KeeperRegistryBase21Report{
		FastGasWei:   converted.FastGasWei,
		LinkNative:   converted.LinkNative,
		UpkeepIds:    make([]*big.Int, len(converted.UpkeepIds)),
		GasLimits:    make([]*big.Int, len(converted.GasLimits)),
		Triggers:     make([][]byte, len(converted.Triggers)),
		PerformDatas: make([][]byte, len(converted.PerformDatas)),
	}
	if len(report.UpkeepIds) > 0 {
		copy(report.UpkeepIds, converted.UpkeepIds)
		copy(report.GasLimits, converted.GasLimits)
		copy(report.Triggers, converted.Triggers)
		copy(report.PerformDatas, converted.PerformDatas)
	}

	return report, nil
}<|MERGE_RESOLUTION|>--- conflicted
+++ resolved
@@ -36,14 +36,6 @@
 	UpkeepFailureReasonTxHashNoLongerExists    UpkeepFailureReason = 33
 
 	// pipeline execution error
-<<<<<<< HEAD
-	NoPipelineError     PipelineExecutionState = 0
-	CheckBlockTooOld    PipelineExecutionState = 1
-	CheckBlockInvalid   PipelineExecutionState = 2
-	RpcFlakyFailure     PipelineExecutionState = 3
-	MercuryFlakyFailure PipelineExecutionState = 4
-	PackUnpackFailed    PipelineExecutionState = 5
-=======
 	NoPipelineError             PipelineExecutionState = 0
 	CheckBlockTooOld            PipelineExecutionState = 1
 	CheckBlockInvalid           PipelineExecutionState = 2
@@ -54,7 +46,6 @@
 	InvalidMercuryRequest       PipelineExecutionState = 7
 	FailedToReadMercuryResponse PipelineExecutionState = 8
 	InvalidRevertDataInput      PipelineExecutionState = 9
->>>>>>> 96f4bacc
 )
 
 var utilsABI = types.MustGetABI(automation_utils_2_1.AutomationUtilsABI)
