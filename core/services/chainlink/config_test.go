--- conflicted
+++ resolved
@@ -256,7 +256,6 @@
 		FeedsManager: ptr(true),
 		LogPoller:    ptr(true),
 		UICSAKeys:    ptr(true),
-		CCIP:         ptr(true),
 	}
 	full.Database = toml.Database{
 		DefaultIdleInTxSessionTimeout: models.MustNewDuration(time.Minute),
@@ -412,22 +411,6 @@
 		OutgoingMessageBufferSize: ptr[int64](17),
 		PeerID:                    mustPeerID("12D3KooWMoejJznyDuEk5aX6GvbjaG12UzeornPCBNzMRqdwrFJw"),
 		TraceLogging:              ptr(true),
-<<<<<<< HEAD
-		V1: toml.P2PV1{
-			Enabled:                          ptr(true),
-			AnnounceIP:                       mustIP("1.2.3.4"),
-			AnnouncePort:                     ptr[uint16](1234),
-			BootstrapCheckInterval:           models.MustNewDuration(time.Minute),
-			DefaultBootstrapPeers:            &[]string{"foo", "bar", "should", "these", "be", "typed"},
-			DHTAnnouncementCounterUserPrefix: ptr[uint32](4321),
-			DHTLookupInterval:                ptr[int64](9),
-			ListenIP:                         mustIP("4.3.2.1"),
-			ListenPort:                       ptr[uint16](9),
-			NewStreamTimeout:                 models.MustNewDuration(time.Second),
-			PeerstoreWriteInterval:           models.MustNewDuration(time.Minute),
-		},
-=======
->>>>>>> 1d20c9b6
 		V2: toml.P2PV2{
 			Enabled:           ptr(false),
 			AnnounceAddresses: &[]string{"a", "b", "c"},
@@ -721,7 +704,6 @@
 FeedsManager = true
 LogPoller = true
 UICSAKeys = true
-CCIP = true
 `},
 		{"Database", Config{Core: toml.Core{Database: full.Database}}, `[Database]
 DefaultIdleInTxSessionTimeout = '1m0s'
@@ -878,22 +860,6 @@
 PeerID = '12D3KooWMoejJznyDuEk5aX6GvbjaG12UzeornPCBNzMRqdwrFJw'
 TraceLogging = true
 
-<<<<<<< HEAD
-[P2P.V1]
-Enabled = true
-AnnounceIP = '1.2.3.4'
-AnnouncePort = 1234
-BootstrapCheckInterval = '1m0s'
-DefaultBootstrapPeers = ['foo', 'bar', 'should', 'these', 'be', 'typed']
-DHTAnnouncementCounterUserPrefix = 4321
-DHTLookupInterval = 9
-ListenIP = '4.3.2.1'
-ListenPort = 9
-NewStreamTimeout = '1s'
-PeerstoreWriteInterval = '1m0s'
-
-=======
->>>>>>> 1d20c9b6
 [P2P.V2]
 Enabled = false
 AnnounceAddresses = ['a', 'b', 'c']
@@ -1221,11 +1187,7 @@
 		- 1: 6 errors:
 			- ChainType: invalid value (Foo): must not be set with this chain id
 			- Nodes: missing: must have at least one node
-<<<<<<< HEAD
-			- ChainType: invalid value (Foo): must be one of arbitrum, metis, xdai, optimismBedrock, celo, kroma, wemix or omitted
-=======
 			- ChainType: invalid value (Foo): must be one of arbitrum, metis, xdai, optimismBedrock, celo, kroma, wemix, zksync or omitted
->>>>>>> 1d20c9b6
 			- HeadTracker.HistoryDepth: invalid value (30): must be equal to or greater than FinalityDepth
 			- GasEstimator: 2 errors:
 				- FeeCapDefault: invalid value (101 wei): must be equal to PriceMax (99 wei) since you are using FixedPrice estimation with gas bumping disabled in EIP1559 mode - PriceMax will be used as the FeeCap for transactions instead of FeeCapDefault
@@ -1234,11 +1196,7 @@
 		- 2: 5 errors:
 			- ChainType: invalid value (Arbitrum): only "optimismBedrock" can be used with this chain id
 			- Nodes: missing: must have at least one node
-<<<<<<< HEAD
-			- ChainType: invalid value (Arbitrum): must be one of arbitrum, metis, xdai, optimismBedrock, celo, kroma, wemix or omitted
-=======
 			- ChainType: invalid value (Arbitrum): must be one of arbitrum, metis, xdai, optimismBedrock, celo, kroma, wemix, zksync or omitted
->>>>>>> 1d20c9b6
 			- FinalityDepth: invalid value (0): must be greater than or equal to 1
 			- MinIncomingConfirmations: invalid value (0): must be greater than or equal to 1
 		- 3.Nodes: 5 errors:
@@ -1337,23 +1295,7 @@
 		effective = "# Effective Configuration, with defaults applied:\n"
 		warning   = "# Configuration warning:\n"
 
-<<<<<<< HEAD
-		deprecated = `2 errors:
-	- P2P.V1: is deprecated and will be removed in a future version
-	- P2P.V1: 10 errors:
-		- AnnounceIP: is deprecated and will be removed in a future version
-		- AnnouncePort: is deprecated and will be removed in a future version
-		- BootstrapCheckInterval: is deprecated and will be removed in a future version
-		- DefaultBootstrapPeers: is deprecated and will be removed in a future version
-		- DHTAnnouncementCounterUserPrefix: is deprecated and will be removed in a future version
-		- DHTLookupInterval: is deprecated and will be removed in a future version
-		- ListenIP: is deprecated and will be removed in a future version
-		- ListenPort: is deprecated and will be removed in a future version
-		- NewStreamTimeout: is deprecated and will be removed in a future version
-		- PeerstoreWriteInterval: is deprecated and will be removed in a future version`
-=======
 		deprecated = `` // none
->>>>>>> 1d20c9b6
 	)
 	tests := []struct {
 		name         string
