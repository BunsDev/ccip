import '@nomiclabs/hardhat-ethers'
import '@nomiclabs/hardhat-etherscan'
import '@nomiclabs/hardhat-waffle'
import '@typechain/hardhat'
import 'hardhat-abi-exporter'
import 'hardhat-contract-sizer'
import 'solidity-coverage'
import { subtask } from 'hardhat/config'
import { TASK_COMPILE_SOLIDITY_GET_SOURCE_PATHS } from 'hardhat/builtin-tasks/task-names'

const COMPILER_SETTINGS = {
  optimizer: {
    enabled: true,
    runs: 1000000,
  },
  metadata: {
    bytecodeHash: 'none',
  },
}

// prune forge style tests from hardhat paths
subtask(TASK_COMPILE_SOLIDITY_GET_SOURCE_PATHS).setAction(
  async (_, __, runSuper) => {
    const paths = await runSuper()
    return paths.filter((p: string) => !p.endsWith('.t.sol'))
  },
)

/**
 * @type import('hardhat/config').HardhatUserConfig
 */
export default {
  abiExporter: {
    path: './abi',
  },
  paths: {
    artifacts: './artifacts',
    cache: './cache',
    // Only use sources relevant to CCIP, revert this when merging CCIP into the main repo.
    sources: './src/v0.8',
    // Only test CCIP, revert this when merging CCIP into the main repo.
    tests: './test/v0.8/ccip',
  },
  typechain: {
    outDir: './typechain',
    target: 'ethers-v5',
  },
  networks: {
    hardhat: {},
  },
  solidity: {
    compilers: [
      {
        version: '0.4.24',
        settings: COMPILER_SETTINGS,
      },
      {
        version: '0.5.0',
        settings: COMPILER_SETTINGS,
      },
      {
        version: '0.6.6',
        settings: COMPILER_SETTINGS,
      },
      {
        version: '0.7.6',
        settings: COMPILER_SETTINGS,
      },
      {
        version: '0.8.6',
        settings: COMPILER_SETTINGS,
      },
      {
        version: '0.8.15',
        settings: COMPILER_SETTINGS,
      },
    ],
  },
  contractSizer: {
    alphaSort: true,
    runOnCompile: false,
    disambiguatePaths: false,
  },
  mocha: {
<<<<<<< HEAD
    timeout: 900000,
=======
    timeout: 100000,
    forbidOnly: Boolean(process.env.CI),
>>>>>>> 2aeba0a4
  },
}<|MERGE_RESOLUTION|>--- conflicted
+++ resolved
@@ -82,11 +82,7 @@
     disambiguatePaths: false,
   },
   mocha: {
-<<<<<<< HEAD
-    timeout: 900000,
-=======
     timeout: 100000,
     forbidOnly: Boolean(process.env.CI),
->>>>>>> 2aeba0a4
   },
 }