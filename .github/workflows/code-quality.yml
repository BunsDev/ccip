name: Code Quality

on:
  push:
    branches:
      - staging
      - trying
      - rollup
  pull_request:

jobs:
  lint:
    name: Lint
    runs-on: ubuntu-latest
    steps:
      - name: Collect Metrics
        id: collect-gha-metrics
        uses: smartcontractkit/push-gha-metrics-action@v1
        with:
          basic-auth: ${{ secrets.GRAFANA_CLOUD_BASIC_AUTH }}
          hostname: ${{ secrets.GRAFANA_CLOUD_HOST }}
          this-job-name: Lint
        continue-on-error: true
<<<<<<< HEAD

=======
>>>>>>> b64fe315
      - name: Setup node
        uses: actions/setup-node@v2
        with:
          node-version: "16"
      - name: Checkout the repo
        uses: actions/checkout@v2
      - name: Cache dependencies
        uses: actions/cache@v2
        env:
          cache-name: yarn-cache
        with:
          path: |
            ~/.npm
            ~/.cache
            **/node_modules
          key: ${{ runner.os }}-build-${{ env.cache-name }}-${{ hashFiles('yarn.lock') }}
          restore-keys: |
            ${{ runner.os }}-build-${{ env.cache-name }}-
            ${{ runner.os }}-build-
            ${{ runner.os }}-
      - name: Run yarn install
        run: yarn install --frozen-lockfile
      - name: Run yarn lint
        run: yarn lint
  prettier:
    name: Prettier Formatting
    runs-on: ubuntu-latest
    steps:
      - name: Collect Metrics
        id: collect-gha-metrics
        uses: smartcontractkit/push-gha-metrics-action@v1
        with:
          basic-auth: ${{ secrets.GRAFANA_CLOUD_BASIC_AUTH }}
          hostname: ${{ secrets.GRAFANA_CLOUD_HOST }}
          this-job-name: Prettier Formatting
        continue-on-error: true
<<<<<<< HEAD

=======
>>>>>>> b64fe315
      - name: Setup node
        uses: actions/setup-node@v2
        with:
          node-version: "16"
      - name: Checkout the repo
        uses: actions/checkout@v2
      - name: Cache dependencies
        uses: actions/cache@v2
        env:
          cache-name: yarn-cache
        with:
          path: |
            ~/.npm
            ~/.cache
            **/node_modules
          key: ${{ runner.os }}-build-${{ env.cache-name }}-${{ hashFiles('yarn.lock') }}
          restore-keys: |
            ${{ runner.os }}-build-${{ env.cache-name }}-
            ${{ runner.os }}-build-
            ${{ runner.os }}-
      - name: Run yarn install
        run: yarn install --frozen-lockfile
      - name: Run prettier check
        run: yarn prettier:check<|MERGE_RESOLUTION|>--- conflicted
+++ resolved
@@ -21,10 +21,6 @@
           hostname: ${{ secrets.GRAFANA_CLOUD_HOST }}
           this-job-name: Lint
         continue-on-error: true
-<<<<<<< HEAD
-
-=======
->>>>>>> b64fe315
       - name: Setup node
         uses: actions/setup-node@v2
         with:
@@ -61,10 +57,6 @@
           hostname: ${{ secrets.GRAFANA_CLOUD_HOST }}
           this-job-name: Prettier Formatting
         continue-on-error: true
-<<<<<<< HEAD
-
-=======
->>>>>>> b64fe315
       - name: Setup node
         uses: actions/setup-node@v2
         with:
