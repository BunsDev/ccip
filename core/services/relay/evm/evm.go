--- conflicted
+++ resolved
@@ -130,11 +130,7 @@
 	}, nil
 }
 
-<<<<<<< HEAD
-func getContractTransmitter(lggr logger.Logger, rargs relaytypes.RelayArgs, transmitterID string, configWatcher *configWatcher) (*ContractTransmitter, error) {
-=======
 func newContractTransmitter(lggr logger.Logger, rargs relaytypes.RelayArgs, transmitterID string, configWatcher *configWatcher) (*ContractTransmitter, error) {
->>>>>>> 620b6b0f
 	transmitterAddress := common.HexToAddress(transmitterID)
 	strategy := txm.NewQueueingTxStrategy(rargs.ExternalJobID, configWatcher.chain.Config().OCRDefaultTransactionQueueDepth())
 	var checker txm.TransmitCheckerSpec
@@ -156,11 +152,7 @@
 	if err != nil {
 		return nil, err
 	}
-<<<<<<< HEAD
-	contractTransmitter, err := getContractTransmitter(r.lggr, rargs, pargs.TransmitterID, configWatcher)
-=======
 	contractTransmitter, err := newContractTransmitter(r.lggr, rargs, pargs.TransmitterID, configWatcher)
->>>>>>> 620b6b0f
 	if err != nil {
 		return nil, err
 	}
@@ -201,7 +193,69 @@
 	return p.medianContract
 }
 
-<<<<<<< HEAD
+// Relayer with added DKG and OCR2VRF provider functions.
+type ocr2vrfRelayer struct {
+	*Relayer
+}
+
+var _ relaytypes.OCR2VRFRelayer = (*ocr2vrfRelayer)(nil)
+
+func NewOCR2VRFRelayer(relayer interface{}) relaytypes.OCR2VRFRelayer {
+	return &ocr2vrfRelayer{relayer.(*Relayer)}
+}
+
+type dkgProvider struct {
+	*configWatcher
+	contractTransmitter *ContractTransmitter
+}
+
+var _ relaytypes.DKGProvider = (*dkgProvider)(nil)
+
+func (r *ocr2vrfRelayer) NewDKGProvider(rargs relaytypes.RelayArgs, transmitterID string) (relaytypes.DKGProvider, error) {
+	configWatcher, err := newConfigProvider(r.lggr, r.chainSet, rargs)
+	if err != nil {
+		return nil, err
+	}
+	contractTransmitter, err := newContractTransmitter(r.lggr, rargs, transmitterID, configWatcher)
+	if err != nil {
+		return nil, err
+	}
+	return &dkgProvider{
+		configWatcher:       configWatcher,
+		contractTransmitter: contractTransmitter,
+	}, nil
+}
+
+func (c *dkgProvider) ContractTransmitter() types.ContractTransmitter {
+	return c.contractTransmitter
+}
+
+type vrfProvider struct {
+	*configWatcher
+	contractTransmitter *ContractTransmitter
+}
+
+var _ relaytypes.DKGProvider = (*dkgProvider)(nil)
+
+func (r *ocr2vrfRelayer) NewOCR2VRFProvider(rargs relaytypes.RelayArgs, transmitterID string) (relaytypes.OCR2VRFProvider, error) {
+	configWatcher, err := newConfigProvider(r.lggr, r.chainSet, rargs)
+	if err != nil {
+		return nil, err
+	}
+	contractTransmitter, err := newContractTransmitter(r.lggr, rargs, transmitterID, configWatcher)
+	if err != nil {
+		return nil, err
+	}
+	return &dkgProvider{
+		configWatcher:       configWatcher,
+		contractTransmitter: contractTransmitter,
+	}, nil
+}
+
+func (c *vrfProvider) ContractTransmitter() types.ContractTransmitter {
+	return c.contractTransmitter
+}
+
 // CCIPRelayer is a relayer wrapper with added CCIP provider methods.
 type ccipRelayer struct {
 	*Relayer
@@ -214,25 +268,10 @@
 }
 
 type ccipRelayProvider struct {
-=======
-// Relayer with added DKG and OCR2VRF provider functions.
-type ocr2vrfRelayer struct {
-	*Relayer
-}
-
-var _ relaytypes.OCR2VRFRelayer = (*ocr2vrfRelayer)(nil)
-
-func NewOCR2VRFRelayer(relayer interface{}) relaytypes.OCR2VRFRelayer {
-	return &ocr2vrfRelayer{relayer.(*Relayer)}
-}
-
-type dkgProvider struct {
->>>>>>> 620b6b0f
-	*configWatcher
-	contractTransmitter *ContractTransmitter
-}
-
-<<<<<<< HEAD
+	*configWatcher
+	contractTransmitter *ContractTransmitter
+}
+
 var _ relay.CCIPRelayProvider = (*ccipRelayProvider)(nil)
 
 func (c *ccipRelayer) NewCCIPRelayProvider(rargs relaytypes.RelayArgs, transmitterID string) (relay.CCIPRelayProvider, error) {
@@ -240,48 +279,25 @@
 	if err != nil {
 		return nil, err
 	}
-	contractTransmitter, err := getContractTransmitter(c.lggr, rargs, transmitterID, configWatcher)
+	contractTransmitter, err := newContractTransmitter(c.lggr, rargs, transmitterID, configWatcher)
 	if err != nil {
 		return nil, err
 	}
 	return &ccipRelayProvider{
-=======
-var _ relaytypes.DKGProvider = (*dkgProvider)(nil)
-
-func (r *ocr2vrfRelayer) NewDKGProvider(rargs relaytypes.RelayArgs, transmitterID string) (relaytypes.DKGProvider, error) {
-	configWatcher, err := newConfigProvider(r.lggr, r.chainSet, rargs)
-	if err != nil {
-		return nil, err
-	}
-	contractTransmitter, err := newContractTransmitter(r.lggr, rargs, transmitterID, configWatcher)
-	if err != nil {
-		return nil, err
-	}
-	return &dkgProvider{
->>>>>>> 620b6b0f
-		configWatcher:       configWatcher,
-		contractTransmitter: contractTransmitter,
-	}, nil
-}
-
-<<<<<<< HEAD
+		configWatcher:       configWatcher,
+		contractTransmitter: contractTransmitter,
+	}, nil
+}
+
 func (c *ccipRelayProvider) ContractTransmitter() types.ContractTransmitter {
 	return c.contractTransmitter
 }
 
 type ccipExecutionProvider struct {
-=======
-func (c *dkgProvider) ContractTransmitter() types.ContractTransmitter {
-	return c.contractTransmitter
-}
-
-type vrfProvider struct {
->>>>>>> 620b6b0f
-	*configWatcher
-	contractTransmitter *ContractTransmitter
-}
-
-<<<<<<< HEAD
+	*configWatcher
+	contractTransmitter *ContractTransmitter
+}
+
 var _ relay.CCIPExecutionProvider = (*ccipExecutionProvider)(nil)
 
 func (c *ccipRelayer) NewCCIPExecutionProvider(rargs relaytypes.RelayArgs, transmitterID string) (relay.CCIPExecutionProvider, error) {
@@ -289,34 +305,16 @@
 	if err != nil {
 		return nil, err
 	}
-	contractTransmitter, err := getContractTransmitter(c.lggr, rargs, transmitterID, configWatcher)
+	contractTransmitter, err := newContractTransmitter(c.lggr, rargs, transmitterID, configWatcher)
 	if err != nil {
 		return nil, err
 	}
 	return &ccipExecutionProvider{
-=======
-var _ relaytypes.DKGProvider = (*dkgProvider)(nil)
-
-func (r *ocr2vrfRelayer) NewOCR2VRFProvider(rargs relaytypes.RelayArgs, transmitterID string) (relaytypes.OCR2VRFProvider, error) {
-	configWatcher, err := newConfigProvider(r.lggr, r.chainSet, rargs)
-	if err != nil {
-		return nil, err
-	}
-	contractTransmitter, err := newContractTransmitter(r.lggr, rargs, transmitterID, configWatcher)
-	if err != nil {
-		return nil, err
-	}
-	return &dkgProvider{
->>>>>>> 620b6b0f
-		configWatcher:       configWatcher,
-		contractTransmitter: contractTransmitter,
-	}, nil
-}
-
-<<<<<<< HEAD
+		configWatcher:       configWatcher,
+		contractTransmitter: contractTransmitter,
+	}, nil
+}
+
 func (c *ccipExecutionProvider) ContractTransmitter() types.ContractTransmitter {
-=======
-func (c *vrfProvider) ContractTransmitter() types.ContractTransmitter {
->>>>>>> 620b6b0f
 	return c.contractTransmitter
 }