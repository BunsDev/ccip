// Code generated by mockery v2.28.1. DO NOT EDIT.

package mocks

import (
	big "math/big"

	config "github.com/smartcontractkit/chainlink/v2/core/chains/evm/config"
	coreconfig "github.com/smartcontractkit/chainlink/v2/core/config"

	mock "github.com/stretchr/testify/mock"

	time "time"

	uuid "github.com/google/uuid"

	zapcore "go.uber.org/zap/zapcore"
)

// ChainScopedConfig is an autogenerated mock type for the ChainScopedConfig type
type ChainScopedConfig struct {
	mock.Mock
}

// AppID provides a mock function with given fields:
func (_m *ChainScopedConfig) AppID() uuid.UUID {
	ret := _m.Called()

	var r0 uuid.UUID
	if rf, ok := ret.Get(0).(func() uuid.UUID); ok {
		r0 = rf()
	} else {
		if ret.Get(0) != nil {
			r0 = ret.Get(0).(uuid.UUID)
		}
	}

	return r0
}

// AuditLogger provides a mock function with given fields:
func (_m *ChainScopedConfig) AuditLogger() coreconfig.AuditLogger {
	ret := _m.Called()

	var r0 coreconfig.AuditLogger
	if rf, ok := ret.Get(0).(func() coreconfig.AuditLogger); ok {
		r0 = rf()
	} else {
		if ret.Get(0) != nil {
			r0 = ret.Get(0).(coreconfig.AuditLogger)
		}
	}

	return r0
}

// AutoPprof provides a mock function with given fields:
func (_m *ChainScopedConfig) AutoPprof() coreconfig.AutoPprof {
	ret := _m.Called()

	var r0 coreconfig.AutoPprof
	if rf, ok := ret.Get(0).(func() coreconfig.AutoPprof); ok {
		r0 = rf()
	} else {
		if ret.Get(0) != nil {
			r0 = ret.Get(0).(coreconfig.AutoPprof)
		}
	}

	return r0
}

// CosmosEnabled provides a mock function with given fields:
func (_m *ChainScopedConfig) CosmosEnabled() bool {
	ret := _m.Called()

	var r0 bool
	if rf, ok := ret.Get(0).(func() bool); ok {
		r0 = rf()
	} else {
		r0 = ret.Get(0).(bool)
	}

	return r0
}

// Database provides a mock function with given fields:
func (_m *ChainScopedConfig) Database() coreconfig.Database {
	ret := _m.Called()

	var r0 coreconfig.Database
	if rf, ok := ret.Get(0).(func() coreconfig.Database); ok {
		r0 = rf()
	} else {
		if ret.Get(0) != nil {
			r0 = ret.Get(0).(coreconfig.Database)
		}
	}

	return r0
}

// DefaultChainID provides a mock function with given fields:
func (_m *ChainScopedConfig) DefaultChainID() *big.Int {
	ret := _m.Called()

	var r0 *big.Int
	if rf, ok := ret.Get(0).(func() *big.Int); ok {
		r0 = rf()
	} else {
		if ret.Get(0) != nil {
			r0 = ret.Get(0).(*big.Int)
		}
	}

	return r0
}

// EVM provides a mock function with given fields:
func (_m *ChainScopedConfig) EVM() config.EVM {
	ret := _m.Called()

	var r0 config.EVM
	if rf, ok := ret.Get(0).(func() config.EVM); ok {
		r0 = rf()
	} else {
		if ret.Get(0) != nil {
			r0 = ret.Get(0).(config.EVM)
		}
	}

	return r0
}

// EVMEnabled provides a mock function with given fields:
func (_m *ChainScopedConfig) EVMEnabled() bool {
	ret := _m.Called()

	var r0 bool
	if rf, ok := ret.Get(0).(func() bool); ok {
		r0 = rf()
	} else {
		r0 = ret.Get(0).(bool)
	}

	return r0
}

// EVMRPCEnabled provides a mock function with given fields:
func (_m *ChainScopedConfig) EVMRPCEnabled() bool {
	ret := _m.Called()

	var r0 bool
	if rf, ok := ret.Get(0).(func() bool); ok {
		r0 = rf()
	} else {
		r0 = ret.Get(0).(bool)
	}

	return r0
}

// Explorer provides a mock function with given fields:
func (_m *ChainScopedConfig) Explorer() coreconfig.Explorer {
	ret := _m.Called()

	var r0 coreconfig.Explorer
	if rf, ok := ret.Get(0).(func() coreconfig.Explorer); ok {
		r0 = rf()
	} else {
		if ret.Get(0) != nil {
			r0 = ret.Get(0).(coreconfig.Explorer)
		}
	}

	return r0
}

// Feature provides a mock function with given fields:
func (_m *ChainScopedConfig) Feature() coreconfig.Feature {
	ret := _m.Called()

	var r0 coreconfig.Feature
	if rf, ok := ret.Get(0).(func() coreconfig.Feature); ok {
		r0 = rf()
	} else {
		if ret.Get(0) != nil {
			r0 = ret.Get(0).(coreconfig.Feature)
		}
	}

	return r0
}

// FluxMonitor provides a mock function with given fields:
func (_m *ChainScopedConfig) FluxMonitor() coreconfig.FluxMonitor {
	ret := _m.Called()

	var r0 coreconfig.FluxMonitor
	if rf, ok := ret.Get(0).(func() coreconfig.FluxMonitor); ok {
		r0 = rf()
	} else {
		if ret.Get(0) != nil {
			r0 = ret.Get(0).(coreconfig.FluxMonitor)
		}
	}

	return r0
}

// Insecure provides a mock function with given fields:
func (_m *ChainScopedConfig) Insecure() coreconfig.Insecure {
	ret := _m.Called()

	var r0 coreconfig.Insecure
	if rf, ok := ret.Get(0).(func() coreconfig.Insecure); ok {
		r0 = rf()
	} else {
		if ret.Get(0) != nil {
			r0 = ret.Get(0).(coreconfig.Insecure)
		}
	}

	return r0
}

// InsecureFastScrypt provides a mock function with given fields:
func (_m *ChainScopedConfig) InsecureFastScrypt() bool {
	ret := _m.Called()

	var r0 bool
	if rf, ok := ret.Get(0).(func() bool); ok {
		r0 = rf()
	} else {
		r0 = ret.Get(0).(bool)
	}

	return r0
}

// JobPipeline provides a mock function with given fields:
func (_m *ChainScopedConfig) JobPipeline() coreconfig.JobPipeline {
	ret := _m.Called()

	var r0 coreconfig.JobPipeline
	if rf, ok := ret.Get(0).(func() coreconfig.JobPipeline); ok {
		r0 = rf()
	} else {
		if ret.Get(0) != nil {
			r0 = ret.Get(0).(coreconfig.JobPipeline)
		}
	}

	return r0
}

// Keeper provides a mock function with given fields:
func (_m *ChainScopedConfig) Keeper() coreconfig.Keeper {
	ret := _m.Called()

	var r0 coreconfig.Keeper
	if rf, ok := ret.Get(0).(func() coreconfig.Keeper); ok {
		r0 = rf()
	} else {
		if ret.Get(0) != nil {
			r0 = ret.Get(0).(coreconfig.Keeper)
		}
	}

	return r0
}

<<<<<<< HEAD
// KeySpecificMaxGasPriceWei provides a mock function with given fields: addr
func (_m *ChainScopedConfig) KeySpecificMaxGasPriceWei(addr common.Address) *assets.Wei {
	ret := _m.Called(addr)

	var r0 *assets.Wei
	if rf, ok := ret.Get(0).(func(common.Address) *assets.Wei); ok {
		r0 = rf(addr)
	} else {
		if ret.Get(0) != nil {
			r0 = ret.Get(0).(*assets.Wei)
		}
	}

	return r0
}

// LegacyGasStation provides a mock function with given fields:
func (_m *ChainScopedConfig) LegacyGasStation() coreconfig.LegacyGasStation {
	ret := _m.Called()

	var r0 coreconfig.LegacyGasStation
	if rf, ok := ret.Get(0).(func() coreconfig.LegacyGasStation); ok {
		r0 = rf()
	} else {
		if ret.Get(0) != nil {
			r0 = ret.Get(0).(coreconfig.LegacyGasStation)
		}
	}

	return r0
}

// LinkContractAddress provides a mock function with given fields:
func (_m *ChainScopedConfig) LinkContractAddress() string {
	ret := _m.Called()

	var r0 string
	if rf, ok := ret.Get(0).(func() string); ok {
		r0 = rf()
	} else {
		r0 = ret.Get(0).(string)
	}

	return r0
}

=======
>>>>>>> 80625127
// Log provides a mock function with given fields:
func (_m *ChainScopedConfig) Log() coreconfig.Log {
	ret := _m.Called()

	var r0 coreconfig.Log
	if rf, ok := ret.Get(0).(func() coreconfig.Log); ok {
		r0 = rf()
	} else {
		if ret.Get(0) != nil {
			r0 = ret.Get(0).(coreconfig.Log)
		}
	}

	return r0
}

// LogConfiguration provides a mock function with given fields: log
func (_m *ChainScopedConfig) LogConfiguration(log coreconfig.LogfFn) {
	_m.Called(log)
}

// Mercury provides a mock function with given fields:
func (_m *ChainScopedConfig) Mercury() coreconfig.Mercury {
	ret := _m.Called()

	var r0 coreconfig.Mercury
	if rf, ok := ret.Get(0).(func() coreconfig.Mercury); ok {
		r0 = rf()
	} else {
		if ret.Get(0) != nil {
			r0 = ret.Get(0).(coreconfig.Mercury)
		}
	}

	return r0
}

// OCR provides a mock function with given fields:
func (_m *ChainScopedConfig) OCR() coreconfig.OCR {
	ret := _m.Called()

	var r0 coreconfig.OCR
	if rf, ok := ret.Get(0).(func() coreconfig.OCR); ok {
		r0 = rf()
	} else {
		if ret.Get(0) != nil {
			r0 = ret.Get(0).(coreconfig.OCR)
		}
	}

	return r0
}

// OCR2 provides a mock function with given fields:
func (_m *ChainScopedConfig) OCR2() coreconfig.OCR2 {
	ret := _m.Called()

	var r0 coreconfig.OCR2
	if rf, ok := ret.Get(0).(func() coreconfig.OCR2); ok {
		r0 = rf()
	} else {
		if ret.Get(0) != nil {
			r0 = ret.Get(0).(coreconfig.OCR2)
		}
	}

	return r0
}

// P2P provides a mock function with given fields:
func (_m *ChainScopedConfig) P2P() coreconfig.P2P {
	ret := _m.Called()

	var r0 coreconfig.P2P
	if rf, ok := ret.Get(0).(func() coreconfig.P2P); ok {
		r0 = rf()
	} else {
		if ret.Get(0) != nil {
			r0 = ret.Get(0).(coreconfig.P2P)
		}
	}

	return r0
}

// Password provides a mock function with given fields:
func (_m *ChainScopedConfig) Password() coreconfig.Password {
	ret := _m.Called()

	var r0 coreconfig.Password
	if rf, ok := ret.Get(0).(func() coreconfig.Password); ok {
		r0 = rf()
	} else {
		if ret.Get(0) != nil {
			r0 = ret.Get(0).(coreconfig.Password)
		}
	}

	return r0
}

// Prometheus provides a mock function with given fields:
func (_m *ChainScopedConfig) Prometheus() coreconfig.Prometheus {
	ret := _m.Called()

	var r0 coreconfig.Prometheus
	if rf, ok := ret.Get(0).(func() coreconfig.Prometheus); ok {
		r0 = rf()
	} else {
		if ret.Get(0) != nil {
			r0 = ret.Get(0).(coreconfig.Prometheus)
		}
	}

	return r0
}

// Pyroscope provides a mock function with given fields:
func (_m *ChainScopedConfig) Pyroscope() coreconfig.Pyroscope {
	ret := _m.Called()

	var r0 coreconfig.Pyroscope
	if rf, ok := ret.Get(0).(func() coreconfig.Pyroscope); ok {
		r0 = rf()
	} else {
		if ret.Get(0) != nil {
			r0 = ret.Get(0).(coreconfig.Pyroscope)
		}
	}

	return r0
}

// RootDir provides a mock function with given fields:
func (_m *ChainScopedConfig) RootDir() string {
	ret := _m.Called()

	var r0 string
	if rf, ok := ret.Get(0).(func() string); ok {
		r0 = rf()
	} else {
		r0 = ret.Get(0).(string)
	}

	return r0
}

// Sentry provides a mock function with given fields:
func (_m *ChainScopedConfig) Sentry() coreconfig.Sentry {
	ret := _m.Called()

	var r0 coreconfig.Sentry
	if rf, ok := ret.Get(0).(func() coreconfig.Sentry); ok {
		r0 = rf()
	} else {
		if ret.Get(0) != nil {
			r0 = ret.Get(0).(coreconfig.Sentry)
		}
	}

	return r0
}

// SetLogLevel provides a mock function with given fields: lvl
func (_m *ChainScopedConfig) SetLogLevel(lvl zapcore.Level) error {
	ret := _m.Called(lvl)

	var r0 error
	if rf, ok := ret.Get(0).(func(zapcore.Level) error); ok {
		r0 = rf(lvl)
	} else {
		r0 = ret.Error(0)
	}

	return r0
}

// SetLogSQL provides a mock function with given fields: logSQL
func (_m *ChainScopedConfig) SetLogSQL(logSQL bool) {
	_m.Called(logSQL)
}

// SetPasswords provides a mock function with given fields: keystore, vrf
func (_m *ChainScopedConfig) SetPasswords(keystore *string, vrf *string) {
	_m.Called(keystore, vrf)
}

// ShutdownGracePeriod provides a mock function with given fields:
func (_m *ChainScopedConfig) ShutdownGracePeriod() time.Duration {
	ret := _m.Called()

	var r0 time.Duration
	if rf, ok := ret.Get(0).(func() time.Duration); ok {
		r0 = rf()
	} else {
		r0 = ret.Get(0).(time.Duration)
	}

	return r0
}

// SolanaEnabled provides a mock function with given fields:
func (_m *ChainScopedConfig) SolanaEnabled() bool {
	ret := _m.Called()

	var r0 bool
	if rf, ok := ret.Get(0).(func() bool); ok {
		r0 = rf()
	} else {
		r0 = ret.Get(0).(bool)
	}

	return r0
}

// StarkNetEnabled provides a mock function with given fields:
func (_m *ChainScopedConfig) StarkNetEnabled() bool {
	ret := _m.Called()

	var r0 bool
	if rf, ok := ret.Get(0).(func() bool); ok {
		r0 = rf()
	} else {
		r0 = ret.Get(0).(bool)
	}

	return r0
}

// TelemetryIngress provides a mock function with given fields:
func (_m *ChainScopedConfig) TelemetryIngress() coreconfig.TelemetryIngress {
	ret := _m.Called()

	var r0 coreconfig.TelemetryIngress
	if rf, ok := ret.Get(0).(func() coreconfig.TelemetryIngress); ok {
		r0 = rf()
	} else {
		if ret.Get(0) != nil {
			r0 = ret.Get(0).(coreconfig.TelemetryIngress)
		}
	}

	return r0
}

// Threshold provides a mock function with given fields:
func (_m *ChainScopedConfig) Threshold() coreconfig.Threshold {
	ret := _m.Called()

	var r0 coreconfig.Threshold
	if rf, ok := ret.Get(0).(func() coreconfig.Threshold); ok {
		r0 = rf()
	} else {
		if ret.Get(0) != nil {
			r0 = ret.Get(0).(coreconfig.Threshold)
		}
	}

	return r0
}

// Validate provides a mock function with given fields:
func (_m *ChainScopedConfig) Validate() error {
	ret := _m.Called()

	var r0 error
	if rf, ok := ret.Get(0).(func() error); ok {
		r0 = rf()
	} else {
		r0 = ret.Error(0)
	}

	return r0
}

// ValidateDB provides a mock function with given fields:
func (_m *ChainScopedConfig) ValidateDB() error {
	ret := _m.Called()

	var r0 error
	if rf, ok := ret.Get(0).(func() error); ok {
		r0 = rf()
	} else {
		r0 = ret.Error(0)
	}

	return r0
}

// WebServer provides a mock function with given fields:
func (_m *ChainScopedConfig) WebServer() coreconfig.WebServer {
	ret := _m.Called()

	var r0 coreconfig.WebServer
	if rf, ok := ret.Get(0).(func() coreconfig.WebServer); ok {
		r0 = rf()
	} else {
		if ret.Get(0) != nil {
			r0 = ret.Get(0).(coreconfig.WebServer)
		}
	}

	return r0
}

type mockConstructorTestingTNewChainScopedConfig interface {
	mock.TestingT
	Cleanup(func())
}

// NewChainScopedConfig creates a new instance of ChainScopedConfig. It also registers a testing interface on the mock and a cleanup function to assert the mocks expectations.
func NewChainScopedConfig(t mockConstructorTestingTNewChainScopedConfig) *ChainScopedConfig {
	mock := &ChainScopedConfig{}
	mock.Mock.Test(t)

	t.Cleanup(func() { mock.AssertExpectations(t) })

	return mock
}<|MERGE_RESOLUTION|>--- conflicted
+++ resolved
@@ -270,23 +270,6 @@
 	return r0
 }
 
-<<<<<<< HEAD
-// KeySpecificMaxGasPriceWei provides a mock function with given fields: addr
-func (_m *ChainScopedConfig) KeySpecificMaxGasPriceWei(addr common.Address) *assets.Wei {
-	ret := _m.Called(addr)
-
-	var r0 *assets.Wei
-	if rf, ok := ret.Get(0).(func(common.Address) *assets.Wei); ok {
-		r0 = rf(addr)
-	} else {
-		if ret.Get(0) != nil {
-			r0 = ret.Get(0).(*assets.Wei)
-		}
-	}
-
-	return r0
-}
-
 // LegacyGasStation provides a mock function with given fields:
 func (_m *ChainScopedConfig) LegacyGasStation() coreconfig.LegacyGasStation {
 	ret := _m.Called()
@@ -303,22 +286,6 @@
 	return r0
 }
 
-// LinkContractAddress provides a mock function with given fields:
-func (_m *ChainScopedConfig) LinkContractAddress() string {
-	ret := _m.Called()
-
-	var r0 string
-	if rf, ok := ret.Get(0).(func() string); ok {
-		r0 = rf()
-	} else {
-		r0 = ret.Get(0).(string)
-	}
-
-	return r0
-}
-
-=======
->>>>>>> 80625127
 // Log provides a mock function with given fields:
 func (_m *ChainScopedConfig) Log() coreconfig.Log {
 	ret := _m.Called()
