--- conflicted
+++ resolved
@@ -15,6 +15,7 @@
 	"github.com/smartcontractkit/chainlink-testing-framework/logging"
 	"github.com/smartcontractkit/chainlink-testing-framework/logwatch"
 	"github.com/smartcontractkit/chainlink-testing-framework/networks"
+
 	"github.com/smartcontractkit/chainlink/v2/core/services/chainlink"
 
 	"github.com/smartcontractkit/chainlink/integration-tests/contracts"
@@ -44,12 +45,9 @@
 	t                  *testing.T
 	te                 *CLClusterTestEnv
 	isNonEVM           bool
-<<<<<<< HEAD
-=======
-	cleanUpType        CleanUpType
-	cleanUpCustomFn    func()
->>>>>>> 7ac86963
-
+
+	cleanUpType     CleanUpType
+	cleanUpCustomFn func()
 	/* funding */
 	ETHFunds *big.Float
 }
@@ -200,13 +198,6 @@
 		}
 	}
 
-<<<<<<< HEAD
-	b.t.Cleanup(func() {
-		if err := b.te.Cleanup(); err != nil {
-			b.l.Error().Err(err).Msg("Error cleaning up test environment")
-		}
-	})
-=======
 	switch b.cleanUpType {
 	case CleanUpTypeStandard:
 		b.t.Cleanup(func() {
@@ -221,7 +212,6 @@
 	case "":
 		return b.te, errors.WithMessage(errors.New("explicit cleanup type must be set when building test environment"), "test environment builder failed")
 	}
->>>>>>> 7ac86963
 
 	if b.nonDevGethNetworks != nil {
 		b.te.WithPrivateChain(b.nonDevGethNetworks)
