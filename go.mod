module github.com/smartcontractkit/chainlink

go 1.19

require (
	github.com/Depado/ginprom v1.7.4
	github.com/Masterminds/semver/v3 v3.2.0
	github.com/ava-labs/coreth v0.11.0-rc.4
	github.com/btcsuite/btcd v0.23.1
	github.com/cosmos/cosmos-sdk v0.44.5
	github.com/danielkov/gin-helmet v0.0.0-20171108135313-1387e224435e
	github.com/docker/docker v20.10.18+incompatible
	github.com/docker/go-connections v0.4.0
	github.com/duo-labs/webauthn v0.0.0-20210727191636-9f1b88ef44cc
	github.com/ethereum/go-ethereum v1.10.26
	github.com/fatih/color v1.13.0
	github.com/fxamacker/cbor/v2 v2.4.0
	github.com/gagliardetto/solana-go v1.4.1-0.20220428092759-5250b4abbb27
	github.com/getsentry/sentry-go v0.15.0
	github.com/gin-contrib/cors v1.4.0
	github.com/gin-contrib/expvar v0.0.1
	github.com/gin-contrib/sessions v0.0.5
	github.com/gin-contrib/size v0.0.0-20220707104239-f5a650759656
	github.com/gin-gonic/gin v1.8.1
	github.com/gogo/protobuf v1.3.3
	github.com/google/pprof v0.0.0-20210720184732-4bb14d4b1be1
	github.com/google/uuid v1.3.0
	github.com/gorilla/securecookie v1.1.1
	github.com/gorilla/sessions v1.2.1
	github.com/gorilla/websocket v1.5.0
	github.com/graph-gophers/dataloader v5.0.0+incompatible
	github.com/graph-gophers/graphql-go v1.3.0
	github.com/hdevalence/ed25519consensus v0.0.0-20220222234857-c00d1f31bab3
	github.com/jackc/pgconn v1.13.0
	github.com/jackc/pgx/v4 v4.17.2
	github.com/jpillora/backoff v1.0.0
	github.com/kylelemons/godebug v1.1.0
	github.com/leanovate/gopter v0.2.10-0.20210127095200-9abe2343507a
	github.com/lib/pq v1.10.7
	github.com/libp2p/go-libp2p-core v0.8.5
	github.com/libp2p/go-libp2p-peerstore v0.2.7
	github.com/manyminds/api2go v0.0.0-20171030193247-e7b693844a6f
	github.com/mitchellh/go-homedir v1.1.0
	github.com/mitchellh/mapstructure v1.5.0
	github.com/mr-tron/base58 v1.2.0
	github.com/multiformats/go-multiaddr v0.3.3
	github.com/olekukonko/tablewriter v0.0.5
	github.com/onsi/gomega v1.24.1
	github.com/pelletier/go-toml v1.9.5
	github.com/pelletier/go-toml/v2 v2.0.6
	github.com/pkg/errors v0.9.1
	github.com/pressly/goose/v3 v3.5.3
	github.com/prometheus/client_golang v1.14.0
	github.com/prometheus/client_model v0.3.0
	github.com/pyroscope-io/client v0.4.0
	github.com/robfig/cron/v3 v3.0.1
	github.com/satori/go.uuid v1.2.0
	github.com/scylladb/go-reflectx v1.0.1
	github.com/shirou/gopsutil/v3 v3.22.12
	github.com/shopspring/decimal v1.3.1
	github.com/smartcontractkit/chainlink-relay v0.1.6-0.20221025223751-9b407cff57eb
	github.com/smartcontractkit/chainlink-solana v1.0.2-0.20220930034647-edd5a863b876
	github.com/smartcontractkit/chainlink-starknet/relayer v0.0.0-20230125162500-4e7ec33e60db
	github.com/smartcontractkit/chainlink-terra v0.1.4-0.20220930034731-ef9eb53de886
	github.com/smartcontractkit/chainlink/integration-tests v0.0.0-20230111115550-5568cd2735d7
	github.com/smartcontractkit/libocr v0.0.0-20221209172631-568a30f68407
	github.com/smartcontractkit/ocr2keepers v0.6.8
	github.com/smartcontractkit/ocr2vrf v0.0.0-20230127002820-5bf26270b2a0
	github.com/smartcontractkit/sqlx v1.3.5-0.20210805004948-4be295aacbeb
	github.com/smartcontractkit/terra.go v1.0.3-0.20220108002221-62b39252ee16
	github.com/smartcontractkit/wsrpc v0.3.10-0.20220317191700-8c8ecdcaed4a
	github.com/spf13/cobra v1.5.0
	github.com/spf13/viper v1.12.0
	github.com/stretchr/testify v1.8.1
	github.com/tendermint/tendermint v0.34.15
	github.com/terra-money/core v0.5.20
	github.com/test-go/testify v1.1.4
	github.com/theodesp/go-heaps v0.0.0-20190520121037-88e35354fe0a
	github.com/tidwall/gjson v1.14.4
	github.com/ulule/limiter v0.0.0-20190417201358-7873d115fc4e
	github.com/umbracle/ethgo v0.1.3
	github.com/unrolled/secure v0.0.0-20190624173513-716474489ad3
	github.com/urfave/cli v1.22.10
	go.dedis.ch/fixbuf v1.0.3
	go.dedis.ch/kyber/v3 v3.0.14
	go.uber.org/multierr v1.8.0
	go.uber.org/zap v1.24.0
	golang.org/x/crypto v0.5.0
	golang.org/x/exp v0.0.0-20220608143224-64259d1afd70
	golang.org/x/sync v0.1.0
	golang.org/x/term v0.4.0
	golang.org/x/text v0.6.0
	golang.org/x/tools v0.5.0
	gonum.org/v1/gonum v0.12.0
	google.golang.org/protobuf v1.28.1
	gopkg.in/guregu/null.v2 v2.1.2
	gopkg.in/guregu/null.v4 v4.0.0
	gopkg.in/natefinch/lumberjack.v2 v2.0.0
)

require (
	contrib.go.opencensus.io/exporter/stackdriver v0.13.4 // indirect
	filippo.io/edwards25519 v1.0.0-rc.1 // indirect
	github.com/99designs/keyring v1.1.6 // indirect
	github.com/Azure/go-ansiterm v0.0.0-20210617225240-d185dfc1b5a1 // indirect
	github.com/ChainSafe/go-schnorrkel v0.0.0-20200405005733-88cbf1b4c40d // indirect
	github.com/CosmWasm/wasmvm v0.16.6 // indirect
	github.com/DataDog/zstd v1.4.5 // indirect
	github.com/MakeNowJust/heredoc v1.0.0 // indirect
	github.com/Microsoft/go-winio v0.5.2 // indirect
	github.com/NethermindEth/juno v0.0.0-20220630151419-cbd368b222ac // indirect
	github.com/VictoriaMetrics/fastcache v1.10.0 // indirect
	github.com/alecthomas/units v0.0.0-20210927113745-59d0afb8317a // indirect
	github.com/andres-erbsen/clock v0.0.0-20160526145045-9e14626cd129 // indirect
	github.com/armon/go-metrics v0.3.10 // indirect
	github.com/ava-labs/avalanchego v1.9.0 // indirect
	github.com/aws/constructs-go/constructs/v10 v10.1.187 // indirect
	github.com/aws/jsii-runtime-go v1.72.0 // indirect
	github.com/aybabtme/rgbterm v0.0.0-20170906152045-cc83f3b3ce59 // indirect
	github.com/benbjohnson/clock v1.1.0 // indirect
	github.com/beorn7/perks v1.0.1 // indirect
	github.com/bgentry/speakeasy v0.1.0 // indirect
	github.com/blendle/zapdriver v1.3.1 // indirect
	github.com/btcsuite/btcd/btcec/v2 v2.3.0 // indirect
	github.com/btcsuite/btcd/chaincfg/chainhash v1.0.1 // indirect
	github.com/cdk8s-team/cdk8s-core-go/cdk8s/v2 v2.5.72 // indirect
	github.com/cenkalti/backoff v2.2.1+incompatible // indirect
	github.com/cespare/xxhash v1.1.0 // indirect
	github.com/cespare/xxhash/v2 v2.1.2 // indirect
	github.com/chai2010/gettext-go v1.0.2 // indirect
	github.com/chaos-mesh/chaos-mesh/api/v1alpha1 v0.0.0-20220226050744-799408773657 // indirect
	github.com/cloudflare/cfssl v0.0.0-20190726000631-633726f6bcb7 // indirect
	github.com/codegangsta/negroni v1.0.0 // indirect
	github.com/confio/ics23/go v0.6.6 // indirect
	github.com/cosmos/btcutil v1.0.4 // indirect
	github.com/cosmos/go-bip39 v1.0.0 // indirect
	github.com/cosmos/gorocksdb v1.2.0 // indirect
	github.com/cosmos/iavl v0.17.3 // indirect
	github.com/cosmos/ibc-go v1.1.5 // indirect
	github.com/cosmos/ledger-cosmos-go v0.11.1 // indirect
	github.com/cosmos/ledger-go v0.9.2 // indirect
	github.com/cpuguy83/go-md2man/v2 v2.0.2 // indirect
	github.com/danieljoos/wincred v1.1.0 // indirect
	github.com/davecgh/go-spew v1.1.1 // indirect
	github.com/davidlazar/go-crypto v0.0.0-20200604182044-b73af7476f6c // indirect
	github.com/deckarep/golang-set v1.8.0 // indirect
	github.com/decred/dcrd/dcrec/secp256k1/v4 v4.1.0 // indirect
	github.com/dfuse-io/logging v0.0.0-20210109005628-b97a57253f70 // indirect
	github.com/dgraph-io/badger/v2 v2.2007.2 // indirect
	github.com/dgraph-io/ristretto v0.0.3 // indirect
	github.com/dgrijalva/jwt-go v3.2.0+incompatible // indirect
	github.com/dgryski/go-farm v0.0.0-20200201041132-a6ae2369ad13 // indirect
	github.com/docker/distribution v2.8.1+incompatible // indirect
	github.com/docker/go-units v0.4.0 // indirect
	github.com/dontpanicdao/caigo v0.4.0 // indirect
	github.com/dustin/go-humanize v1.0.0 // indirect
	github.com/dvsekhvalnov/jose2go v0.0.0-20200901110807-248326c1351b // indirect
	github.com/edsrzf/mmap-go v1.0.0 // indirect
	github.com/emicklei/go-restful/v3 v3.9.0 // indirect
	github.com/evanphx/json-patch v5.6.0+incompatible // indirect
	github.com/evanphx/json-patch/v5 v5.6.0 // indirect
	github.com/exponent-io/jsonpath v0.0.0-20210407135951-1de76d718b3f // indirect
	github.com/fatih/camelcase v1.0.0 // indirect
	github.com/felixge/httpsnoop v1.0.1 // indirect
	github.com/fjl/memsize v0.0.0-20190710130421-bcb5799ab5e5 // indirect
	github.com/flynn/noise v0.0.0-20180327030543-2492fe189ae6 // indirect
	github.com/form3tech-oss/jwt-go v3.2.5+incompatible // indirect
	github.com/fsnotify/fsnotify v1.5.4 // indirect
	github.com/fvbommel/sortorder v1.0.2 // indirect
	github.com/gagliardetto/binary v0.7.1 // indirect
	github.com/gagliardetto/treeout v0.1.4 // indirect
	github.com/gedex/inflector v0.0.0-20170307190818-16278e9db813 // indirect
	github.com/gin-contrib/sse v0.1.0 // indirect
	github.com/go-errors/errors v1.4.2 // indirect
	github.com/go-kit/kit v0.12.0 // indirect
	github.com/go-kit/log v0.2.1 // indirect
	github.com/go-logfmt/logfmt v0.5.1 // indirect
	github.com/go-logr/logr v1.2.3 // indirect
	github.com/go-ole/go-ole v1.2.6 // indirect
	github.com/go-openapi/jsonpointer v0.19.5 // indirect
	github.com/go-openapi/jsonreference v0.20.0 // indirect
	github.com/go-openapi/swag v0.22.3 // indirect
	github.com/go-playground/locales v0.14.0 // indirect
	github.com/go-playground/universal-translator v0.18.0 // indirect
	github.com/go-playground/validator/v10 v10.11.1 // indirect
	github.com/go-resty/resty/v2 v2.7.0 // indirect
	github.com/go-stack/stack v1.8.1 // indirect
	github.com/goccy/go-json v0.9.11 // indirect
	github.com/godbus/dbus v0.0.0-20190726142602-4481cbc300e2 // indirect
	github.com/gogo/gateway v1.1.0 // indirect
	github.com/golang-jwt/jwt/v4 v4.3.0 // indirect
	github.com/golang/groupcache v0.0.0-20210331224755-41bb18bfe9da // indirect
	github.com/golang/mock v1.6.0 // indirect
	github.com/golang/protobuf v1.5.2 // indirect
	github.com/golang/snappy v0.0.4 // indirect
	github.com/google/btree v1.1.2 // indirect
	github.com/google/certificate-transparency-go v1.0.21 // indirect
	github.com/google/gnostic v0.6.9 // indirect
	github.com/google/go-cmp v0.5.9 // indirect
	github.com/google/go-querystring v1.1.0 // indirect
	github.com/google/gofuzz v1.2.0 // indirect
	github.com/google/gopacket v1.1.19 // indirect
	github.com/google/shlex v0.0.0-20191202100458-e7afc7fbc510 // indirect
	github.com/gorilla/context v1.1.1 // indirect
	github.com/gorilla/handlers v1.5.1 // indirect
	github.com/gorilla/mux v1.8.0 // indirect
	github.com/gregjones/httpcache v0.0.0-20190611155906-901d90724c79 // indirect
	github.com/grpc-ecosystem/go-grpc-middleware v1.3.0 // indirect
	github.com/grpc-ecosystem/grpc-gateway v1.16.0 // indirect
	github.com/gsterjov/go-libsecret v0.0.0-20161001094733-a6f4afe4910c // indirect
	github.com/gtank/merlin v0.1.1 // indirect
	github.com/gtank/ristretto255 v0.1.2 // indirect
	github.com/hashicorp/errwrap v1.1.0 // indirect
	github.com/hashicorp/go-bexpr v0.1.10 // indirect
	github.com/hashicorp/go-immutable-radix v1.3.1 // indirect
	github.com/hashicorp/go-multierror v1.1.1 // indirect
	github.com/hashicorp/golang-lru v0.5.5-0.20210104140557-80c98217689d // indirect
	github.com/hashicorp/hcl v1.0.0 // indirect
	github.com/holiman/bloomfilter/v2 v2.0.3 // indirect
	github.com/holiman/uint256 v1.2.0 // indirect
	github.com/huin/goupnp v1.0.3 // indirect
	github.com/imdario/mergo v0.3.13 // indirect
	github.com/inconshreveable/mousetrap v1.0.1 // indirect
	github.com/ipfs/go-cid v0.0.7 // indirect
	github.com/ipfs/go-datastore v0.4.5 // indirect
	github.com/ipfs/go-ipfs-util v0.0.2 // indirect
	github.com/ipfs/go-ipns v0.0.2 // indirect
	github.com/ipfs/go-log v1.0.4 // indirect
	github.com/ipfs/go-log/v2 v2.1.1 // indirect
	github.com/jackc/chunkreader/v2 v2.0.1 // indirect
	github.com/jackc/pgio v1.0.0 // indirect
	github.com/jackc/pgpassfile v1.0.0 // indirect
	github.com/jackc/pgproto3/v2 v2.3.1 // indirect
	github.com/jackc/pgservicefile v0.0.0-20200714003250-2b9c44734f2b // indirect
	github.com/jackc/pgtype v1.12.0 // indirect
	github.com/jackpal/go-nat-pmp v1.0.2 // indirect
	github.com/jbenet/go-temp-err-catcher v0.1.0 // indirect
	github.com/jbenet/goprocess v0.1.4 // indirect
	github.com/jmhodges/levigo v1.0.0 // indirect
	github.com/jmoiron/sqlx v1.3.5 // indirect
	github.com/josharian/intern v1.0.0 // indirect
	github.com/json-iterator/go v1.1.12 // indirect
	github.com/kelseyhightower/envconfig v1.4.0 // indirect
	github.com/keybase/go-keychain v0.0.0-20190712205309-48d3d31d256d // indirect
	github.com/klauspost/compress v1.15.11 // indirect
	github.com/koron/go-ssdp v0.0.2 // indirect
	github.com/leodido/go-urn v1.2.1 // indirect
	github.com/libp2p/go-addr-util v0.0.2 // indirect
	github.com/libp2p/go-buffer-pool v0.0.2 // indirect
	github.com/libp2p/go-cidranger v1.1.0 // indirect
	github.com/libp2p/go-conn-security-multistream v0.2.0 // indirect
	github.com/libp2p/go-eventbus v0.2.1 // indirect
	github.com/libp2p/go-flow-metrics v0.0.3 // indirect
	github.com/libp2p/go-libp2p v0.13.0 // indirect
	github.com/libp2p/go-libp2p-asn-util v0.0.0-20201026210036-4f868c957324 // indirect
	github.com/libp2p/go-libp2p-autonat v0.4.0 // indirect
	github.com/libp2p/go-libp2p-blankhost v0.2.0 // indirect
	github.com/libp2p/go-libp2p-circuit v0.4.0 // indirect
	github.com/libp2p/go-libp2p-discovery v0.5.0 // indirect
	github.com/libp2p/go-libp2p-kad-dht v0.11.1 // indirect
	github.com/libp2p/go-libp2p-kbucket v0.4.7 // indirect
	github.com/libp2p/go-libp2p-loggables v0.1.0 // indirect
	github.com/libp2p/go-libp2p-mplex v0.4.1 // indirect
	github.com/libp2p/go-libp2p-nat v0.0.6 // indirect
	github.com/libp2p/go-libp2p-noise v0.1.2 // indirect
	github.com/libp2p/go-libp2p-pnet v0.2.0 // indirect
	github.com/libp2p/go-libp2p-record v0.1.3 // indirect
	github.com/libp2p/go-libp2p-swarm v0.4.0 // indirect
	github.com/libp2p/go-libp2p-tls v0.1.3 // indirect
	github.com/libp2p/go-libp2p-transport-upgrader v0.4.0 // indirect
	github.com/libp2p/go-libp2p-yamux v0.5.1 // indirect
	github.com/libp2p/go-mplex v0.3.0 // indirect
	github.com/libp2p/go-msgio v0.0.6 // indirect
	github.com/libp2p/go-nat v0.0.5 // indirect
	github.com/libp2p/go-netroute v0.1.4 // indirect
	github.com/libp2p/go-openssl v0.0.7 // indirect
	github.com/libp2p/go-reuseport v0.0.2 // indirect
	github.com/libp2p/go-reuseport-transport v0.0.4 // indirect
	github.com/libp2p/go-sockaddr v0.1.0 // indirect
	github.com/libp2p/go-stream-muxer-multistream v0.3.0 // indirect
	github.com/libp2p/go-tcp-transport v0.2.1 // indirect
	github.com/libp2p/go-ws-transport v0.4.0 // indirect
	github.com/libp2p/go-yamux/v2 v2.0.0 // indirect
	github.com/liggitt/tabwriter v0.0.0-20181228230101-89fcab3d43de // indirect
	github.com/logrusorgru/aurora v2.0.3+incompatible // indirect
	github.com/magiconair/properties v1.8.6 // indirect
	github.com/mailru/easyjson v0.7.7 // indirect
	github.com/mattn/go-colorable v0.1.13 // indirect
	github.com/mattn/go-isatty v0.0.16 // indirect
	github.com/mattn/go-runewidth v0.0.13 // indirect
	github.com/matttproud/golang_protobuf_extensions v1.0.2 // indirect
	github.com/mimoo/StrobeGo v0.0.0-20181016162300-f8f6d4d2b643 // indirect
	github.com/minio/blake2b-simd v0.0.0-20160723061019-3f5f724cb5b1 // indirect
	github.com/minio/sha256-simd v0.1.1 // indirect
	github.com/mitchellh/go-testing-interface v1.14.1 // indirect
	github.com/mitchellh/go-wordwrap v1.0.1 // indirect
	github.com/mitchellh/pointerstructure v1.2.0 // indirect
	github.com/moby/spdystream v0.2.0 // indirect
	github.com/moby/term v0.0.0-20220808134915-39b0c02b01ae // indirect
	github.com/modern-go/concurrent v0.0.0-20180306012644-bacd9c7ef1dd // indirect
	github.com/modern-go/reflect2 v1.0.2 // indirect
	github.com/monochromegane/go-gitignore v0.0.0-20200626010858-205db1a8cc00 // indirect
	github.com/morikuni/aec v1.0.0 // indirect
	github.com/mostynb/zstdpool-freelist v0.0.0-20201229113212-927304c0c3b1 // indirect
	github.com/mtibben/percent v0.2.1 // indirect
	github.com/multiformats/go-base32 v0.0.3 // indirect
	github.com/multiformats/go-base36 v0.1.0 // indirect
	github.com/multiformats/go-multiaddr-dns v0.2.0 // indirect
	github.com/multiformats/go-multiaddr-fmt v0.1.0 // indirect
	github.com/multiformats/go-multiaddr-net v0.2.0 // indirect
	github.com/multiformats/go-multibase v0.0.3 // indirect
	github.com/multiformats/go-multihash v0.0.14 // indirect
	github.com/multiformats/go-multistream v0.2.2 // indirect
	github.com/multiformats/go-varint v0.0.6 // indirect
	github.com/munnerz/goautoneg v0.0.0-20191010083416-a7dc8b61c822 // indirect
	github.com/opencontainers/go-digest v1.0.0 // indirect
	github.com/opencontainers/image-spec v1.0.3-0.20211202183452-c5a74bcca799 // indirect
	github.com/opentracing/opentracing-go v1.2.0 // indirect
	github.com/peterbourgon/diskv v2.0.1+incompatible // indirect
	github.com/petermattis/goid v0.0.0-20180202154549-b0b1615b78e5 // indirect
	github.com/pmezard/go-difflib v1.0.0 // indirect
	github.com/power-devops/perfstat v0.0.0-20210106213030-5aafc221ea8c // indirect
	github.com/prometheus/common v0.38.0 // indirect
	github.com/prometheus/procfs v0.8.0 // indirect
	github.com/prometheus/tsdb v0.10.0 // indirect
	github.com/rakyll/statik v0.1.7 // indirect
	github.com/rcrowley/go-metrics v0.0.0-20200313005456-10cdbea86bc0 // indirect
	github.com/regen-network/cosmos-proto v0.3.1 // indirect
	github.com/rivo/uniseg v0.2.0 // indirect
	github.com/rjeczalik/notify v0.9.2 // indirect
	github.com/rs/cors v1.8.0 // indirect
	github.com/rs/zerolog v1.28.0 // indirect
	github.com/russross/blackfriday v1.6.0 // indirect
	github.com/russross/blackfriday/v2 v2.1.0 // indirect
	github.com/sasha-s/go-deadlock v0.2.1-0.20190427202633-1595213edefa // indirect
	github.com/shirou/gopsutil v3.21.11+incompatible // indirect
	github.com/sirupsen/logrus v1.9.0 // indirect
	github.com/smartcontractkit/chainlink-env v0.2.58 // indirect
	github.com/smartcontractkit/chainlink-testing-framework v1.9.0 // indirect
	github.com/spacemonkeygo/spacelog v0.0.0-20180420211403-2296661a0572 // indirect
	github.com/spaolacci/murmur3 v1.1.0 // indirect
	github.com/spf13/afero v1.8.2 // indirect
	github.com/spf13/cast v1.5.0 // indirect
	github.com/spf13/jwalterweatherman v1.1.0 // indirect
	github.com/spf13/pflag v1.0.5 // indirect
	github.com/stretchr/objx v0.5.0 // indirect
	github.com/subosito/gotenv v1.3.0 // indirect
	github.com/syndtr/goleveldb v1.0.1-0.20220614013038-64ee5596c38a // indirect
	github.com/tendermint/btcd v0.1.1 // indirect
	github.com/tendermint/crypto v0.0.0-20191022145703-50d29ede1e15 // indirect
	github.com/tendermint/go-amino v0.16.0 // indirect
	github.com/tendermint/tm-db v0.6.7 // indirect
	github.com/teris-io/shortid v0.0.0-20201117134242-e59966efd125 // indirect
	github.com/tidwall/match v1.1.1 // indirect
	github.com/tidwall/pretty v1.2.0 // indirect
	github.com/tklauser/go-sysconf v0.3.11 // indirect
	github.com/tklauser/numcpus v0.6.0 // indirect
	github.com/ugorji/go/codec v1.2.7 // indirect
	github.com/umbracle/fastrlp v0.0.0-20220527094140-59d5dd30e722 // indirect
	github.com/urfave/cli/v2 v2.10.2 // indirect
	github.com/valyala/fastjson v1.4.1 // indirect
	github.com/whyrusleeping/go-keyspace v0.0.0-20160322163242-5b898ac5add1 // indirect
	github.com/whyrusleeping/multiaddr-filter v0.0.0-20160516205228-e903e4adabd7 // indirect
	github.com/x448/float16 v0.8.4 // indirect
	github.com/xlab/treeprint v1.1.0 // indirect
	github.com/xrash/smetrics v0.0.0-20201216005158-039620a65673 // indirect
	github.com/yuin/goldmark v1.4.13 // indirect
	github.com/yusufpapurcu/wmi v1.2.2 // indirect
	github.com/zondax/hid v0.9.0 // indirect
	go.dedis.ch/protobuf v1.0.11 // indirect
	go.etcd.io/bbolt v1.3.6 // indirect
	go.opencensus.io v0.23.0 // indirect
<<<<<<< HEAD
	go.starlark.net v0.0.0-20220817180228-f738f5508c12 // indirect
=======
	go.uber.org/atomic v1.9.0 // indirect
>>>>>>> 571e0751
	go.uber.org/ratelimit v0.2.0 // indirect
	golang.org/x/lint v0.0.0-20210508222113-6edffad5e616 // indirect
	golang.org/x/mod v0.7.0 // indirect
	golang.org/x/net v0.5.0 // indirect
	golang.org/x/oauth2 v0.1.0 // indirect
	golang.org/x/sys v0.4.0 // indirect
	golang.org/x/time v0.1.0 // indirect
	gomodules.xyz/jsonpatch/v2 v2.2.0 // indirect
	google.golang.org/appengine v1.6.7 // indirect
	google.golang.org/genproto v0.0.0-20220712132514-bdd2acd4974d // indirect
	google.golang.org/grpc v1.49.0 // indirect
	gopkg.in/inf.v0 v0.9.1 // indirect
	gopkg.in/ini.v1 v1.67.0 // indirect
	gopkg.in/natefinch/npipe.v2 v2.0.0-20160621034901-c1b8fa8bdcce // indirect
	gopkg.in/yaml.v2 v2.4.0 // indirect
	gopkg.in/yaml.v3 v3.0.1 // indirect
	k8s.io/api v0.25.4 // indirect
	k8s.io/apiextensions-apiserver v0.25.3 // indirect
	k8s.io/apimachinery v0.25.4 // indirect
	k8s.io/cli-runtime v0.25.4 // indirect
	k8s.io/client-go v0.25.4 // indirect
	k8s.io/component-base v0.25.4 // indirect
	k8s.io/klog/v2 v2.70.1 // indirect
	k8s.io/kube-openapi v0.0.0-20220803164354-a70c9af30aea // indirect
	k8s.io/kubectl v0.25.4 // indirect
	k8s.io/utils v0.0.0-20220823124924-e9cbc92d1a73 // indirect
	sigs.k8s.io/controller-runtime v0.13.0 // indirect
	sigs.k8s.io/json v0.0.0-20220713155537-f223a00ba0e2 // indirect
	sigs.k8s.io/kustomize/api v0.12.1 // indirect
	sigs.k8s.io/kustomize/kyaml v0.13.9 // indirect
	sigs.k8s.io/structured-merge-diff/v4 v4.2.3 // indirect
	sigs.k8s.io/yaml v1.3.0 // indirect
)

replace (
	// needed to address mismatch between cosmosSDK and hdevalence/ed25519consensus
	filippo.io/edwards25519 => filippo.io/edwards25519 v1.0.0-rc.1

	// updating CosmWasm to v1.0.0 which brings ARM support
	github.com/CosmWasm/wasmvm => github.com/CosmWasm/wasmvm v1.0.0

	// Fix go mod tidy issue for ambiguous imports from go-ethereum
	// See https://github.com/ugorji/go/issues/279
	github.com/btcsuite/btcd => github.com/btcsuite/btcd v0.22.1

	// To fix CVE: c16fb56d-9de6-4065-9fca-d2b4cfb13020
	// See https://github.com/dgrijalva/jwt-go/issues/463
	// If that happens to get released in a 3.X.X version, we can add a constraint to our go.mod
	// for it. If its in 4.X.X, then we need all our transitive deps to upgrade to it.
	github.com/dgrijalva/jwt-go => github.com/form3tech-oss/jwt-go v3.2.1+incompatible

	// replicating the replace directive on cosmos SDK
	github.com/gogo/protobuf => github.com/regen-network/protobuf v1.3.3-alpha.regen.1

	// fixes deprecation warnings and keychain undefined bugs on macOS
	// See https://github.com/99designs/keyring/issues/94
	github.com/keybase/go-keychain => github.com/99designs/go-keychain v0.0.0-20191008050251-8e49817e8af4

	// moved but still using old module name
	github.com/terra-money/core => github.com/terra-money/classic-core v0.5.20

	// Fix CVE-2022-41717
	golang/golang.org/x/net => golang/golang.org/x/net v0.4.0
)

exclude (
	github.com/influxdata/influxdb v1.8.3
	github.com/labstack/echo/v4 v4.5.0
	github.com/nats-io/nats-server/v2 v2.1.2
	github.com/nats-io/nats-server/v2 v2.5.0
)<|MERGE_RESOLUTION|>--- conflicted
+++ resolved
@@ -370,11 +370,8 @@
 	go.dedis.ch/protobuf v1.0.11 // indirect
 	go.etcd.io/bbolt v1.3.6 // indirect
 	go.opencensus.io v0.23.0 // indirect
-<<<<<<< HEAD
 	go.starlark.net v0.0.0-20220817180228-f738f5508c12 // indirect
-=======
 	go.uber.org/atomic v1.9.0 // indirect
->>>>>>> 571e0751
 	go.uber.org/ratelimit v0.2.0 // indirect
 	golang.org/x/lint v0.0.0-20210508222113-6edffad5e616 // indirect
 	golang.org/x/mod v0.7.0 // indirect
