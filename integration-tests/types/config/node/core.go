package node

import (
	"bytes"
	"fmt"
	"math/big"
<<<<<<< HEAD
	"net"
=======
	"os"
>>>>>>> dcf265dd
	"time"

	"go.uber.org/zap/zapcore"

	"github.com/smartcontractkit/chainlink-testing-framework/blockchain"

	"github.com/smartcontractkit/chainlink/v2/core/assets"
	evmcfg "github.com/smartcontractkit/chainlink/v2/core/chains/evm/config/toml"
	"github.com/smartcontractkit/chainlink/v2/core/config/toml"
	"github.com/smartcontractkit/chainlink/v2/core/services/chainlink"
	"github.com/smartcontractkit/chainlink/v2/core/services/keystore/keys/ethkey"
	"github.com/smartcontractkit/chainlink/v2/core/store/models"
	"github.com/smartcontractkit/chainlink/v2/core/utils"
	"github.com/smartcontractkit/chainlink/v2/core/utils/config"

	"github.com/smartcontractkit/chainlink/integration-tests/actions/vrfv2_actions/vrfv2_constants"
	utils2 "github.com/smartcontractkit/chainlink/integration-tests/utils"
)

var (
	BaseConf = &chainlink.Config{
		Core: toml.Core{
<<<<<<< HEAD
			RootDir: Ptr("/home/chainlink"),
			Database: toml.Database{
				MaxIdleConns:     Ptr(int64(20)),
				MaxOpenConns:     Ptr(int64(40)),
				MigrateOnStartup: Ptr(true),
			},
			Log: toml.Log{
				Level:       Ptr(toml.LogLevel(zapcore.DebugLevel)),
				JSONConsole: Ptr(true),
				File: toml.LogFile{
					MaxSize: Ptr(utils.FileSize(0)),
				},
			},
			WebServer: toml.WebServer{
				AllowOrigins:   Ptr("*"),
				HTTPPort:       Ptr[uint16](6688),
				SecureCookies:  Ptr(false),
				SessionTimeout: models.MustNewDuration(time.Hour * 999),
				TLS: toml.WebServerTLS{
					HTTPSPort: Ptr[uint16](0),
				},
				RateLimit: toml.WebServerRateLimit{
					Authenticated:   Ptr(int64(2000)),
					Unauthenticated: Ptr(int64(100)),
				},
			},
			Feature: toml.Feature{
				LogPoller:    Ptr(true),
				FeedsManager: Ptr(true),
				UICSAKeys:    Ptr(true),
=======
			RootDir: utils2.Ptr("/home/chainlink"),
			Database: toml.Database{
				MaxIdleConns:     utils2.Ptr(int64(20)),
				MaxOpenConns:     utils2.Ptr(int64(40)),
				MigrateOnStartup: utils2.Ptr(true),
			},
			Log: toml.Log{
				Level:       utils2.Ptr(toml.LogLevel(zapcore.DebugLevel)),
				JSONConsole: utils2.Ptr(true),
				File: toml.LogFile{
					MaxSize: utils2.Ptr(utils.FileSize(0)),
				},
			},
			WebServer: toml.WebServer{
				AllowOrigins:   utils2.Ptr("*"),
				HTTPPort:       utils2.Ptr[uint16](6688),
				SecureCookies:  utils2.Ptr(false),
				SessionTimeout: models.MustNewDuration(time.Hour * 999),
				TLS: toml.WebServerTLS{
					HTTPSPort: utils2.Ptr[uint16](0),
				},
				RateLimit: toml.WebServerRateLimit{
					Authenticated:   utils2.Ptr(int64(2000)),
					Unauthenticated: utils2.Ptr(int64(100)),
				},
			},
			Feature: toml.Feature{
				LogPoller:    utils2.Ptr(true),
				FeedsManager: utils2.Ptr(true),
				UICSAKeys:    utils2.Ptr(true),
>>>>>>> dcf265dd
			},
			P2P: toml.P2P{},
		},
	}
)

type NodeConfigOpt = func(c *chainlink.Config)

func NewConfig(baseConf *chainlink.Config, opts ...NodeConfigOpt) *chainlink.Config {
	for _, opt := range opts {
		opt(baseConf)
	}
	return baseConf
}

<<<<<<< HEAD
func NewConfigFromToml(tomlConfig []byte, opts ...NodeConfigOpt) (*chainlink.Config, error) {
	var cfg chainlink.Config
	err := config.DecodeTOML(bytes.NewReader(tomlConfig), &cfg)
=======
func NewConfigFromToml(tomlFile string, opts ...NodeConfigOpt) (*chainlink.Config, error) {
	readFile, err := os.ReadFile(tomlFile)
	if err != nil {
		return nil, err
	}
	var cfg chainlink.Config
	if err != nil {
		return nil, err
	}
	err = config.DecodeTOML(bytes.NewReader(readFile), &cfg)
>>>>>>> dcf265dd
	if err != nil {
		return nil, err
	}
	for _, opt := range opts {
		opt(&cfg)
	}
	return &cfg, nil
}

func WithOCR1() NodeConfigOpt {
	return func(c *chainlink.Config) {
		c.OCR = toml.OCR{
<<<<<<< HEAD
			Enabled: Ptr(true),
=======
			Enabled: utils2.Ptr(true),
>>>>>>> dcf265dd
		}
	}
}

func WithOCR2() NodeConfigOpt {
	return func(c *chainlink.Config) {
		c.OCR2 = toml.OCR2{
<<<<<<< HEAD
			Enabled: Ptr(true),
=======
			Enabled: utils2.Ptr(true),
>>>>>>> dcf265dd
		}
	}
}

func WithP2Pv1() NodeConfigOpt {
	return func(c *chainlink.Config) {
		c.P2P.V1 = toml.P2PV1{
<<<<<<< HEAD
			Enabled:    Ptr(true),
			ListenIP:   MustIP("0.0.0.0"),
			ListenPort: Ptr[uint16](6690),
=======
			Enabled:    utils2.Ptr(true),
			ListenIP:   utils2.MustIP("0.0.0.0"),
			ListenPort: utils2.Ptr[uint16](6690),
>>>>>>> dcf265dd
		}
	}
}

func WithP2Pv2() NodeConfigOpt {
	return func(c *chainlink.Config) {
		c.P2P.V2 = toml.P2PV2{
<<<<<<< HEAD
			Enabled:         Ptr(true),
=======
			Enabled:         utils2.Ptr(true),
>>>>>>> dcf265dd
			ListenAddresses: &[]string{"0.0.0.0:6690"},
		}
	}
}

func SetChainConfig(
	cfg *chainlink.Config,
	wsUrls,
	httpUrls []string,
	chain blockchain.EVMNetwork,
	forwarders bool,
) {
	if cfg.EVM == nil {
		var nodes []*evmcfg.Node
		for i := range wsUrls {
			node := evmcfg.Node{
<<<<<<< HEAD
				Name:     Ptr(fmt.Sprintf("node_%d_%s", i, chain.Name)),
				WSURL:    MustURL(wsUrls[i]),
				HTTPURL:  MustURL(httpUrls[i]),
				SendOnly: Ptr(false),
=======
				Name:     utils2.Ptr(fmt.Sprintf("node_%d_%s", i, chain.Name)),
				WSURL:    utils2.MustURL(wsUrls[i]),
				HTTPURL:  utils2.MustURL(httpUrls[i]),
				SendOnly: utils2.Ptr(false),
>>>>>>> dcf265dd
			}

			nodes = append(nodes, &node)
		}
		var chainConfig evmcfg.Chain
		if chain.Simulated {
			chainConfig = evmcfg.Chain{
<<<<<<< HEAD
				AutoCreateKey:      Ptr(true),
				FinalityDepth:      Ptr[uint32](1),
=======
				AutoCreateKey:      utils2.Ptr(true),
				FinalityDepth:      utils2.Ptr[uint32](1),
>>>>>>> dcf265dd
				MinContractPayment: assets.NewLinkFromJuels(0),
			}
		}
		cfg.EVM = evmcfg.EVMConfigs{
			{
				ChainID: utils.NewBig(big.NewInt(chain.ChainID)),
				Chain:   chainConfig,
				Nodes:   nodes,
			},
		}
		if forwarders {
			cfg.EVM[0].Transactions = evmcfg.Transactions{
<<<<<<< HEAD
				ForwardersEnabled: Ptr(true),
=======
				ForwardersEnabled: utils2.Ptr(true),
>>>>>>> dcf265dd
			}
		}
	}
}

func WithPrivateEVMs(networks []blockchain.EVMNetwork) NodeConfigOpt {
	var evmConfigs []*evmcfg.EVMConfig
	for _, network := range networks {
		evmConfigs = append(evmConfigs, &evmcfg.EVMConfig{
			ChainID: utils.NewBig(big.NewInt(network.ChainID)),
			Chain: evmcfg.Chain{
<<<<<<< HEAD
				AutoCreateKey:      Ptr(true),
				FinalityDepth:      Ptr[uint32](50),
				MinContractPayment: assets.NewLinkFromJuels(0),
				LogPollInterval:    models.MustNewDuration(1 * time.Second),
				HeadTracker: evmcfg.HeadTracker{
					HistoryDepth: Ptr(uint32(100)),
				},
				GasEstimator: evmcfg.GasEstimator{
					LimitDefault:  Ptr(uint32(6000000)),
=======
				AutoCreateKey:      utils2.Ptr(true),
				FinalityDepth:      utils2.Ptr[uint32](50),
				MinContractPayment: assets.NewLinkFromJuels(0),
				LogPollInterval:    models.MustNewDuration(1 * time.Second),
				HeadTracker: evmcfg.HeadTracker{
					HistoryDepth: utils2.Ptr(uint32(100)),
				},
				GasEstimator: evmcfg.GasEstimator{
					LimitDefault:  utils2.Ptr(uint32(6000000)),
>>>>>>> dcf265dd
					PriceMax:      assets.GWei(200),
					FeeCapDefault: assets.GWei(200),
				},
			},
			Nodes: []*evmcfg.Node{
				{
<<<<<<< HEAD
					Name:     Ptr(network.Name),
					WSURL:    MustURL(network.URLs[0]),
					HTTPURL:  MustURL(network.HTTPURLs[0]),
					SendOnly: Ptr(false),
=======
					Name:     utils2.Ptr(network.Name),
					WSURL:    utils2.MustURL(network.URLs[0]),
					HTTPURL:  utils2.MustURL(network.HTTPURLs[0]),
					SendOnly: utils2.Ptr(false),
>>>>>>> dcf265dd
				},
			},
		})
	}
	return func(c *chainlink.Config) {
		c.EVM = evmConfigs
	}
}

func WithVRFv2EVMEstimator(addr string) NodeConfigOpt {
	est := assets.GWei(vrfv2_constants.MaxGasPriceGWei)
	return func(c *chainlink.Config) {
		c.EVM[0].KeySpecific = evmcfg.KeySpecificConfig{
			{
<<<<<<< HEAD
				Key: Ptr(ethkey.EIP55Address(addr)),
=======
				Key: utils2.Ptr(ethkey.EIP55Address(addr)),
>>>>>>> dcf265dd
				GasEstimator: evmcfg.KeySpecificGasEstimator{
					PriceMax: est,
				},
			},
		}
		c.EVM[0].Chain.GasEstimator = evmcfg.GasEstimator{
<<<<<<< HEAD
			LimitDefault: Ptr[uint32](3500000),
		}
		c.EVM[0].Chain.Transactions = evmcfg.Transactions{
			MaxQueued: Ptr[uint32](10000),
		}
	}
}

func Ptr[T any](t T) *T { return &t }

func MustURL(s string) *models.URL {
	var u models.URL
	if err := u.UnmarshalText([]byte(s)); err != nil {
		panic(err)
	}
	return &u
}

func MustIP(s string) *net.IP {
	var ip net.IP
	if err := ip.UnmarshalText([]byte(s)); err != nil {
		panic(err)
	}
	return &ip
=======
			LimitDefault: utils2.Ptr[uint32](3500000),
		}
		c.EVM[0].Chain.Transactions = evmcfg.Transactions{
			MaxQueued: utils2.Ptr[uint32](10000),
		}
	}
>>>>>>> dcf265dd
}<|MERGE_RESOLUTION|>--- conflicted
+++ resolved
@@ -4,17 +4,12 @@
 	"bytes"
 	"fmt"
 	"math/big"
-<<<<<<< HEAD
-	"net"
-=======
 	"os"
->>>>>>> dcf265dd
 	"time"
 
 	"go.uber.org/zap/zapcore"
 
 	"github.com/smartcontractkit/chainlink-testing-framework/blockchain"
-
 	"github.com/smartcontractkit/chainlink/v2/core/assets"
 	evmcfg "github.com/smartcontractkit/chainlink/v2/core/chains/evm/config/toml"
 	"github.com/smartcontractkit/chainlink/v2/core/config/toml"
@@ -31,38 +26,6 @@
 var (
 	BaseConf = &chainlink.Config{
 		Core: toml.Core{
-<<<<<<< HEAD
-			RootDir: Ptr("/home/chainlink"),
-			Database: toml.Database{
-				MaxIdleConns:     Ptr(int64(20)),
-				MaxOpenConns:     Ptr(int64(40)),
-				MigrateOnStartup: Ptr(true),
-			},
-			Log: toml.Log{
-				Level:       Ptr(toml.LogLevel(zapcore.DebugLevel)),
-				JSONConsole: Ptr(true),
-				File: toml.LogFile{
-					MaxSize: Ptr(utils.FileSize(0)),
-				},
-			},
-			WebServer: toml.WebServer{
-				AllowOrigins:   Ptr("*"),
-				HTTPPort:       Ptr[uint16](6688),
-				SecureCookies:  Ptr(false),
-				SessionTimeout: models.MustNewDuration(time.Hour * 999),
-				TLS: toml.WebServerTLS{
-					HTTPSPort: Ptr[uint16](0),
-				},
-				RateLimit: toml.WebServerRateLimit{
-					Authenticated:   Ptr(int64(2000)),
-					Unauthenticated: Ptr(int64(100)),
-				},
-			},
-			Feature: toml.Feature{
-				LogPoller:    Ptr(true),
-				FeedsManager: Ptr(true),
-				UICSAKeys:    Ptr(true),
-=======
 			RootDir: utils2.Ptr("/home/chainlink"),
 			Database: toml.Database{
 				MaxIdleConns:     utils2.Ptr(int64(20)),
@@ -93,7 +56,6 @@
 				LogPoller:    utils2.Ptr(true),
 				FeedsManager: utils2.Ptr(true),
 				UICSAKeys:    utils2.Ptr(true),
->>>>>>> dcf265dd
 			},
 			P2P: toml.P2P{},
 		},
@@ -109,11 +71,6 @@
 	return baseConf
 }
 
-<<<<<<< HEAD
-func NewConfigFromToml(tomlConfig []byte, opts ...NodeConfigOpt) (*chainlink.Config, error) {
-	var cfg chainlink.Config
-	err := config.DecodeTOML(bytes.NewReader(tomlConfig), &cfg)
-=======
 func NewConfigFromToml(tomlFile string, opts ...NodeConfigOpt) (*chainlink.Config, error) {
 	readFile, err := os.ReadFile(tomlFile)
 	if err != nil {
@@ -124,7 +81,6 @@
 		return nil, err
 	}
 	err = config.DecodeTOML(bytes.NewReader(readFile), &cfg)
->>>>>>> dcf265dd
 	if err != nil {
 		return nil, err
 	}
@@ -137,11 +93,7 @@
 func WithOCR1() NodeConfigOpt {
 	return func(c *chainlink.Config) {
 		c.OCR = toml.OCR{
-<<<<<<< HEAD
-			Enabled: Ptr(true),
-=======
 			Enabled: utils2.Ptr(true),
->>>>>>> dcf265dd
 		}
 	}
 }
@@ -149,11 +101,7 @@
 func WithOCR2() NodeConfigOpt {
 	return func(c *chainlink.Config) {
 		c.OCR2 = toml.OCR2{
-<<<<<<< HEAD
-			Enabled: Ptr(true),
-=======
 			Enabled: utils2.Ptr(true),
->>>>>>> dcf265dd
 		}
 	}
 }
@@ -161,15 +109,9 @@
 func WithP2Pv1() NodeConfigOpt {
 	return func(c *chainlink.Config) {
 		c.P2P.V1 = toml.P2PV1{
-<<<<<<< HEAD
-			Enabled:    Ptr(true),
-			ListenIP:   MustIP("0.0.0.0"),
-			ListenPort: Ptr[uint16](6690),
-=======
 			Enabled:    utils2.Ptr(true),
 			ListenIP:   utils2.MustIP("0.0.0.0"),
 			ListenPort: utils2.Ptr[uint16](6690),
->>>>>>> dcf265dd
 		}
 	}
 }
@@ -177,11 +119,7 @@
 func WithP2Pv2() NodeConfigOpt {
 	return func(c *chainlink.Config) {
 		c.P2P.V2 = toml.P2PV2{
-<<<<<<< HEAD
-			Enabled:         Ptr(true),
-=======
 			Enabled:         utils2.Ptr(true),
->>>>>>> dcf265dd
 			ListenAddresses: &[]string{"0.0.0.0:6690"},
 		}
 	}
@@ -198,17 +136,10 @@
 		var nodes []*evmcfg.Node
 		for i := range wsUrls {
 			node := evmcfg.Node{
-<<<<<<< HEAD
-				Name:     Ptr(fmt.Sprintf("node_%d_%s", i, chain.Name)),
-				WSURL:    MustURL(wsUrls[i]),
-				HTTPURL:  MustURL(httpUrls[i]),
-				SendOnly: Ptr(false),
-=======
 				Name:     utils2.Ptr(fmt.Sprintf("node_%d_%s", i, chain.Name)),
 				WSURL:    utils2.MustURL(wsUrls[i]),
 				HTTPURL:  utils2.MustURL(httpUrls[i]),
 				SendOnly: utils2.Ptr(false),
->>>>>>> dcf265dd
 			}
 
 			nodes = append(nodes, &node)
@@ -216,13 +147,8 @@
 		var chainConfig evmcfg.Chain
 		if chain.Simulated {
 			chainConfig = evmcfg.Chain{
-<<<<<<< HEAD
-				AutoCreateKey:      Ptr(true),
-				FinalityDepth:      Ptr[uint32](1),
-=======
 				AutoCreateKey:      utils2.Ptr(true),
 				FinalityDepth:      utils2.Ptr[uint32](1),
->>>>>>> dcf265dd
 				MinContractPayment: assets.NewLinkFromJuels(0),
 			}
 		}
@@ -235,11 +161,7 @@
 		}
 		if forwarders {
 			cfg.EVM[0].Transactions = evmcfg.Transactions{
-<<<<<<< HEAD
-				ForwardersEnabled: Ptr(true),
-=======
 				ForwardersEnabled: utils2.Ptr(true),
->>>>>>> dcf265dd
 			}
 		}
 	}
@@ -251,17 +173,6 @@
 		evmConfigs = append(evmConfigs, &evmcfg.EVMConfig{
 			ChainID: utils.NewBig(big.NewInt(network.ChainID)),
 			Chain: evmcfg.Chain{
-<<<<<<< HEAD
-				AutoCreateKey:      Ptr(true),
-				FinalityDepth:      Ptr[uint32](50),
-				MinContractPayment: assets.NewLinkFromJuels(0),
-				LogPollInterval:    models.MustNewDuration(1 * time.Second),
-				HeadTracker: evmcfg.HeadTracker{
-					HistoryDepth: Ptr(uint32(100)),
-				},
-				GasEstimator: evmcfg.GasEstimator{
-					LimitDefault:  Ptr(uint32(6000000)),
-=======
 				AutoCreateKey:      utils2.Ptr(true),
 				FinalityDepth:      utils2.Ptr[uint32](50),
 				MinContractPayment: assets.NewLinkFromJuels(0),
@@ -271,24 +182,16 @@
 				},
 				GasEstimator: evmcfg.GasEstimator{
 					LimitDefault:  utils2.Ptr(uint32(6000000)),
->>>>>>> dcf265dd
 					PriceMax:      assets.GWei(200),
 					FeeCapDefault: assets.GWei(200),
 				},
 			},
 			Nodes: []*evmcfg.Node{
 				{
-<<<<<<< HEAD
-					Name:     Ptr(network.Name),
-					WSURL:    MustURL(network.URLs[0]),
-					HTTPURL:  MustURL(network.HTTPURLs[0]),
-					SendOnly: Ptr(false),
-=======
 					Name:     utils2.Ptr(network.Name),
 					WSURL:    utils2.MustURL(network.URLs[0]),
 					HTTPURL:  utils2.MustURL(network.HTTPURLs[0]),
 					SendOnly: utils2.Ptr(false),
->>>>>>> dcf265dd
 				},
 			},
 		})
@@ -303,48 +206,17 @@
 	return func(c *chainlink.Config) {
 		c.EVM[0].KeySpecific = evmcfg.KeySpecificConfig{
 			{
-<<<<<<< HEAD
-				Key: Ptr(ethkey.EIP55Address(addr)),
-=======
 				Key: utils2.Ptr(ethkey.EIP55Address(addr)),
->>>>>>> dcf265dd
 				GasEstimator: evmcfg.KeySpecificGasEstimator{
 					PriceMax: est,
 				},
 			},
 		}
 		c.EVM[0].Chain.GasEstimator = evmcfg.GasEstimator{
-<<<<<<< HEAD
-			LimitDefault: Ptr[uint32](3500000),
-		}
-		c.EVM[0].Chain.Transactions = evmcfg.Transactions{
-			MaxQueued: Ptr[uint32](10000),
-		}
-	}
-}
-
-func Ptr[T any](t T) *T { return &t }
-
-func MustURL(s string) *models.URL {
-	var u models.URL
-	if err := u.UnmarshalText([]byte(s)); err != nil {
-		panic(err)
-	}
-	return &u
-}
-
-func MustIP(s string) *net.IP {
-	var ip net.IP
-	if err := ip.UnmarshalText([]byte(s)); err != nil {
-		panic(err)
-	}
-	return &ip
-=======
 			LimitDefault: utils2.Ptr[uint32](3500000),
 		}
 		c.EVM[0].Chain.Transactions = evmcfg.Transactions{
 			MaxQueued: utils2.Ptr[uint32](10000),
 		}
 	}
->>>>>>> dcf265dd
 }