package logpoller

import (
	"database/sql"
	"fmt"
	"math/big"
	"time"

	"github.com/ethereum/go-ethereum/common"
	"github.com/lib/pq"
	"github.com/pkg/errors"
	"github.com/smartcontractkit/sqlx"

	"github.com/smartcontractkit/chainlink/core/logger"
	"github.com/smartcontractkit/chainlink/core/services/pg"
	"github.com/smartcontractkit/chainlink/core/utils"
)

type ORM struct {
	chainID *big.Int
	q       pg.Q
}

// NewORM creates an ORM scoped to chainID.
func NewORM(chainID *big.Int, db *sqlx.DB, lggr logger.Logger, cfg pg.LogConfig) *ORM {
	namedLogger := lggr.Named("ORM")
	q := pg.NewQ(db, namedLogger, cfg)
	return &ORM{
		chainID: chainID,
		q:       q,
	}
}

// InsertBlock is idempotent to support replays.
func (o *ORM) InsertBlock(h common.Hash, n int64, qopts ...pg.QOpt) error {
	q := o.q.WithOpts(qopts...)
	_, err := q.Exec(`INSERT INTO log_poller_blocks (evm_chain_id, block_hash, block_number, created_at) 
      VALUES ($1, $2, $3, NOW()) ON CONFLICT DO NOTHING`, utils.NewBig(o.chainID), h[:], n)
	return err
}

func (o *ORM) SelectBlockByHash(h common.Hash, qopts ...pg.QOpt) (*LogPollerBlock, error) {
	q := o.q.WithOpts(qopts...)
	var b LogPollerBlock
	if err := q.Get(&b, `SELECT * FROM log_poller_blocks WHERE block_hash = $1 AND evm_chain_id = $2`, h, utils.NewBig(o.chainID)); err != nil {
		return nil, err
	}
	return &b, nil
}

func (o *ORM) SelectBlockByNumber(n int64, qopts ...pg.QOpt) (*LogPollerBlock, error) {
	q := o.q.WithOpts(qopts...)
	var b LogPollerBlock
	if err := q.Get(&b, `SELECT * FROM log_poller_blocks WHERE block_number = $1 AND evm_chain_id = $2`, n, utils.NewBig(o.chainID)); err != nil {
		return nil, err
	}
	return &b, nil
}

func (o *ORM) SelectLatestBlock(qopts ...pg.QOpt) (*LogPollerBlock, error) {
	q := o.q.WithOpts(qopts...)
	var b LogPollerBlock
	if err := q.Get(&b, `SELECT * FROM log_poller_blocks WHERE evm_chain_id = $1 ORDER BY block_number DESC LIMIT 1`, utils.NewBig(o.chainID)); err != nil {
		return nil, err
	}
	return &b, nil
}

func (o *ORM) SelectLatestLogEventSigWithConfs(eventSig common.Hash, address common.Address, confs int, qopts ...pg.QOpt) (*Log, error) {
	q := o.q.WithOpts(qopts...)
	var l Log
	if err := q.Get(&l, `SELECT * FROM logs 
         WHERE evm_chain_id = $1 
            AND event_sig = $2 
            AND address = $3 
            AND (block_number + $4) <= (SELECT COALESCE(block_number, 0) FROM log_poller_blocks WHERE evm_chain_id = $1 ORDER BY block_number DESC LIMIT 1)
        ORDER BY (block_number, log_index) DESC LIMIT 1`, utils.NewBig(o.chainID), eventSig, address, confs); err != nil {
		return nil, err
	}
	return &l, nil
}

func (o *ORM) DeleteRangeBlocks(start, end int64, qopts ...pg.QOpt) error {
	q := o.q.WithOpts(qopts...)
	_, err := q.Exec(`DELETE FROM log_poller_blocks WHERE block_number >= $1 AND block_number <= $2 AND evm_chain_id = $3`, start, end, utils.NewBig(o.chainID))
	return err
}

func (o *ORM) DeleteLogs(start, end int64, qopts ...pg.QOpt) error {
	q := o.q.WithOpts(qopts...)
	_, err := q.Exec(`DELETE FROM logs WHERE block_number >= $1 AND block_number <= $2 AND evm_chain_id = $3`, start, end, utils.NewBig(o.chainID))
	return err
}

// InsertLogs is idempotent to support replays.
func (o *ORM) InsertLogs(logs []Log, qopts ...pg.QOpt) error {
	for _, log := range logs {
		if o.chainID.Cmp(log.EvmChainId.ToInt()) != 0 {
			return errors.Errorf("invalid chainID in log got %v want %v", log.EvmChainId.ToInt(), o.chainID)
		}
	}
	q := o.q.WithOpts(qopts...)
	_, err := q.NamedExec(`INSERT INTO logs 
(evm_chain_id, log_index, block_hash, block_number, address, event_sig, topics, tx_hash, data, created_at) VALUES 
(:evm_chain_id, :log_index, :block_hash, :block_number, :address, :event_sig, :topics, :tx_hash, :data, NOW()) ON CONFLICT DO NOTHING`, logs)
	return err
}

func (o *ORM) selectLogsByBlockRange(start, end int64) ([]Log, error) {
	var logs []Log
	err := o.q.Select(&logs, `
        SELECT * FROM logs 
        WHERE block_number >= $1 AND block_number <= $2 AND evm_chain_id = $3
        ORDER BY (block_number, log_index, created_at)`, start, end, utils.NewBig(o.chainID))
	if err != nil {
		return nil, err
	}
	return logs, nil
}

// SelectLogsByBlockRangeFilter finds the logs in a given block range.
func (o *ORM) SelectLogsByBlockRangeFilter(start, end int64, address common.Address, eventSig []byte, qopts ...pg.QOpt) ([]Log, error) {
	var logs []Log
	q := o.q.WithOpts(qopts...)
	err := q.Select(&logs, `
		SELECT * FROM logs 
			WHERE logs.block_number >= $1 AND logs.block_number <= $2 AND logs.evm_chain_id = $3 
			AND address = $4 AND event_sig = $5 
			ORDER BY (logs.block_number, logs.log_index)`, start, end, utils.NewBig(o.chainID), address, eventSig)
	if err != nil {
		return nil, err
	}
	return logs, nil
}

<<<<<<< HEAD
// SelectLogsCreatedAfter finds logs created after some timestamp.
func (o *ORM) SelectLogsCreatedAfter(eventSig []byte, address common.Address, after time.Time, qopts ...pg.QOpt) ([]Log, error) {
	var logs []Log
	q := o.q.WithOpts(qopts...)
	err := q.Select(&logs, `
		SELECT * FROM logs 
			WHERE evm_chain_id = $1 AND address = $2 AND event_sig = $3 AND created_at > $4
			ORDER BY created_at ASC`, utils.NewBig(o.chainID), address, eventSig, after)
	if err != nil {
		return nil, err
	}
	return logs, nil
=======
// SelectLogsWithSigsByBlockRangeFilter finds the logs in the given block range with the given event signatures
// emitted from the given address.
func (o *ORM) SelectLogsWithSigsByBlockRangeFilter(start, end int64, address common.Address, eventSigs [][]byte, qopts ...pg.QOpt) (logs []Log, err error) {
	q := o.q.WithOpts(qopts...)
	a := map[string]any{
		"start":     start,
		"end":       end,
		"chainid":   utils.NewBig(o.chainID),
		"address":   address,
		"eventSigs": eventSigs,
	}
	query, args, err := sqlx.Named(
		`
SELECT
	*
FROM logs
WHERE logs.block_number BETWEEN :start AND :end
	AND logs.evm_chain_id = :chainid
	AND logs.address = :address
	AND logs.event_sig IN (:eventSigs)
ORDER BY (logs.block_number, logs.log_index)`, a)
	if err != nil {
		return nil, errors.Wrap(err, "sqlx Named")
	}
	query, args, err = sqlx.In(query, args...)
	if err != nil {
		return nil, errors.Wrap(err, "sqlx In")
	}
	query = q.Rebind(query)
	err = q.Select(&logs, query, args...)
	if errors.Is(err, sql.ErrNoRows) {
		return nil, nil
	}
	return logs, err
>>>>>>> 9d22a903
}

// LatestLogEventSigsAddrs finds the latest log by (address, event) combination that matches a list of addresses and list of events
func (o *ORM) LatestLogEventSigsAddrs(fromBlock int64, addresses []common.Address, eventSigs []common.Hash, qopts ...pg.QOpt) ([]Log, error) {
	var logs []Log

	sigs := [][]byte{}
	for _, sig := range eventSigs {
		sigs = append(sigs, sig.Bytes())
	}
	addrs := [][]byte{}
	for _, addr := range addresses {
		addrs = append(addrs, addr.Bytes())
	}

	q := o.q.WithOpts(qopts...)
	err := q.Select(&logs, `
		SELECT * FROM logs WHERE (block_number, address, event_sig) IN (
			SELECT MAX(block_number), address, event_sig FROM logs 
				WHERE evm_chain_id = $1 AND
				    event_sig = ANY($2) AND
					address = ANY($3) AND
		   			block_number > $4
			GROUP BY event_sig, address
		)
		ORDER BY block_number ASC
	`, o.chainID.Int64(), pq.Array(sigs), pq.Array(addrs), fromBlock)
	if err != nil {
		return nil, errors.Wrap(err, "failed to execute query")
	}
	return logs, nil
}

func (o *ORM) SelectDataWordRange(address common.Address, eventSig []byte, wordIndex int, wordValueMin, wordValueMax common.Hash, confs int, qopts ...pg.QOpt) ([]Log, error) {
	var logs []Log
	q := o.q.WithOpts(qopts...)
	err := q.Select(&logs,
		`SELECT * FROM logs 
			WHERE logs.evm_chain_id = $1
			AND address = $2 AND event_sig = $3
			AND encode(substring(data from 32*$4+1 for 32), 'hex') >= $5
			AND encode(substring(data from 32*$4+1 for 32), 'hex') <= $6
			AND (block_number + $7) <= (SELECT COALESCE(block_number, 0) FROM log_poller_blocks WHERE evm_chain_id = $1 ORDER BY block_number DESC LIMIT 1)
			ORDER BY (logs.block_number, logs.log_index)`, utils.NewBig(o.chainID), address, eventSig, wordIndex, wordValueMin.String()[2:], wordValueMax.String()[2:], confs)
	if err != nil {
		return nil, err
	}
	return logs, nil
}

func (o *ORM) SelectDataWordGreaterThan(address common.Address, eventSig []byte, wordIndex int, wordValueMin common.Hash, confs int, qopts ...pg.QOpt) ([]Log, error) {
	var logs []Log
	q := o.q.WithOpts(qopts...)
	err := q.Select(&logs,
		`SELECT * FROM logs 
			WHERE logs.evm_chain_id = $1
			AND address = $2 AND event_sig = $3
			AND encode(substring(data from 32*$4+1 for 32), 'hex') >= $5
			AND (block_number + $6) <= (SELECT COALESCE(block_number, 0) FROM log_poller_blocks WHERE evm_chain_id = $1 ORDER BY block_number DESC LIMIT 1)
			ORDER BY (logs.block_number, logs.log_index)`, utils.NewBig(o.chainID), address, eventSig, wordIndex, wordValueMin.String()[2:], confs)
	if err != nil {
		return nil, err
	}
	return logs, nil
}

func (o *ORM) SelectIndexLogsTopicGreaterThan(address common.Address, eventSig []byte, topicIndex int, topicValueMin common.Hash, confs int, qopts ...pg.QOpt) ([]Log, error) {
	var logs []Log
	q := o.q.WithOpts(qopts...)
	err := q.Select(&logs,
		`SELECT * FROM logs 
			WHERE logs.evm_chain_id = $1
			AND address = $2 AND event_sig = $3
			AND encode(topics[$4], 'hex') >= $5
			AND (block_number + $6) <= (SELECT COALESCE(block_number, 0) FROM log_poller_blocks WHERE evm_chain_id = $1 ORDER BY block_number DESC LIMIT 1)
			ORDER BY (logs.block_number, logs.log_index)`, utils.NewBig(o.chainID), address, eventSig, topicIndex+1, topicValueMin.String()[2:], confs)
	if err != nil {
		return nil, err
	}
	return logs, nil
}

func (o *ORM) SelectIndexLogsTopicRange(address common.Address, eventSig []byte, topicIndex int, topicValueMin, topicValueMax common.Hash, confs int, qopts ...pg.QOpt) ([]Log, error) {
	var logs []Log
	q := o.q.WithOpts(qopts...)
	err := q.Select(&logs,
		`SELECT * FROM logs 
			WHERE logs.evm_chain_id = $1
			AND address = $2 AND event_sig = $3
			AND encode(topics[$4], 'hex') >= $5
			AND encode(topics[$4], 'hex') <= $6
			AND (block_number + $7) <= (SELECT COALESCE(block_number, 0) FROM log_poller_blocks WHERE evm_chain_id = $1 ORDER BY block_number DESC LIMIT 1)
			ORDER BY (logs.block_number, logs.log_index)`, utils.NewBig(o.chainID), address, eventSig, topicIndex+1, topicValueMin.String()[2:], topicValueMax.String()[2:], confs)
	if err != nil {
		return nil, err
	}
	return logs, nil
}

func (o *ORM) SelectIndexedLogs(address common.Address, eventSig []byte, topicIndex int, topicValues []common.Hash, confs int, qopts ...pg.QOpt) ([]Log, error) {
	var logs []Log
	q := o.q.WithOpts(qopts...)
	topicValuesList := fmt.Sprintf("'%s'", topicValues[0].String()[2:])
	for _, topicValue := range topicValues[1:] {
		topicValuesList += fmt.Sprintf(",'%s'", topicValue.String()[2:])
	}
	// Add 1 since arrays are 1-indexed.
	err := q.Select(&logs, fmt.Sprintf(`
		SELECT * FROM logs 
			WHERE logs.evm_chain_id = $1
			AND address = $2 AND event_sig = $3
			AND encode(topics[$4], 'hex') IN (%s) 
			AND (block_number + $5) <= (SELECT COALESCE(block_number, 0) FROM log_poller_blocks WHERE evm_chain_id = $1 ORDER BY block_number DESC LIMIT 1)
			ORDER BY (logs.block_number, logs.log_index)`, topicValuesList), utils.NewBig(o.chainID), address, eventSig, topicIndex+1, confs)
	if err != nil {
		return nil, err
	}
	return logs, nil
}<|MERGE_RESOLUTION|>--- conflicted
+++ resolved
@@ -133,7 +133,6 @@
 	return logs, nil
 }
 
-<<<<<<< HEAD
 // SelectLogsCreatedAfter finds logs created after some timestamp.
 func (o *ORM) SelectLogsCreatedAfter(eventSig []byte, address common.Address, after time.Time, qopts ...pg.QOpt) ([]Log, error) {
 	var logs []Log
@@ -146,7 +145,8 @@
 		return nil, err
 	}
 	return logs, nil
-=======
+}
+
 // SelectLogsWithSigsByBlockRangeFilter finds the logs in the given block range with the given event signatures
 // emitted from the given address.
 func (o *ORM) SelectLogsWithSigsByBlockRangeFilter(start, end int64, address common.Address, eventSigs [][]byte, qopts ...pg.QOpt) (logs []Log, err error) {
@@ -181,7 +181,6 @@
 		return nil, nil
 	}
 	return logs, err
->>>>>>> 9d22a903
 }
 
 // LatestLogEventSigsAddrs finds the latest log by (address, event) combination that matches a list of addresses and list of events
