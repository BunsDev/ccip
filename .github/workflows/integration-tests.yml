name: Integration Tests
on:
  pull_request:

# Only run 1 of this workflow at a time per PR
concurrency:
  group: integration-tests-chainlink-${{ github.ref }}
  cancel-in-progress: true

jobs:
  changes:
    environment: integration
    name: Check Paths That Require Tests To Run
    runs-on: ubuntu-latest
    steps:
      - name: Collect Metrics
        id: collect-gha-metrics
        uses: smartcontractkit/push-gha-metrics-action@v1
        with:
          basic-auth: ${{ secrets.GRAFANA_CLOUD_BASIC_AUTH }}
          hostname: ${{ secrets.GRAFANA_CLOUD_HOST }}
          this-job-name: Check Paths That Require Tests To Run
        continue-on-error: true
      - name: Checkout the repo
        uses: actions/checkout@93ea575cb5d8a053eaa0ac8fa3b40d7e05a33cc8 # v3.1.0
      - uses: dorny/paths-filter@4512585405083f25c027a35db413c2b3b9006d50 # v2.11.1
        id: changes
        with:
          filters: |
            src:
              - '**/*.go'
              - '**/*go.sum'
              - '**/*go.mod'
              - '.github/workflows/integration-tests.yml'
    outputs:
      src: ${{ steps.changes.outputs.src }}
  build-chainlink:
    environment: integration
    permissions:
      id-token: write
      contents: read
    name: Build Chainlink Image
    runs-on: ubuntu20.04-16cores-64GB
    needs: [changes]
    steps:
      - name: Collect Metrics
        id: collect-gha-metrics
        uses: smartcontractkit/push-gha-metrics-action@v1
        with:
          basic-auth: ${{ secrets.GRAFANA_CLOUD_BASIC_AUTH }}
          hostname: ${{ secrets.GRAFANA_CLOUD_HOST }}
          this-job-name: Build Chainlink Image
        continue-on-error: true
      - name: Checkout the repo
        uses: actions/checkout@93ea575cb5d8a053eaa0ac8fa3b40d7e05a33cc8 # v3.1.0
        with:
          ref: ${{ github.event.pull_request.head.sha }}
      - name: Build Image
        if: needs.changes.outputs.src == 'true'
        uses: smartcontractkit/chainlink-github-actions/chainlink-testing-framework/build-image@1533bff48f8a642089705dcc2dbebb0934ff7d9d # v2.0.26
        with:
          cl_repo: smartcontractkit/chainlink-ccip
          cl_ref: ${{ github.sha }}
          push_tag: ${{ secrets.QA_AWS_ACCOUNT_NUMBER }}.dkr.ecr.${{ secrets.QA_AWS_REGION }}.amazonaws.com/chainlink:latest.${{ github.sha }}
          QA_AWS_REGION: ${{ secrets.QA_AWS_REGION }}
          QA_AWS_ROLE_TO_ASSUME: ${{ secrets.QA_AWS_ROLE_TO_ASSUME }}

  eth-smoke-tests-matrix:
    environment: integration
    permissions:
      issues: read
      checks: write
      pull-requests: write
      id-token: write
      contents: read
    name: ETH Smoke Tests Matrix
    needs: [build-chainlink, changes]
    env:
      SELECTED_NETWORKS: SIMULATED
      CHAINLINK_COMMIT_SHA: ${{ github.sha }}
      CHAINLINK_ENV_USER: ${{ github.actor }}
      TEST_TRIGGERED_BY: core-CI-eth
      TEST_LOG_LEVEL: debug
      KEEP_ENVIRONMENTS: ONFAIL
      DATABASE_URL: postgresql://postgres:node@localhost:5432/chainlink_test?sslmode=disable
    strategy:
      fail-fast: false
      matrix:
        product:
<<<<<<< HEAD
          - name: ccip
            nodes: 1
            os: ubuntu-latest
          - name: automation
            nodes: 6
=======
          - name: automation
            nodes: 9
>>>>>>> 9cadbeb8
            os: ubuntu-latest
          - name: cron
            nodes: 1
            os: ubuntu-latest
          - name: flux
            nodes: 1
            os: ubuntu-latest
          - name: keeperv1.1
            nodes: 6
            os: ubuntu-latest
          - name: keeperv1.2
            nodes: 10
            os: ubuntu-latest
          - name: keeperv1.3
            nodes: 11
            os: ubuntu-latest
          - name: ocr
            nodes: 3
            os: ubuntu-latest
          - name: runlog
            nodes: 1
            os: ubuntu-latest
          - name: vrf
            nodes: 1
            os: ubuntu-latest
          - name: v2vrf
            nodes: 1
            os: ubuntu-latest
    runs-on: ${{ matrix.product.os }}
    steps:
      - name: Collect Metrics
        id: collect-gha-metrics
        uses: smartcontractkit/push-gha-metrics-action@v1
        with:
          basic-auth: ${{ secrets.GRAFANA_CLOUD_BASIC_AUTH }}
          hostname: ${{ secrets.GRAFANA_CLOUD_HOST }}
          this-job-name: ETH Smoke Tests Matrix (${{ matrix.product.name }}, ${{ matrix.product.nodes }}, ${{ matrix.product.os }})
        continue-on-error: true
      - name: Checkout the repo
        uses: actions/checkout@93ea575cb5d8a053eaa0ac8fa3b40d7e05a33cc8 # v3.1.0
        with:
          ref: ${{ github.event.pull_request.head.sha }}
      ## Run this step when changes that require tests to be run are made
      - name: Run Tests
        if: needs.changes.outputs.src == 'true'
        uses: smartcontractkit/chainlink-github-actions/chainlink-testing-framework/run-tests@1533bff48f8a642089705dcc2dbebb0934ff7d9d # v2.0.26
        with:
          test_command_to_run: make test_smoke_simulated args="-nodes=${{ matrix.product.nodes }} --focus @${{ matrix.product.name }}"
          test_download_vendor_packages_command: make gomod
          test_download_ginkgo_command: make test_install_ginkgo
          cl_repo: ${{ secrets.QA_AWS_ACCOUNT_NUMBER }}.dkr.ecr.${{ secrets.QA_AWS_REGION }}.amazonaws.com/chainlink
          cl_image_tag: latest.${{ github.sha }}
          artifacts_location: ./integration-tests/smoke/logs
          publish_check_name: EVM Smoke Test Results ${{ matrix.product.name }}
          triggered_by: ${{ env.TEST_TRIGGERED_BY }}-${{ matrix.product.name }}
          go_mod_path: ./integration-tests/go.mod
          QA_AWS_REGION: ${{ secrets.QA_AWS_REGION }}
          QA_AWS_ROLE_TO_ASSUME: ${{ secrets.QA_AWS_ROLE_TO_ASSUME }}
          QA_KUBECONFIG: ${{ secrets.QA_KUBECONFIG }}

      ## Run this step when changes that do not need the test to run are made
      - name: Run Setup
        if: needs.changes.outputs.src == 'false'
        uses: smartcontractkit/chainlink-github-actions/chainlink-testing-framework/setup-run-tests-environment@1533bff48f8a642089705dcc2dbebb0934ff7d9d # v2.0.26
        with:
          test_download_vendor_packages_command: make gomod
          test_download_ginkgo_command: make test_install_ginkgo
          go_mod_path: ./integration-tests/go.mod
          QA_AWS_REGION: ${{ secrets.QA_AWS_REGION }}
          QA_AWS_ROLE_TO_ASSUME: ${{ secrets.QA_AWS_ROLE_TO_ASSUME }}
          QA_KUBECONFIG: ${{ secrets.QA_KUBECONFIG }}

      ## Run Cleanup if the job succeeds
      - name: cleanup
        if: always()
        uses: smartcontractkit/chainlink-github-actions/chainlink-testing-framework/cleanup@1533bff48f8a642089705dcc2dbebb0934ff7d9d # v2.0.26
        with:
          triggered_by: ${{ env.TEST_TRIGGERED_BY }}-${{ matrix.product.name }}
  ### Used to check the required checks box when the matrix completes
  eth-smoke-tests:
    if: ${{ always() }}
    runs-on: ubuntu-latest
    name: ETH Smoke Tests
    needs: eth-smoke-tests-matrix
    steps:
      - name: Check smoke test matrix status
        if: ${{ needs.eth-smoke-tests-matrix.result != 'success' }}
        run: exit 1

  ### Solana Section
  get_projectserum_version:
    name: Get ProjectSerum Version
    environment: integration
    runs-on: ubuntu-latest
    outputs:
      projectserum_version: ${{ steps.psversion.outputs.projectserum_version }}
    steps:
      - name: Checkout the solana repo
        uses: actions/checkout@93ea575cb5d8a053eaa0ac8fa3b40d7e05a33cc8 # v3.1.0
        with:
          repository: smartcontractkit/chainlink-solana
          ref: ${{ env.solana_sha }}
      - name: Get ProjectSerum Version
        id: psversion
        uses: smartcontractkit/chainlink-solana/.github/actions/projectserum_version@4b971869e26b79c7ce3fb7c98005cc2e3f350915 # stable action on Oct 12 2022
  solana-build-contracts:
    environment: integration
    permissions:
      checks: write
      pull-requests: write
      id-token: write
      contents: read
    name: Solana Build Artifacts
    runs-on: ubuntu20.04-16cores-64GB
    needs: [changes, get_projectserum_version]
    container:
      image: projectserum/build:${{ needs.get_projectserum_version.outputs.projectserum_version }}
      env:
        RUSTUP_HOME: "/root/.rustup"
        FORCE_COLOR: 1
    steps:
      - name: Collect Metrics
        id: collect-gha-metrics
        uses: smartcontractkit/push-gha-metrics-action@v1
        with:
          basic-auth: ${{ secrets.GRAFANA_CLOUD_BASIC_AUTH }}
          hostname: ${{ secrets.GRAFANA_CLOUD_HOST }}
          this-job-name: Solana Build Artifacts
        continue-on-error: true
      - name: Checkout the solana repo
        uses: actions/checkout@93ea575cb5d8a053eaa0ac8fa3b40d7e05a33cc8 # v3.1.0
        with:
          repository: smartcontractkit/chainlink-solana
          ref: ${{ env.solana_sha }}
      - name: Build contracts
        if: needs.changes.outputs.src == 'true'
        uses: smartcontractkit/chainlink-solana/.github/actions/build_contract_artifacts@4b971869e26b79c7ce3fb7c98005cc2e3f350915 # stable action on Oct 12 2022
        with:
          ref: ${{ env.solana_sha }}

  solana-smoke-tests:
    environment: integration
    permissions:
      issues: read
      checks: write
      pull-requests: write
      id-token: write
      contents: read
    name: Solana Smoke Tests
    runs-on: ubuntu20.04-8cores-32GB
    needs: [build-chainlink, solana-build-contracts, changes]
    env:
      CHAINLINK_COMMIT_SHA: ${{ github.sha }}
      CHAINLINK_ENV_USER: ${{ github.actor }}
      TEST_TRIGGERED_BY: core-CI-solana
      TEST_LOG_LEVEL: debug
    steps:
      - name: Collect Metrics
        id: collect-gha-metrics
        uses: smartcontractkit/push-gha-metrics-action@v1
        with:
          basic-auth: ${{ secrets.GRAFANA_CLOUD_BASIC_AUTH }}
          hostname: ${{ secrets.GRAFANA_CLOUD_HOST }}
          this-job-name: Solana Smoke Tests
        continue-on-error: true
      - name: Checkout the repo
        uses: actions/checkout@93ea575cb5d8a053eaa0ac8fa3b40d7e05a33cc8 # v3.1.0
        with:
          repository: smartcontractkit/chainlink-solana
          ref: ${{ env.solana_sha }}
      - name: Run Tests
        if: needs.changes.outputs.src == 'true'
        uses: smartcontractkit/chainlink-github-actions/chainlink-testing-framework/run-tests@1533bff48f8a642089705dcc2dbebb0934ff7d9d # v2.0.26
        with:
          test_command_to_run: make test_smoke
          cl_repo: ${{ secrets.QA_AWS_ACCOUNT_NUMBER }}.dkr.ecr.${{ secrets.QA_AWS_REGION }}.amazonaws.com/chainlink
          cl_image_tag: latest.${{ github.sha }}
          download_contract_artifacts_path: contracts/target/deploy
          artifacts_location: /home/runner/work/chainlink/chainlink/tests/e2e/smoke/logs
          publish_check_name: Solana Smoke Test Results
          triggered_by: ${{ env.TEST_TRIGGERED_BY }}
          go_mod_path: ./tests/go.mod
          QA_AWS_REGION: ${{ secrets.QA_AWS_REGION }}
          QA_AWS_ROLE_TO_ASSUME: ${{ secrets.QA_AWS_ROLE_TO_ASSUME }}
          QA_KUBECONFIG: ${{ secrets.QA_KUBECONFIG }}
      - name: cleanup
        if: always()
        uses: smartcontractkit/chainlink-github-actions/chainlink-testing-framework/cleanup@1533bff48f8a642089705dcc2dbebb0934ff7d9d # v2.0.26
        with:
          triggered_by: ${{ env.TEST_TRIGGERED_BY }}

  ### End Solana Section<|MERGE_RESOLUTION|>--- conflicted
+++ resolved
@@ -87,16 +87,11 @@
       fail-fast: false
       matrix:
         product:
-<<<<<<< HEAD
           - name: ccip
             nodes: 1
             os: ubuntu-latest
-          - name: automation
-            nodes: 6
-=======
           - name: automation
             nodes: 9
->>>>>>> 9cadbeb8
             os: ubuntu-latest
           - name: cron
             nodes: 1
