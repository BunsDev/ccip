--- conflicted
+++ resolved
@@ -667,12 +667,9 @@
 	// CCIPChainSelector is the CCIP chain selector that corresponds to EVMChainID param
 	CCIPChainSelector *utils.Big `toml:"ccipChainSelector"`
 
-<<<<<<< HEAD
-=======
 	// StatusUpdateURL is the endpoint URL where the sidecar posts status updates
 	StatusUpdateURL string `toml:"statusUpdateURL"`
 
->>>>>>> ec5a9fc3
 	// CreatedAt is the time this job was created.
 	CreatedAt time.Time `toml:"-"`
 
