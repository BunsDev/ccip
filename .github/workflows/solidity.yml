--- conflicted
+++ resolved
@@ -7,8 +7,6 @@
   NODE_OPTIONS: --max_old_space_size=5120
 
 jobs:
-<<<<<<< HEAD
-=======
   changes:
     name: Detect changes
     runs-on: ubuntu-latest
@@ -24,146 +22,6 @@
             src:
               - 'contracts/**/*'
               - '.github/workflows/solidity.yml'
-
-  split-tests:
-    name: Split Solidity Tests
-    runs-on: ubuntu-latest
-    outputs:
-      splits: ${{ steps.split.outputs.splits }}
-    steps:
-      - name: Collect Metrics
-        id: collect-gha-metrics
-        uses: smartcontractkit/push-gha-metrics-action@v1
-        with:
-          basic-auth: ${{ secrets.GRAFANA_CLOUD_BASIC_AUTH }}
-          hostname: ${{ secrets.GRAFANA_CLOUD_HOST }}
-          this-job-name: Split Solidity Tests
-        continue-on-error: true
-      - name: Checkout the repo
-        uses: actions/checkout@93ea575cb5d8a053eaa0ac8fa3b40d7e05a33cc8 # v3.1.0
-      - name: Generate splits
-        id: split
-        uses: ./.github/actions/split-tests
-        with:
-          config: ./contracts/ci.json
-
-  solidity-coverage-splits:
-    needs: [changes, split-tests]
-    name: Solidity Coverage ${{ matrix.split.id }} ${{ fromJSON('["(skipped)", ""]')[needs.changes.outputs.changes == 'true'] }}
-    strategy:
-      fail-fast: false
-      matrix:
-        split: ${{ fromJson(needs.split-tests.outputs.splits) }}
-    runs-on: ubuntu-latest
-    steps:
-      - name: Collect Metrics
-        if: ${{ needs.changes.outputs.changes == 'true' }}
-        id: collect-gha-metrics
-        uses: smartcontractkit/push-gha-metrics-action@v1
-        with:
-          basic-auth: ${{ secrets.GRAFANA_CLOUD_BASIC_AUTH }}
-          hostname: ${{ secrets.GRAFANA_CLOUD_HOST }}
-          this-job-name: Solidity Coverage ${{ matrix.split.id }}
-        continue-on-error: true
-      - name: Checkout the repo
-        uses: actions/checkout@93ea575cb5d8a053eaa0ac8fa3b40d7e05a33cc8 # v3.1.0
-      - name: Setup NodeJS
-        if: ${{ needs.changes.outputs.changes == 'true' }}
-        uses: ./.github/actions/setup-nodejs
-      - name: Setup Hardhat
-        if: ${{ needs.changes.outputs.changes == 'true' }}
-        uses: ./.github/actions/setup-hardhat
-        with:
-          namespace: coverage
-      - name: Run coverage
-        if: ${{ needs.changes.outputs.changes == 'true' }}
-        env:
-          SPLIT: ${{ matrix.split.coverageTests }}
-        shell: bash
-        run: pnpm coverage --testfiles "$SPLIT"
-        working-directory: contracts
-      - name: Push coverage
-        if: ${{ needs.changes.outputs.changes == 'true' }}
-        run: ./tools/bin/codecov -f ./contracts/coverage.json
-      - name: Rename coverage
-        if: ${{ needs.changes.outputs.changes == 'true' }}
-        run: mv ./contracts/coverage.json ./contracts/coverage-${{ matrix.split.idx }}.json
-      - name: Upload coverage
-        if: ${{ needs.changes.outputs.changes == 'true' }}
-        uses: actions/upload-artifact@v3
-        with:
-          name: solidity-coverage-${{ matrix.split.idx }}
-          path: ./contracts/coverage-${{ matrix.split.idx }}.json
-
-  solidity-coverage:
-    needs: [changes, solidity-coverage-splits]
-    name: Solidity Coverage ${{ fromJSON('["(skipped)", ""]')[needs.changes.outputs.changes == 'true'] }}
-    runs-on: ubuntu-latest
-    steps:
-      - name: Checkout the repo
-        uses: actions/checkout@93ea575cb5d8a053eaa0ac8fa3b40d7e05a33cc8 # v3.1.0
-      - name: Setup NodeJS
-        if: ${{ needs.changes.outputs.changes == 'true' }}
-        uses: ./.github/actions/setup-nodejs
-      - name: Make coverage directory
-        if: ${{ needs.changes.outputs.changes == 'true' }}
-        run: mkdir ./contracts/coverage-reports
-      - name: Download coverage
-        if: ${{ needs.changes.outputs.changes == 'true' }}
-        uses: actions/download-artifact@v3
-        with:
-          path: ./contracts/coverage-reports
-      - name: Display structure of downloaded files
-        if: ${{ needs.changes.outputs.changes == 'true' }}
-        run: ls -R coverage-reports
-        working-directory: contracts
-      - name: Generate merged report
-        if: ${{ needs.changes.outputs.changes == 'true' }}
-        run: pnpm istanbul report text text-summary
-        working-directory: contracts
-
-  solidity-splits:
-    needs: [changes, split-tests]
-    name: Solidity ${{ matrix.split.id }} ${{ fromJSON('["(skipped)", ""]')[needs.changes.outputs.changes == 'true'] }}
-    strategy:
-      fail-fast: false
-      matrix:
-        split: ${{ fromJson(needs.split-tests.outputs.splits) }}
-    runs-on: ubuntu-latest
-    steps:
-      - name: Collect Metrics
-        if: ${{ needs.changes.outputs.changes == 'true' }}
-        id: collect-gha-metrics
-        uses: smartcontractkit/push-gha-metrics-action@v1
-        with:
-          basic-auth: ${{ secrets.GRAFANA_CLOUD_BASIC_AUTH }}
-          hostname: ${{ secrets.GRAFANA_CLOUD_HOST }}
-          this-job-name: Solidity ${{ matrix.split.id }}
-        continue-on-error: true
-      - name: Checkout the repo
-        uses: actions/checkout@93ea575cb5d8a053eaa0ac8fa3b40d7e05a33cc8 # v3.1.0
-      - name: Setup NodeJS
-        if: ${{ needs.changes.outputs.changes == 'true' }}
-        uses: ./.github/actions/setup-nodejs
-      - name: Setup Hardhat
-        if: ${{ needs.changes.outputs.changes == 'true' }}
-        uses: ./.github/actions/setup-hardhat
-        with:
-          namespace: coverage
-      - name: Run tests
-        if: ${{ needs.changes.outputs.changes == 'true' }}
-        env:
-          SPLIT: ${{ matrix.split.tests }}
-        working-directory: contracts
-        run: pnpm test -- $SPLIT
-
->>>>>>> 84ac9637
-  solidity:
-    needs: [changes, solidity-splits]
-    name: Solidity
-    runs-on: ubuntu-latest
-    steps:
-      - run: echo 'Solidity tests finished!'
 
   prepublish-test:
     needs: [changes]
@@ -217,9 +75,6 @@
         if: ${{ needs.changes.outputs.changes == 'true' }}
         run: make go-solidity-wrappers
       - name: Verify local solc binaries
-<<<<<<< HEAD
-        run: ./tools/ci/check_solc_hashes
-=======
         if: ${{ needs.changes.outputs.changes == 'true' }}
         run: ./tools/ci/check_solc_hashes
       - name: Display git diff
@@ -276,5 +131,4 @@
         uses: ./.github/actions/setup-nodejs
       - name: Run prettier check
         if: ${{ needs.changes.outputs.changes == 'true' }}
-        run: pnpm prettier:check
->>>>>>> 84ac9637
+        run: pnpm prettier:check