package smoke

import (
	"context"
	"math/big"
	"testing"
	"time"

	"github.com/kelseyhightower/envconfig"
	"github.com/smartcontractkit/chainlink/v2/core/gethwrappers/generated/vrf_v2plus_upgraded_version"

	"github.com/ethereum/go-ethereum/common"
	"github.com/pkg/errors"
	"github.com/stretchr/testify/require"

	"github.com/smartcontractkit/chainlink-testing-framework/logging"

	"github.com/smartcontractkit/chainlink/integration-tests/actions"
	"github.com/smartcontractkit/chainlink/integration-tests/actions/vrfv2plus"
	"github.com/smartcontractkit/chainlink/integration-tests/actions/vrfv2plus/vrfv2plus_config"
	"github.com/smartcontractkit/chainlink/integration-tests/docker/test_env"
)

func TestVRFv2Plus(t *testing.T) {
	t.Parallel()
	l := logging.GetTestLogger(t)

	var vrfv2PlusConfig vrfv2plus_config.VRFV2PlusConfig
	err := envconfig.Process("VRFV2PLUS", &vrfv2PlusConfig)
	require.NoError(t, err)

	env, err := test_env.NewCLTestEnvBuilder().
		WithTestLogger(t).
		WithGeth().
		WithCLNodes(1).
		WithFunding(big.NewFloat(vrfv2PlusConfig.ChainlinkNodeFunding)).
<<<<<<< HEAD
=======
		WithStandardCleanup().
>>>>>>> 7ac86963
		Build()
	require.NoError(t, err, "error creating test env")

	env.ParallelTransactions(true)

	mockETHLinkFeed, err := actions.DeployMockETHLinkFeed(env.ContractDeployer, big.NewInt(vrfv2PlusConfig.LinkNativeFeedResponse))
	require.NoError(t, err, "error deploying mock ETH/LINK feed")

	linkToken, err := actions.DeployLINKToken(env.ContractDeployer)
	require.NoError(t, err, "error deploying LINK contract")

<<<<<<< HEAD
	vrfv2PlusContracts, subID, vrfv2PlusData, err := vrfv2plus.SetupVRFV2_5Environment(env, vrfv2PlusConfig, linkToken, mockETHLinkFeed, 1)
=======
	vrfv2PlusContracts, subIDs, vrfv2PlusData, err := vrfv2plus.SetupVRFV2_5Environment(env, &vrfv2PlusConfig, linkToken, mockETHLinkFeed, 1, 1)
>>>>>>> 7ac86963
	require.NoError(t, err, "error setting up VRF v2_5 env")

	subID := subIDs[0]

	subscription, err := vrfv2PlusContracts.Coordinator.GetSubscription(context.Background(), subID)
	require.NoError(t, err, "error getting subscription information")

	vrfv2plus.LogSubDetails(l, subscription, subID, vrfv2PlusContracts.Coordinator)

	t.Run("VRFV2 Plus With Link Billing", func(t *testing.T) {
		var isNativeBilling = false
		subBalanceBeforeRequest := subscription.Balance

		jobRunsBeforeTest, err := env.ClCluster.Nodes[0].API.MustReadRunsByJob(vrfv2PlusData.VRFJob.Data.ID)
		require.NoError(t, err, "error reading job runs")

		// test and assert
		randomWordsFulfilledEvent, err := vrfv2plus.RequestRandomnessAndWaitForFulfillment(
			vrfv2PlusContracts.LoadTestConsumers[0],
			vrfv2PlusContracts.Coordinator,
			vrfv2PlusData,
			subID,
			isNativeBilling,
<<<<<<< HEAD
			vrfv2PlusConfig,
=======
			vrfv2PlusConfig.RandomnessRequestCountPerRequest,
			&vrfv2PlusConfig,
>>>>>>> 7ac86963
			l,
		)
		require.NoError(t, err, "error requesting randomness and waiting for fulfilment")

		expectedSubBalanceJuels := new(big.Int).Sub(subBalanceBeforeRequest, randomWordsFulfilledEvent.Payment)
		subscription, err = vrfv2PlusContracts.Coordinator.GetSubscription(context.Background(), subID)
		require.NoError(t, err, "error getting subscription information")
		subBalanceAfterRequest := subscription.Balance
		require.Equal(t, expectedSubBalanceJuels, subBalanceAfterRequest)

		jobRuns, err := env.ClCluster.Nodes[0].API.MustReadRunsByJob(vrfv2PlusData.VRFJob.Data.ID)
		require.NoError(t, err, "error reading job runs")
		require.Equal(t, len(jobRunsBeforeTest.Data)+1, len(jobRuns.Data))

		status, err := vrfv2PlusContracts.LoadTestConsumers[0].GetRequestStatus(context.Background(), randomWordsFulfilledEvent.RequestId)
		require.NoError(t, err, "error getting rand request status")
		require.True(t, status.Fulfilled)
		l.Debug().Bool("Fulfilment Status", status.Fulfilled).Msg("Random Words Request Fulfilment Status")

		require.Equal(t, vrfv2PlusConfig.NumberOfWords, uint32(len(status.RandomWords)))
		for _, w := range status.RandomWords {
			l.Info().Str("Output", w.String()).Msg("Randomness fulfilled")
			require.Equal(t, 1, w.Cmp(big.NewInt(0)), "Expected the VRF job give an answer bigger than 0")
		}
	})

	t.Run("VRFV2 Plus With Native Billing", func(t *testing.T) {
		var isNativeBilling = true
		subNativeTokenBalanceBeforeRequest := subscription.NativeBalance

		jobRunsBeforeTest, err := env.ClCluster.Nodes[0].API.MustReadRunsByJob(vrfv2PlusData.VRFJob.Data.ID)
		require.NoError(t, err, "error reading job runs")

		// test and assert
		randomWordsFulfilledEvent, err := vrfv2plus.RequestRandomnessAndWaitForFulfillment(
			vrfv2PlusContracts.LoadTestConsumers[0],
			vrfv2PlusContracts.Coordinator,
			vrfv2PlusData,
			subID,
			isNativeBilling,
<<<<<<< HEAD
			vrfv2PlusConfig,
=======
			vrfv2PlusConfig.RandomnessRequestCountPerRequest,
			&vrfv2PlusConfig,
>>>>>>> 7ac86963
			l,
		)
		require.NoError(t, err, "error requesting randomness and waiting for fulfilment")
		expectedSubBalanceWei := new(big.Int).Sub(subNativeTokenBalanceBeforeRequest, randomWordsFulfilledEvent.Payment)
		subscription, err = vrfv2PlusContracts.Coordinator.GetSubscription(context.Background(), subID)
		require.NoError(t, err)
		subBalanceAfterRequest := subscription.NativeBalance
		require.Equal(t, expectedSubBalanceWei, subBalanceAfterRequest)

		jobRuns, err := env.ClCluster.Nodes[0].API.MustReadRunsByJob(vrfv2PlusData.VRFJob.Data.ID)
		require.NoError(t, err, "error reading job runs")
		require.Equal(t, len(jobRunsBeforeTest.Data)+1, len(jobRuns.Data))

		status, err := vrfv2PlusContracts.LoadTestConsumers[0].GetRequestStatus(context.Background(), randomWordsFulfilledEvent.RequestId)
		require.NoError(t, err, "error getting rand request status")
		require.True(t, status.Fulfilled)
		l.Debug().Bool("Fulfilment Status", status.Fulfilled).Msg("Random Words Request Fulfilment Status")

		require.Equal(t, vrfv2PlusConfig.NumberOfWords, uint32(len(status.RandomWords)))
		for _, w := range status.RandomWords {
			l.Info().Str("Output", w.String()).Msg("Randomness fulfilled")
			require.Equal(t, 1, w.Cmp(big.NewInt(0)), "Expected the VRF job give an answer bigger than 0")
		}
	})

	wrapperContracts, wrapperSubID, err := vrfv2plus.SetupVRFV2PlusWrapperEnvironment(
		env,
<<<<<<< HEAD
		vrfv2PlusConfig,
=======
		&vrfv2PlusConfig,
>>>>>>> 7ac86963
		linkToken,
		mockETHLinkFeed,
		vrfv2PlusContracts.Coordinator,
		vrfv2PlusData.KeyHash,
		1,
	)
	require.NoError(t, err)

	t.Run("VRFV2 Plus With Direct Funding (VRFV2PlusWrapper) - Link Billing", func(t *testing.T) {
		var isNativeBilling = false

		wrapperConsumerJuelsBalanceBeforeRequest, err := linkToken.BalanceOf(context.Background(), wrapperContracts.LoadTestConsumers[0].Address())
		require.NoError(t, err, "error getting wrapper consumer balance")

		wrapperSubscription, err := vrfv2PlusContracts.Coordinator.GetSubscription(context.Background(), wrapperSubID)
		require.NoError(t, err, "error getting subscription information")
		subBalanceBeforeRequest := wrapperSubscription.Balance

		randomWordsFulfilledEvent, err := vrfv2plus.DirectFundingRequestRandomnessAndWaitForFulfillment(
			wrapperContracts.LoadTestConsumers[0],
			vrfv2PlusContracts.Coordinator,
			vrfv2PlusData,
			wrapperSubID,
			isNativeBilling,
<<<<<<< HEAD
			vrfv2PlusConfig,
=======
			&vrfv2PlusConfig,
>>>>>>> 7ac86963
			l,
		)
		require.NoError(t, err, "error requesting randomness and waiting for fulfilment")

		expectedSubBalanceJuels := new(big.Int).Sub(subBalanceBeforeRequest, randomWordsFulfilledEvent.Payment)
		wrapperSubscription, err = vrfv2PlusContracts.Coordinator.GetSubscription(context.Background(), wrapperSubID)
		require.NoError(t, err, "error getting subscription information")
		subBalanceAfterRequest := wrapperSubscription.Balance
		require.Equal(t, expectedSubBalanceJuels, subBalanceAfterRequest)

		consumerStatus, err := wrapperContracts.LoadTestConsumers[0].GetRequestStatus(context.Background(), randomWordsFulfilledEvent.RequestId)
		require.NoError(t, err, "error getting rand request status")
		require.True(t, consumerStatus.Fulfilled)

		expectedWrapperConsumerJuelsBalance := new(big.Int).Sub(wrapperConsumerJuelsBalanceBeforeRequest, consumerStatus.Paid)

		wrapperConsumerJuelsBalanceAfterRequest, err := linkToken.BalanceOf(context.Background(), wrapperContracts.LoadTestConsumers[0].Address())
		require.NoError(t, err, "error getting wrapper consumer balance")
		require.Equal(t, expectedWrapperConsumerJuelsBalance, wrapperConsumerJuelsBalanceAfterRequest)

		//todo: uncomment when VRF-651 will be fixed
		//require.Equal(t, 1, consumerStatus.Paid.Cmp(randomWordsFulfilledEvent.Payment), "Expected Consumer contract pay more than the Coordinator Sub")
		vrfv2plus.LogFulfillmentDetailsLinkBilling(l, wrapperConsumerJuelsBalanceBeforeRequest, wrapperConsumerJuelsBalanceAfterRequest, consumerStatus, randomWordsFulfilledEvent)

		require.Equal(t, vrfv2PlusConfig.NumberOfWords, uint32(len(consumerStatus.RandomWords)))
		for _, w := range consumerStatus.RandomWords {
			l.Info().Str("Output", w.String()).Msg("Randomness fulfilled")
			require.Equal(t, 1, w.Cmp(big.NewInt(0)), "Expected the VRF job give an answer bigger than 0")
		}
	})

	t.Run("VRFV2 Plus With Direct Funding (VRFV2PlusWrapper) - Native Billing", func(t *testing.T) {
		var isNativeBilling = true

		wrapperConsumerBalanceBeforeRequestWei, err := env.EVMClient.BalanceAt(context.Background(), common.HexToAddress(wrapperContracts.LoadTestConsumers[0].Address()))
		require.NoError(t, err, "error getting wrapper consumer balance")

		wrapperSubscription, err := vrfv2PlusContracts.Coordinator.GetSubscription(context.Background(), wrapperSubID)
		require.NoError(t, err, "error getting subscription information")
		subBalanceBeforeRequest := wrapperSubscription.NativeBalance

		randomWordsFulfilledEvent, err := vrfv2plus.DirectFundingRequestRandomnessAndWaitForFulfillment(
			wrapperContracts.LoadTestConsumers[0],
			vrfv2PlusContracts.Coordinator,
			vrfv2PlusData,
			wrapperSubID,
			isNativeBilling,
<<<<<<< HEAD
			vrfv2PlusConfig,
=======
			&vrfv2PlusConfig,
>>>>>>> 7ac86963
			l,
		)
		require.NoError(t, err, "error requesting randomness and waiting for fulfilment")

		expectedSubBalanceWei := new(big.Int).Sub(subBalanceBeforeRequest, randomWordsFulfilledEvent.Payment)
		wrapperSubscription, err = vrfv2PlusContracts.Coordinator.GetSubscription(context.Background(), wrapperSubID)
		require.NoError(t, err, "error getting subscription information")
		subBalanceAfterRequest := wrapperSubscription.NativeBalance
		require.Equal(t, expectedSubBalanceWei, subBalanceAfterRequest)

		consumerStatus, err := wrapperContracts.LoadTestConsumers[0].GetRequestStatus(context.Background(), randomWordsFulfilledEvent.RequestId)
		require.NoError(t, err, "error getting rand request status")
		require.True(t, consumerStatus.Fulfilled)

		expectedWrapperConsumerWeiBalance := new(big.Int).Sub(wrapperConsumerBalanceBeforeRequestWei, consumerStatus.Paid)

		wrapperConsumerBalanceAfterRequestWei, err := env.EVMClient.BalanceAt(context.Background(), common.HexToAddress(wrapperContracts.LoadTestConsumers[0].Address()))
		require.NoError(t, err, "error getting wrapper consumer balance")
		require.Equal(t, expectedWrapperConsumerWeiBalance, wrapperConsumerBalanceAfterRequestWei)

		//todo: uncomment when VRF-651 will be fixed
		//require.Equal(t, 1, consumerStatus.Paid.Cmp(randomWordsFulfilledEvent.Payment), "Expected Consumer contract pay more than the Coordinator Sub")
		vrfv2plus.LogFulfillmentDetailsNativeBilling(l, wrapperConsumerBalanceBeforeRequestWei, wrapperConsumerBalanceAfterRequestWei, consumerStatus, randomWordsFulfilledEvent)

		require.Equal(t, vrfv2PlusConfig.NumberOfWords, uint32(len(consumerStatus.RandomWords)))
		for _, w := range consumerStatus.RandomWords {
			l.Info().Str("Output", w.String()).Msg("Randomness fulfilled")
			require.Equal(t, 1, w.Cmp(big.NewInt(0)), "Expected the VRF job give an answer bigger than 0")
		}
	})

}

func TestVRFv2PlusMigration(t *testing.T) {
	t.Parallel()
	l := logging.GetTestLogger(t)
	var vrfv2PlusConfig vrfv2plus_config.VRFV2PlusConfig
	err := envconfig.Process("VRFV2PLUS", &vrfv2PlusConfig)
	require.NoError(t, err)

	env, err := test_env.NewCLTestEnvBuilder().
		WithTestLogger(t).
		WithGeth().
		WithCLNodes(1).
		WithFunding(big.NewFloat(vrfv2PlusConfig.ChainlinkNodeFunding)).
<<<<<<< HEAD
=======
		WithStandardCleanup().
>>>>>>> 7ac86963
		Build()
	require.NoError(t, err, "error creating test env")
	env.ParallelTransactions(true)

	mockETHLinkFeedAddress, err := actions.DeployMockETHLinkFeed(env.ContractDeployer, big.NewInt(vrfv2PlusConfig.LinkNativeFeedResponse))
	require.NoError(t, err, "error deploying mock ETH/LINK feed")

	linkAddress, err := actions.DeployLINKToken(env.ContractDeployer)
	require.NoError(t, err, "error deploying LINK contract")

<<<<<<< HEAD
	vrfv2PlusContracts, subID, vrfv2PlusData, err := vrfv2plus.SetupVRFV2_5Environment(env, vrfv2PlusConfig, linkAddress, mockETHLinkFeedAddress, 2)
=======
	vrfv2PlusContracts, subIDs, vrfv2PlusData, err := vrfv2plus.SetupVRFV2_5Environment(env, &vrfv2PlusConfig, linkAddress, mockETHLinkFeedAddress, 2, 1)
>>>>>>> 7ac86963
	require.NoError(t, err, "error setting up VRF v2_5 env")

	subID := subIDs[0]

	subscription, err := vrfv2PlusContracts.Coordinator.GetSubscription(context.Background(), subID)
	require.NoError(t, err, "error getting subscription information")

	vrfv2plus.LogSubDetails(l, subscription, subID, vrfv2PlusContracts.Coordinator)

	activeSubIdsOldCoordinatorBeforeMigration, err := vrfv2PlusContracts.Coordinator.GetActiveSubscriptionIds(context.Background(), big.NewInt(0), big.NewInt(0))
	require.NoError(t, err, "error occurred getting active sub ids")
	require.Len(t, activeSubIdsOldCoordinatorBeforeMigration, 1, "Active Sub Ids length is not equal to 1")
	require.Equal(t, subID, activeSubIdsOldCoordinatorBeforeMigration[0])

	oldSubscriptionBeforeMigration, err := vrfv2PlusContracts.Coordinator.GetSubscription(context.Background(), subID)
	require.NoError(t, err, "error getting subscription information")

	//Migration Process
	newCoordinator, err := env.ContractDeployer.DeployVRFCoordinatorV2PlusUpgradedVersion(vrfv2PlusContracts.BHS.Address())
	require.NoError(t, err, "error deploying VRF CoordinatorV2PlusUpgradedVersion")

	err = env.EVMClient.WaitForEvents()
	require.NoError(t, err, vrfv2plus.ErrWaitTXsComplete)

	_, err = vrfv2plus.VRFV2PlusUpgradedVersionRegisterProvingKey(vrfv2PlusData.VRFKey, vrfv2PlusData.PrimaryEthAddress, newCoordinator)
	require.NoError(t, err, errors.Wrap(err, vrfv2plus.ErrRegisteringProvingKey))

	err = newCoordinator.SetConfig(
		vrfv2PlusConfig.MinimumConfirmations,
		vrfv2PlusConfig.MaxGasLimitCoordinatorConfig,
		vrfv2PlusConfig.StalenessSeconds,
		vrfv2PlusConfig.GasAfterPaymentCalculation,
		big.NewInt(vrfv2PlusConfig.LinkNativeFeedResponse),
		vrf_v2plus_upgraded_version.VRFCoordinatorV2PlusUpgradedVersionFeeConfig{
			FulfillmentFlatFeeLinkPPM:   vrfv2PlusConfig.FulfillmentFlatFeeLinkPPM,
			FulfillmentFlatFeeNativePPM: vrfv2PlusConfig.FulfillmentFlatFeeNativePPM,
		},
	)

	err = newCoordinator.SetLINKAndLINKNativeFeed(linkAddress.Address(), mockETHLinkFeedAddress.Address())
	require.NoError(t, err, vrfv2plus.ErrSetLinkNativeLinkFeed)
	err = env.EVMClient.WaitForEvents()
	require.NoError(t, err, vrfv2plus.ErrWaitTXsComplete)

	_, err = vrfv2plus.CreateVRFV2PlusJob(
		env.ClCluster.NodeAPIs()[0],
		newCoordinator.Address(),
		vrfv2PlusData.PrimaryEthAddress,
		vrfv2PlusData.VRFKey.Data.ID,
		vrfv2PlusData.ChainID.String(),
		vrfv2PlusConfig.MinimumConfirmations,
	)
	require.NoError(t, err, vrfv2plus.ErrCreateVRFV2PlusJobs)

	err = vrfv2PlusContracts.Coordinator.RegisterMigratableCoordinator(newCoordinator.Address())
	require.NoError(t, err, "error registering migratable coordinator")

	err = env.EVMClient.WaitForEvents()
	require.NoError(t, err, vrfv2plus.ErrWaitTXsComplete)

	oldCoordinatorLinkTotalBalanceBeforeMigration, oldCoordinatorEthTotalBalanceBeforeMigration, err := vrfv2plus.GetCoordinatorTotalBalance(vrfv2PlusContracts.Coordinator)
	require.NoError(t, err)

	migratedCoordinatorLinkTotalBalanceBeforeMigration, migratedCoordinatorEthTotalBalanceBeforeMigration, err := vrfv2plus.GetUpgradedCoordinatorTotalBalance(newCoordinator)
	require.NoError(t, err)

	err = env.EVMClient.WaitForEvents()
	require.NoError(t, err, vrfv2plus.ErrWaitTXsComplete)

	err = vrfv2PlusContracts.Coordinator.Migrate(subID, newCoordinator.Address())
	require.NoError(t, err, "error migrating sub id ", subID.String(), " from ", vrfv2PlusContracts.Coordinator.Address(), " to new Coordinator address ", newCoordinator.Address())
	migrationCompletedEvent, err := vrfv2PlusContracts.Coordinator.WaitForMigrationCompletedEvent(time.Minute * 1)
	require.NoError(t, err, "error waiting for MigrationCompleted event")
	err = env.EVMClient.WaitForEvents()
	require.NoError(t, err, vrfv2plus.ErrWaitTXsComplete)

	vrfv2plus.LogMigrationCompletedEvent(l, migrationCompletedEvent, vrfv2PlusContracts)

	oldCoordinatorLinkTotalBalanceAfterMigration, oldCoordinatorEthTotalBalanceAfterMigration, err := vrfv2plus.GetCoordinatorTotalBalance(vrfv2PlusContracts.Coordinator)
	require.NoError(t, err)

	migratedCoordinatorLinkTotalBalanceAfterMigration, migratedCoordinatorEthTotalBalanceAfterMigration, err := vrfv2plus.GetUpgradedCoordinatorTotalBalance(newCoordinator)
	require.NoError(t, err)

	migratedSubscription, err := newCoordinator.GetSubscription(context.Background(), subID)
	require.NoError(t, err, "error getting subscription information")

	vrfv2plus.LogSubDetailsAfterMigration(l, newCoordinator, subID, migratedSubscription)

	//Verify that Coordinators were updated in Consumers
	for _, consumer := range vrfv2PlusContracts.LoadTestConsumers {
		coordinatorAddressInConsumerAfterMigration, err := consumer.GetCoordinator(context.Background())
		require.NoError(t, err, "error getting Coordinator from Consumer contract")
		require.Equal(t, newCoordinator.Address(), coordinatorAddressInConsumerAfterMigration.String())
		l.Debug().
			Str("Consumer", consumer.Address()).
			Str("Coordinator", coordinatorAddressInConsumerAfterMigration.String()).
			Msg("Coordinator Address in Consumer After Migration")
	}

	//Verify old and migrated subs
	require.Equal(t, oldSubscriptionBeforeMigration.NativeBalance, migratedSubscription.NativeBalance)
	require.Equal(t, oldSubscriptionBeforeMigration.Balance, migratedSubscription.Balance)
	require.Equal(t, oldSubscriptionBeforeMigration.Owner, migratedSubscription.Owner)
	require.Equal(t, oldSubscriptionBeforeMigration.Consumers, migratedSubscription.Consumers)

	//Verify that old sub was deleted from old Coordinator
	_, err = vrfv2PlusContracts.Coordinator.GetSubscription(context.Background(), subID)
	require.Error(t, err, "error not occurred when trying to get deleted subscription from old Coordinator after sub migration")

	_, err = vrfv2PlusContracts.Coordinator.GetActiveSubscriptionIds(context.Background(), big.NewInt(0), big.NewInt(0))
	require.Error(t, err, "error not occurred getting active sub ids. Should occur since it should revert when sub id array is empty")

	activeSubIdsMigratedCoordinator, err := newCoordinator.GetActiveSubscriptionIds(context.Background(), big.NewInt(0), big.NewInt(0))
	require.NoError(t, err, "error occurred getting active sub ids")
	require.Len(t, activeSubIdsMigratedCoordinator, 1, "Active Sub Ids length is not equal to 1 for Migrated Coordinator after migration")
	require.Equal(t, subID, activeSubIdsMigratedCoordinator[0])

	//Verify that total balances changed for Link and Eth for new and old coordinator
	expectedLinkTotalBalanceForMigratedCoordinator := new(big.Int).Add(oldSubscriptionBeforeMigration.Balance, migratedCoordinatorLinkTotalBalanceBeforeMigration)
	expectedEthTotalBalanceForMigratedCoordinator := new(big.Int).Add(oldSubscriptionBeforeMigration.NativeBalance, migratedCoordinatorEthTotalBalanceBeforeMigration)

	expectedLinkTotalBalanceForOldCoordinator := new(big.Int).Sub(oldCoordinatorLinkTotalBalanceBeforeMigration, oldSubscriptionBeforeMigration.Balance)
	expectedEthTotalBalanceForOldCoordinator := new(big.Int).Sub(oldCoordinatorEthTotalBalanceBeforeMigration, oldSubscriptionBeforeMigration.NativeBalance)
	require.Equal(t, expectedLinkTotalBalanceForMigratedCoordinator, migratedCoordinatorLinkTotalBalanceAfterMigration)
	require.Equal(t, expectedEthTotalBalanceForMigratedCoordinator, migratedCoordinatorEthTotalBalanceAfterMigration)
	require.Equal(t, expectedLinkTotalBalanceForOldCoordinator, oldCoordinatorLinkTotalBalanceAfterMigration)
	require.Equal(t, expectedEthTotalBalanceForOldCoordinator, oldCoordinatorEthTotalBalanceAfterMigration)

	//Verify rand requests fulfills with Link Token billing
	_, err = vrfv2plus.RequestRandomnessAndWaitForFulfillmentUpgraded(
		vrfv2PlusContracts.LoadTestConsumers[0],
		newCoordinator,
		vrfv2PlusData,
		subID,
		false,
<<<<<<< HEAD
		vrfv2PlusConfig,
=======
		&vrfv2PlusConfig,
>>>>>>> 7ac86963
		l,
	)
	require.NoError(t, err, "error requesting randomness and waiting for fulfilment")

	//Verify rand requests fulfills with Native Token billing
	_, err = vrfv2plus.RequestRandomnessAndWaitForFulfillmentUpgraded(
		vrfv2PlusContracts.LoadTestConsumers[1],
		newCoordinator,
		vrfv2PlusData,
		subID,
		true,
<<<<<<< HEAD
		vrfv2PlusConfig,
=======
		&vrfv2PlusConfig,
>>>>>>> 7ac86963
		l,
	)
	require.NoError(t, err, "error requesting randomness and waiting for fulfilment")

}<|MERGE_RESOLUTION|>--- conflicted
+++ resolved
@@ -34,10 +34,7 @@
 		WithGeth().
 		WithCLNodes(1).
 		WithFunding(big.NewFloat(vrfv2PlusConfig.ChainlinkNodeFunding)).
-<<<<<<< HEAD
-=======
 		WithStandardCleanup().
->>>>>>> 7ac86963
 		Build()
 	require.NoError(t, err, "error creating test env")
 
@@ -49,11 +46,7 @@
 	linkToken, err := actions.DeployLINKToken(env.ContractDeployer)
 	require.NoError(t, err, "error deploying LINK contract")
 
-<<<<<<< HEAD
-	vrfv2PlusContracts, subID, vrfv2PlusData, err := vrfv2plus.SetupVRFV2_5Environment(env, vrfv2PlusConfig, linkToken, mockETHLinkFeed, 1)
-=======
 	vrfv2PlusContracts, subIDs, vrfv2PlusData, err := vrfv2plus.SetupVRFV2_5Environment(env, &vrfv2PlusConfig, linkToken, mockETHLinkFeed, 1, 1)
->>>>>>> 7ac86963
 	require.NoError(t, err, "error setting up VRF v2_5 env")
 
 	subID := subIDs[0]
@@ -77,12 +70,8 @@
 			vrfv2PlusData,
 			subID,
 			isNativeBilling,
-<<<<<<< HEAD
-			vrfv2PlusConfig,
-=======
 			vrfv2PlusConfig.RandomnessRequestCountPerRequest,
 			&vrfv2PlusConfig,
->>>>>>> 7ac86963
 			l,
 		)
 		require.NoError(t, err, "error requesting randomness and waiting for fulfilment")
@@ -123,12 +112,8 @@
 			vrfv2PlusData,
 			subID,
 			isNativeBilling,
-<<<<<<< HEAD
-			vrfv2PlusConfig,
-=======
 			vrfv2PlusConfig.RandomnessRequestCountPerRequest,
 			&vrfv2PlusConfig,
->>>>>>> 7ac86963
 			l,
 		)
 		require.NoError(t, err, "error requesting randomness and waiting for fulfilment")
@@ -156,11 +141,7 @@
 
 	wrapperContracts, wrapperSubID, err := vrfv2plus.SetupVRFV2PlusWrapperEnvironment(
 		env,
-<<<<<<< HEAD
-		vrfv2PlusConfig,
-=======
 		&vrfv2PlusConfig,
->>>>>>> 7ac86963
 		linkToken,
 		mockETHLinkFeed,
 		vrfv2PlusContracts.Coordinator,
@@ -185,11 +166,7 @@
 			vrfv2PlusData,
 			wrapperSubID,
 			isNativeBilling,
-<<<<<<< HEAD
-			vrfv2PlusConfig,
-=======
 			&vrfv2PlusConfig,
->>>>>>> 7ac86963
 			l,
 		)
 		require.NoError(t, err, "error requesting randomness and waiting for fulfilment")
@@ -237,11 +214,7 @@
 			vrfv2PlusData,
 			wrapperSubID,
 			isNativeBilling,
-<<<<<<< HEAD
-			vrfv2PlusConfig,
-=======
 			&vrfv2PlusConfig,
->>>>>>> 7ac86963
 			l,
 		)
 		require.NoError(t, err, "error requesting randomness and waiting for fulfilment")
@@ -287,10 +260,7 @@
 		WithGeth().
 		WithCLNodes(1).
 		WithFunding(big.NewFloat(vrfv2PlusConfig.ChainlinkNodeFunding)).
-<<<<<<< HEAD
-=======
 		WithStandardCleanup().
->>>>>>> 7ac86963
 		Build()
 	require.NoError(t, err, "error creating test env")
 	env.ParallelTransactions(true)
@@ -301,11 +271,7 @@
 	linkAddress, err := actions.DeployLINKToken(env.ContractDeployer)
 	require.NoError(t, err, "error deploying LINK contract")
 
-<<<<<<< HEAD
-	vrfv2PlusContracts, subID, vrfv2PlusData, err := vrfv2plus.SetupVRFV2_5Environment(env, vrfv2PlusConfig, linkAddress, mockETHLinkFeedAddress, 2)
-=======
 	vrfv2PlusContracts, subIDs, vrfv2PlusData, err := vrfv2plus.SetupVRFV2_5Environment(env, &vrfv2PlusConfig, linkAddress, mockETHLinkFeedAddress, 2, 1)
->>>>>>> 7ac86963
 	require.NoError(t, err, "error setting up VRF v2_5 env")
 
 	subID := subIDs[0]
@@ -442,11 +408,7 @@
 		vrfv2PlusData,
 		subID,
 		false,
-<<<<<<< HEAD
-		vrfv2PlusConfig,
-=======
 		&vrfv2PlusConfig,
->>>>>>> 7ac86963
 		l,
 	)
 	require.NoError(t, err, "error requesting randomness and waiting for fulfilment")
@@ -458,11 +420,7 @@
 		vrfv2PlusData,
 		subID,
 		true,
-<<<<<<< HEAD
-		vrfv2PlusConfig,
-=======
 		&vrfv2PlusConfig,
->>>>>>> 7ac86963
 		l,
 	)
 	require.NoError(t, err, "error requesting randomness and waiting for fulfilment")
