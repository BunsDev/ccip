package configtest

// TODO move?
const (
	DefaultPeerID = "12D3KooWPjceQrSwdWXPyLLeABRXmuqt69Rg3sBYbU1Nft9HyQ6X"
<<<<<<< HEAD
)

var _ config.GeneralConfig = &TestGeneralConfig{}

// Deprecated: https://app.shortcut.com/chainlinklabs/story/33622/remove-legacy-config
type GeneralConfigOverrides struct {
	AdvisoryLockCheckInterval                       *time.Duration
	AdvisoryLockID                                  null.Int
	AllowOrigins                                    null.String
	BlockBackfillDepth                              null.Int
	BlockBackfillSkip                               null.Bool
	DatabaseURL                                     null.String
	DatabaseLockingMode                             null.String
	DatabaseDefaultLockTimeout                      *time.Duration
	DefaultChainID                                  *big.Int
	BridgeCacheTTL                                  *time.Duration
	DefaultHTTPTimeout                              *time.Duration
	HTTPServerWriteTimeout                          *time.Duration
	Dev                                             null.Bool
	ShutdownGracePeriod                             *time.Duration
	Dialect                                         dialects.DialectName
	EthereumURL                                     null.String
	GlobalBalanceMonitorEnabled                     null.Bool
	GlobalBlockEmissionIdleWarningThreshold         *time.Duration
	GlobalBlockHistoryEstimatorCheckInclusionBlocks null.Int
	GlobalChainType                                 null.String
	GlobalEthTxReaperThreshold                      *time.Duration
	GlobalEthTxResendAfterThreshold                 *time.Duration
	GlobalEvmEIP1559DynamicFees                     null.Bool
	GlobalEvmFinalityDepth                          null.Int
	GlobalEvmGasBumpPercent                         null.Int
	GlobalEvmGasBumpTxDepth                         null.Int
	GlobalEvmGasBumpWei                             *assets.Wei
	GlobalEvmGasFeeCapDefault                       *assets.Wei
	GlobalEvmGasLimitDefault                        null.Int
	GlobalEvmGasLimitMax                            null.Int
	GlobalEvmGasLimitMultiplier                     null.Float
	GlobalEvmGasPriceDefault                        *assets.Wei
	GlobalEvmGasTipCapDefault                       *assets.Wei
	GlobalEvmGasTipCapMinimum                       *assets.Wei
	GlobalEvmGasLimitOCRJobType                     null.Int
	GlobalEvmGasLimitDRJobType                      null.Int
	GlobalEvmGasLimitVRFJobType                     null.Int
	GlobalEvmGasLimitFMJobType                      null.Int
	GlobalEvmGasLimitKeeperJobType                  null.Int
	GlobalEvmHeadTrackerHistoryDepth                null.Int
	GlobalEvmHeadTrackerMaxBufferSize               null.Int
	GlobalEvmHeadTrackerSamplingInterval            *time.Duration
	GlobalEvmLogBackfillBatchSize                   null.Int
	GlobalEvmLogPollInterval                        *time.Duration
	GlobalEvmMaxGasPriceWei                         *assets.Wei
	GlobalEvmMinGasPriceWei                         *assets.Wei
	GlobalEvmNonceAutoSync                          null.Bool
	GlobalEvmRPCDefaultBatchSize                    null.Int
	GlobalEvmUseForwarders                          null.Bool
	GlobalFlagsContractAddress                      null.String
	GlobalGasEstimatorMode                          null.String
	GlobalMinIncomingConfirmations                  null.Int
	GlobalMinimumContractPayment                    *assets.Link
	GlobalOCRObservationGracePeriod                 time.Duration
	GlobalOCR2AutomationGasLimit                    null.Int
	KeeperRegistryMaxPerformDataSize                null.Int
	KeeperMaximumGracePeriod                        null.Int
	KeeperRegistrySyncInterval                      *time.Duration
	KeeperRegistrySyncUpkeepQueueSize               null.Int
	KeeperTurnLookBack                              null.Int
	LeaseLockDuration                               *time.Duration
	LeaseLockRefreshInterval                        *time.Duration
	LogFileDir                                      null.String
	LogLevel                                        *zapcore.Level
	DefaultLogLevel                                 *zapcore.Level
	LogSQL                                          null.Bool
	LogFileMaxSize                                  null.String
	LogFileMaxAge                                   null.Int
	LogFileMaxBackups                               null.Int
	TriggerFallbackDBPollInterval                   *time.Duration
	KeySpecific                                     map[string]types.ChainCfg
	LinkContractAddress                             null.String
	OperatorFactoryAddress                          null.String
	NodeNoNewHeadsThreshold                         *time.Duration
	JobPipelineReaperInterval                       *time.Duration

	// Feature Flags
	FeatureExternalInitiators null.Bool
	FeatureFeedsManager       null.Bool
	FeatureOffchainReporting  null.Bool
	FeatureOffchainReporting2 null.Bool
	FeatureCCIP               null.Bool
	FeatureLogPoller          null.Bool
	EVMEnabled                null.Bool
	EVMRPCEnabled             null.Bool
	P2PEnabled                null.Bool
	SolanaEnabled             null.Bool
	StarkNetEnabled           null.Bool

	// OCR v2
	OCR2DatabaseTimeout *time.Duration

	// OCR v1
	OCRKeyBundleID            null.String
	OCRDatabaseTimeout        *time.Duration
	OCRObservationGracePeriod *time.Duration
	OCRObservationTimeout     *time.Duration
	OCRTransmitterAddress     *ethkey.EIP55Address

	// P2P v1 and V2
	P2PPeerID          p2pkey.PeerID
	P2PNetworkingStack ocrnetworking.NetworkingStack

	// P2P v1
	P2PBootstrapCheckInterval *time.Duration
	P2PBootstrapPeers         []string
	P2PListenPort             null.Int

	// P2PV2
	P2PV2ListenAddresses   []string
	P2PV2AnnounceAddresses []string
	P2PV2Bootstrappers     []ocrcommontypes.BootstrapperLocator
	P2PV2DeltaDial         *time.Duration
	P2PV2DeltaReconcile    *time.Duration
}

// FIXME: This is a hack, the proper fix is here: https://app.clubhouse.io/chainlinklabs/story/15103/use-in-memory-event-broadcaster-instead-of-postgres-event-broadcaster-in-transactional-tests-so-it-actually-works
// SetTriggerFallbackDBPollInterval sets test override value for TriggerFallbackDBPollInterval
func (o *GeneralConfigOverrides) SetTriggerFallbackDBPollInterval(d time.Duration) {
	o.TriggerFallbackDBPollInterval = &d
}

// SetOCRBootstrapCheckInterval sets test override value for P2PBootstrapCheckInterval
func (o *GeneralConfigOverrides) SetOCRBootstrapCheckInterval(d time.Duration) {
	o.P2PBootstrapCheckInterval = &d
}

// SetOCRObservationTimeout sets test override value for OCRObservationTimeout
func (o *GeneralConfigOverrides) SetOCRObservationTimeout(d time.Duration) {
	o.OCRObservationTimeout = &d
}

// SetDefaultHTTPTimeout sets test override value for DefaultHTTPTimeout
func (o *GeneralConfigOverrides) SetDefaultHTTPTimeout(d time.Duration) {
	o.DefaultHTTPTimeout = &d
}

// SetBridgeCacheTTL sets test override value for BridgeCacheTTL
func (o *GeneralConfigOverrides) SetBridgeCacheTTL(d time.Duration) {
	o.BridgeCacheTTL = &d
}

// SetP2PV2DeltaDial sets test override value for P2PV2DeltaDial
func (o *GeneralConfigOverrides) SetP2PV2DeltaDial(d time.Duration) {
	o.P2PV2DeltaDial = &d
}

// SetP2PV2DeltaReconcile sets test override value for P2PV2DeltaReconcile
func (o *GeneralConfigOverrides) SetP2PV2DeltaReconcile(d time.Duration) {
	o.P2PV2DeltaReconcile = &d
}

// SetDefaultDatabaseLockTimeout sets test override value for DefaultDatabaseLockTimeout
func (o *GeneralConfigOverrides) SetDefaultDatabaseLockTimeout(d time.Duration) {
	o.DatabaseDefaultLockTimeout = &d
}

// TestGeneralConfig defaults to whatever config.NewGeneralConfig()
// gives but allows overriding certain methods
// Deprecated: https://app.shortcut.com/chainlinklabs/story/33622/remove-legacy-config
type TestGeneralConfig struct {
	config.GeneralConfig
	t         testing.TB
	rootdir   string
	Overrides GeneralConfigOverrides
}

// Deprecated: see v2.NewTestGeneralConfig
// NewTestGeneralConfig returns a legacy *TestGeneralConfig. Use v2.NewTestGeneralConfig instead.
// https://app.shortcut.com/chainlinklabs/story/33622/remove-legacy-config
func NewTestGeneralConfig(t *testing.T) *TestGeneralConfig {
	return NewTestGeneralConfigWithOverrides(t, GeneralConfigOverrides{})
}

// Deprecated: see v2.NewGeneralConfig
// https://app.shortcut.com/chainlinklabs/story/33622/remove-legacy-config
func NewTestGeneralConfigWithOverrides(t testing.TB, overrides GeneralConfigOverrides) *TestGeneralConfig {
	cfg := config.NewGeneralConfig(logger.TestLogger(t))
	return &TestGeneralConfig{
		cfg,
		t,
		genRootDir(t),
		overrides,
	}
}

// Deprecated: https://app.shortcut.com/chainlinklabs/story/33622/remove-legacy-config
func genRootDir(t testing.TB) string {
	name := fmt.Sprintf("%d-%d", time.Now().UnixNano(), 0)
	dir := filepath.Join(RootDir, name)
	if err := utils.EnsureDirAndMaxPerms(dir, os.FileMode(0700)); err != nil {
		t.Fatalf(`Error creating root directory "%s": %+v`, dir, err)
	}
	return dir
}

func (c *TestGeneralConfig) GetAdvisoryLockIDConfiguredOrDefault() int64 {
	if c.Overrides.AdvisoryLockID.Valid {
		return c.Overrides.AdvisoryLockID.Int64
	}
	return c.GeneralConfig.GetAdvisoryLockIDConfiguredOrDefault()
}

func (c *TestGeneralConfig) BridgeResponseURL() *url.URL {
	uri, err := url.Parse("http://localhost:6688")
	require.NoError(c.t, err)
	return uri
}

func (c *TestGeneralConfig) BridgeCacheTTL() time.Duration {
	if c.Overrides.BridgeCacheTTL != nil {
		return *c.Overrides.BridgeCacheTTL
	}
	return c.GeneralConfig.BridgeCacheTTL()
}

func (c *TestGeneralConfig) DefaultChainID() *big.Int {
	if c.Overrides.DefaultChainID != nil {
		return c.Overrides.DefaultChainID
	}
	return big.NewInt(evmclient.NullClientChainID)
}

func (c *TestGeneralConfig) Dev() bool {
	if c.Overrides.Dev.Valid {
		return c.Overrides.Dev.Bool
	}
	return true
}

// ShutdownGracePeriod returns shutdown grace period duration.
func (c *TestGeneralConfig) ShutdownGracePeriod() time.Duration {
	if c.Overrides.ShutdownGracePeriod != nil {
		return *c.Overrides.ShutdownGracePeriod
	}
	return c.GeneralConfig.ShutdownGracePeriod()
}

func (c *TestGeneralConfig) MigrateDatabase() bool {
	return false
}

func (c *TestGeneralConfig) RootDir() string {
	return c.rootdir
}

// SetRootDir Added in order to not get a different dir on certain tests that validate this value
func (c *TestGeneralConfig) SetRootDir(dir string) {
	c.rootdir = dir
}

func (c *TestGeneralConfig) InsecureFastScrypt() bool {
	return true
}

func (c *TestGeneralConfig) SessionTimeout() models.Duration {
	return models.MustMakeDuration(2 * time.Minute)
}

func (c *TestGeneralConfig) ORMMaxIdleConns() int {
	return 20
}

func (c *TestGeneralConfig) ORMMaxOpenConns() int {
	// Set this to a reasonable number to enable test parallelisation (it requires one conn per db in tests)
	return 20
}

// EVMRPCEnabled overrides
func (c *TestGeneralConfig) EVMRPCEnabled() bool {
	if c.Overrides.EVMRPCEnabled.Valid {
		return c.Overrides.EVMRPCEnabled.Bool
	}
	return c.GeneralConfig.EVMRPCEnabled()
}

// SolanaEnabled allows Solana to be used
func (c *TestGeneralConfig) SolanaEnabled() bool {
	if c.Overrides.SolanaEnabled.Valid {
		return c.Overrides.SolanaEnabled.Bool
	}
	return c.GeneralConfig.SolanaEnabled()
}

// StarkNetEnabled allows StarkNet to be used
func (c *TestGeneralConfig) StarkNetEnabled() bool {
	if c.Overrides.StarkNetEnabled.Valid {
		return c.Overrides.StarkNetEnabled.Bool
	}
	return c.GeneralConfig.StarkNetEnabled()
}

func (c *TestGeneralConfig) EthereumURL() string {
	if c.Overrides.EthereumURL.Valid {
		return c.Overrides.EthereumURL.String
	}
	return c.GeneralConfig.EthereumURL()
}

func (c *TestGeneralConfig) GetDatabaseDialectConfiguredOrDefault() dialects.DialectName {
	if c.Overrides.Dialect != "" {
		return c.Overrides.Dialect
	}
	// Always return txdb for tests, if you want a non-transactional database
	// you must set an override explicitly
	return dialects.TransactionWrappedPostgres
}

func (c *TestGeneralConfig) DatabaseURL() url.URL {
	if c.Overrides.DatabaseURL.Valid {
		uri, err := url.Parse(c.Overrides.DatabaseURL.String)
		require.NoError(c.t, err)
		return *uri
	}
	return c.GeneralConfig.DatabaseURL()
}

// DatabaseLockingMode returns either overridden DatabaseLockingMode value or "none"
func (c *TestGeneralConfig) DatabaseLockingMode() string {
	if c.Overrides.DatabaseLockingMode.Valid {
		return c.Overrides.DatabaseLockingMode.String
	}
	// tests do not need DB locks, except for LockedDB tests
	return "none"
}

func (c *TestGeneralConfig) DatabaseDefaultLockTimeout() time.Duration {

	if c.Overrides.DatabaseDefaultLockTimeout != nil {
		return *c.Overrides.DatabaseDefaultLockTimeout

	}
	return c.GeneralConfig.DatabaseDefaultLockTimeout()
}

func (c *TestGeneralConfig) FeatureCCIP() bool {
	if c.Overrides.FeatureCCIP.Valid {
		return c.Overrides.FeatureCCIP.Bool
	}
	return c.GeneralConfig.FeatureCCIP()
}

func (c *TestGeneralConfig) FeatureExternalInitiators() bool {
	if c.Overrides.FeatureExternalInitiators.Valid {
		return c.Overrides.FeatureExternalInitiators.Bool
	}
	return c.GeneralConfig.FeatureExternalInitiators()
}

func (c *TestGeneralConfig) FeatureFeedsManager() bool {
	if c.Overrides.FeatureFeedsManager.Valid {
		return c.Overrides.FeatureFeedsManager.Bool
	}
	return c.GeneralConfig.FeatureFeedsManager()
}

func (c *TestGeneralConfig) FeatureOffchainReporting() bool {
	if c.Overrides.FeatureOffchainReporting.Valid {
		return c.Overrides.FeatureOffchainReporting.Bool
	}
	return c.GeneralConfig.FeatureOffchainReporting()
}

func (c *TestGeneralConfig) FeatureOffchainReporting2() bool {
	if c.Overrides.FeatureOffchainReporting2.Valid {
		return c.Overrides.FeatureOffchainReporting2.Bool
	}
	return c.GeneralConfig.FeatureOffchainReporting2()
}

func (c *TestGeneralConfig) FeatureLogPoller() bool {
	if c.Overrides.FeatureLogPoller.Valid {
		return c.Overrides.FeatureLogPoller.Bool
	}
	return c.GeneralConfig.FeatureLogPoller()
}

// TriggerFallbackDBPollInterval returns the test configured value for TriggerFallbackDBPollInterval
func (c *TestGeneralConfig) TriggerFallbackDBPollInterval() time.Duration {
	if c.Overrides.TriggerFallbackDBPollInterval != nil {
		return *c.Overrides.TriggerFallbackDBPollInterval
	}
	return c.GeneralConfig.TriggerFallbackDBPollInterval()
}

// LogFileMaxSize allows to override the log file's max size before file rotation.
func (c *TestGeneralConfig) LogFileMaxSize() utils.FileSize {
	if c.Overrides.LogFileMaxSize.Valid {
		var val utils.FileSize

		err := val.UnmarshalText([]byte(c.Overrides.LogFileMaxSize.String))
		require.NoError(c.t, err)

		return val
	}
	return c.GeneralConfig.LogFileMaxSize()
}

// LogFileMaxAge allows to override the log file's max age before file rotation.
func (c *TestGeneralConfig) LogFileMaxAge() int64 {
	if c.Overrides.LogFileMaxAge.Valid {
		return c.Overrides.LogFileMaxAge.Int64
	}
	return int64(c.GeneralConfig.LogFileMaxAge())
}

// LogFileMaxBackups allows to override the max amount of old log files to retain.
func (c *TestGeneralConfig) LogFileMaxBackups() int64 {
	if c.Overrides.LogFileMaxBackups.Valid {
		return c.Overrides.LogFileMaxBackups.Int64
	}
	return int64(c.GeneralConfig.LogFileMaxBackups())
}

func (c *TestGeneralConfig) DefaultHTTPTimeout() models.Duration {
	if c.Overrides.DefaultHTTPTimeout != nil {
		return models.MustMakeDuration(*c.Overrides.DefaultHTTPTimeout)
	}
	return c.GeneralConfig.DefaultHTTPTimeout()
}

func (c *TestGeneralConfig) KeeperRegistrySyncInterval() time.Duration {
	if c.Overrides.KeeperRegistrySyncInterval != nil {
		return *c.Overrides.KeeperRegistrySyncInterval
	}
	return c.GeneralConfig.KeeperRegistrySyncInterval()
}

func (c *TestGeneralConfig) KeeperRegistrySyncUpkeepQueueSize() uint32 {
	if c.Overrides.KeeperRegistrySyncUpkeepQueueSize.Valid {
		return uint32(c.Overrides.KeeperRegistrySyncUpkeepQueueSize.Int64)
	}
	return c.GeneralConfig.KeeperRegistrySyncUpkeepQueueSize()
}

func (c *TestGeneralConfig) KeeperRegistryMaxPerformDataSize() uint32 {
	if c.Overrides.KeeperRegistryMaxPerformDataSize.Valid {
		return uint32(c.Overrides.KeeperRegistryMaxPerformDataSize.Int64)
	}
	return c.GeneralConfig.KeeperRegistryMaxPerformDataSize()
}

func (c *TestGeneralConfig) BlockBackfillDepth() uint64 {
	if c.Overrides.BlockBackfillDepth.Valid {
		return uint64(c.Overrides.BlockBackfillDepth.Int64)
	}
	return c.GeneralConfig.BlockBackfillDepth()
}

func (c *TestGeneralConfig) KeeperMaximumGracePeriod() int64 {
	if c.Overrides.KeeperMaximumGracePeriod.Valid {
		return c.Overrides.KeeperMaximumGracePeriod.Int64
	}
	return c.GeneralConfig.KeeperMaximumGracePeriod()
}

func (c *TestGeneralConfig) KeeperTurnLookBack() int64 {
	if c.Overrides.KeeperTurnLookBack.Valid {
		return c.Overrides.KeeperTurnLookBack.Int64
	}
	return c.GeneralConfig.KeeperTurnLookBack()
}

func (c *TestGeneralConfig) BlockBackfillSkip() bool {
	if c.Overrides.BlockBackfillSkip.Valid {
		return c.Overrides.BlockBackfillSkip.Bool
	}
	return c.GeneralConfig.BlockBackfillSkip()
}

func (c *TestGeneralConfig) AllowOrigins() string {
	if c.Overrides.AllowOrigins.Valid {
		return c.Overrides.AllowOrigins.String
	}
	return c.GeneralConfig.AllowOrigins()
}

func (c *TestGeneralConfig) LogLevel() zapcore.Level {
	if c.Overrides.LogLevel != nil {
		return *c.Overrides.LogLevel
	}
	return c.GeneralConfig.LogLevel()
}

func (c *TestGeneralConfig) DefaultLogLevel() zapcore.Level {
	if c.Overrides.DefaultLogLevel != nil {
		return *c.Overrides.DefaultLogLevel
	}
	return c.GeneralConfig.DefaultLogLevel()
}

func (c *TestGeneralConfig) LogSQL() bool {
	if c.Overrides.LogSQL.Valid {
		return c.Overrides.LogSQL.Bool
	}
	return c.GeneralConfig.LogSQL()
}

// EVMEnabled overrides
func (c *TestGeneralConfig) EVMEnabled() bool {
	if c.Overrides.EVMEnabled.Valid {
		return c.Overrides.EVMEnabled.Bool
	}
	return c.GeneralConfig.EVMEnabled()
}

// P2PEnabled overrides
func (c *TestGeneralConfig) P2PEnabled() bool {
	if c.Overrides.P2PEnabled.Valid {
		return c.Overrides.P2PEnabled.Bool
	}
	return c.GeneralConfig.P2PEnabled()
}

func (c *TestGeneralConfig) GlobalGasEstimatorMode() (string, bool) {
	if c.Overrides.GlobalGasEstimatorMode.Valid {
		return c.Overrides.GlobalGasEstimatorMode.String, true
	}
	return c.GeneralConfig.GlobalGasEstimatorMode()
}

func (c *TestGeneralConfig) GlobalChainType() (string, bool) {
	if c.Overrides.GlobalChainType.Valid {
		return c.Overrides.GlobalChainType.String, true
	}
	return c.GeneralConfig.GlobalChainType()
}

func (c *TestGeneralConfig) GlobalEvmNonceAutoSync() (bool, bool) {
	if c.Overrides.GlobalEvmNonceAutoSync.Valid {
		return c.Overrides.GlobalEvmNonceAutoSync.Bool, true
	}
	return c.GeneralConfig.GlobalEvmNonceAutoSync()
}
func (c *TestGeneralConfig) GlobalBalanceMonitorEnabled() (bool, bool) {
	if c.Overrides.GlobalBalanceMonitorEnabled.Valid {
		return c.Overrides.GlobalBalanceMonitorEnabled.Bool, true
	}
	return c.GeneralConfig.GlobalBalanceMonitorEnabled()
}

// GlobalEvmGasFeeCapDefault is the override for EvmGasFeeCapDefault
func (c *TestGeneralConfig) GlobalEvmGasFeeCapDefault() (*assets.Wei, bool) {
	if c.Overrides.GlobalEvmGasFeeCapDefault != nil {
		return c.Overrides.GlobalEvmGasFeeCapDefault, true
	}
	return c.GeneralConfig.GlobalEvmGasFeeCapDefault()
}

func (c *TestGeneralConfig) GlobalEvmGasLimitDefault() (uint32, bool) {
	if c.Overrides.GlobalEvmGasLimitDefault.Valid {
		return uint32(c.Overrides.GlobalEvmGasLimitDefault.Int64), true
	}
	return c.GeneralConfig.GlobalEvmGasLimitDefault()
}

func (c *TestGeneralConfig) GlobalEvmGasLimitMax() (uint32, bool) {
	if c.Overrides.GlobalEvmGasLimitMax.Valid {
		return uint32(c.Overrides.GlobalEvmGasLimitMax.Int64), true
	}
	return c.GeneralConfig.GlobalEvmGasLimitMax()
}

func (c *TestGeneralConfig) GlobalEvmGasLimitOCRJobType() (uint32, bool) {
	if c.Overrides.GlobalEvmGasLimitOCRJobType.Valid {
		return uint32(c.Overrides.GlobalEvmGasLimitOCRJobType.Int64), true
	}
	return c.GeneralConfig.GlobalEvmGasLimitOCRJobType()
}

func (c *TestGeneralConfig) GlobalEvmGasLimitDRJobType() (uint32, bool) {
	if c.Overrides.GlobalEvmGasLimitDRJobType.Valid {
		return uint32(c.Overrides.GlobalEvmGasLimitDRJobType.Int64), true
	}
	return c.GeneralConfig.GlobalEvmGasLimitDRJobType()
}

func (c *TestGeneralConfig) GlobalEvmGasLimitVRFJobType() (uint32, bool) {
	if c.Overrides.GlobalEvmGasLimitVRFJobType.Valid {
		return uint32(c.Overrides.GlobalEvmGasLimitVRFJobType.Int64), true
	}
	return c.GeneralConfig.GlobalEvmGasLimitVRFJobType()
}

func (c *TestGeneralConfig) GlobalEvmGasLimitFMJobType() (uint32, bool) {
	if c.Overrides.GlobalEvmGasLimitFMJobType.Valid {
		return uint32(c.Overrides.GlobalEvmGasLimitFMJobType.Int64), true
	}
	return c.GeneralConfig.GlobalEvmGasLimitFMJobType()
}

func (c *TestGeneralConfig) GlobalEvmGasLimitKeeperJobType() (uint32, bool) {
	if c.Overrides.GlobalEvmGasLimitKeeperJobType.Valid {
		return uint32(c.Overrides.GlobalEvmGasLimitKeeperJobType.Int64), true
	}
	return c.GeneralConfig.GlobalEvmGasLimitKeeperJobType()
}

func (c *TestGeneralConfig) GlobalEvmGasLimitMultiplier() (float32, bool) {
	if c.Overrides.GlobalEvmGasLimitMultiplier.Valid {
		return float32(c.Overrides.GlobalEvmGasLimitMultiplier.Float64), true
	}
	return c.GeneralConfig.GlobalEvmGasLimitMultiplier()
}

func (c *TestGeneralConfig) GlobalEvmGasBumpWei() (*assets.Wei, bool) {
	if c.Overrides.GlobalEvmGasBumpWei != nil {
		return c.Overrides.GlobalEvmGasBumpWei, true
	}
	return c.GeneralConfig.GlobalEvmGasBumpWei()
}

func (c *TestGeneralConfig) GlobalEvmGasBumpPercent() (uint16, bool) {
	if c.Overrides.GlobalEvmGasBumpPercent.Valid {
		return uint16(c.Overrides.GlobalEvmGasBumpPercent.Int64), true
	}
	return c.GeneralConfig.GlobalEvmGasBumpPercent()
}

func (c *TestGeneralConfig) GlobalEvmGasPriceDefault() (*assets.Wei, bool) {
	if c.Overrides.GlobalEvmGasPriceDefault != nil {
		return c.Overrides.GlobalEvmGasPriceDefault, true
	}
	return c.GeneralConfig.GlobalEvmGasPriceDefault()
}

func (c *TestGeneralConfig) GlobalEvmRPCDefaultBatchSize() (uint32, bool) {
	if c.Overrides.GlobalEvmRPCDefaultBatchSize.Valid {
		return uint32(c.Overrides.GlobalEvmRPCDefaultBatchSize.Int64), true
	}
	return c.GeneralConfig.GlobalEvmRPCDefaultBatchSize()
}

func (c *TestGeneralConfig) GlobalEvmFinalityDepth() (uint32, bool) {
	if c.Overrides.GlobalEvmFinalityDepth.Valid {
		return uint32(c.Overrides.GlobalEvmFinalityDepth.Int64), true
	}
	return c.GeneralConfig.GlobalEvmFinalityDepth()
}

func (c *TestGeneralConfig) GlobalEvmLogBackfillBatchSize() (uint32, bool) {
	if c.Overrides.GlobalEvmLogBackfillBatchSize.Valid {
		return uint32(c.Overrides.GlobalEvmLogBackfillBatchSize.Int64), true
	}
	return c.GeneralConfig.GlobalEvmLogBackfillBatchSize()
}

func (c *TestGeneralConfig) GlobalEvmLogPollInterval() (time.Duration, bool) {
	if c.Overrides.GlobalEvmLogPollInterval != nil {
		return *c.Overrides.GlobalEvmLogPollInterval, true
	}
	return c.GeneralConfig.GlobalEvmLogPollInterval()
}

func (c *TestGeneralConfig) GlobalEvmMaxGasPriceWei() (*assets.Wei, bool) {
	if c.Overrides.GlobalEvmMaxGasPriceWei != nil {
		return c.Overrides.GlobalEvmMaxGasPriceWei, true
	}
	return c.GeneralConfig.GlobalEvmMaxGasPriceWei()
}

func (c *TestGeneralConfig) GlobalEvmMinGasPriceWei() (*assets.Wei, bool) {
	if c.Overrides.GlobalEvmMinGasPriceWei != nil {
		return c.Overrides.GlobalEvmMinGasPriceWei, true
	}
	return c.GeneralConfig.GlobalEvmMinGasPriceWei()
}

func (c *TestGeneralConfig) GlobalEvmGasBumpTxDepth() (uint16, bool) {
	if c.Overrides.GlobalEvmGasBumpTxDepth.Valid {
		return uint16(c.Overrides.GlobalEvmGasBumpTxDepth.Int64), true
	}
	return c.GeneralConfig.GlobalEvmGasBumpTxDepth()
}

func (c *TestGeneralConfig) GlobalEthTxResendAfterThreshold() (time.Duration, bool) {
	if c.Overrides.GlobalEthTxResendAfterThreshold != nil {
		return *c.Overrides.GlobalEthTxResendAfterThreshold, true
	}
	return c.GeneralConfig.GlobalEthTxResendAfterThreshold()
}

func (c *TestGeneralConfig) GlobalMinIncomingConfirmations() (uint32, bool) {
	if c.Overrides.GlobalMinIncomingConfirmations.Valid {
		return uint32(c.Overrides.GlobalMinIncomingConfirmations.Int64), true
	}
	return c.GeneralConfig.GlobalMinIncomingConfirmations()
}

func (c *TestGeneralConfig) GlobalMinimumContractPayment() (*assets.Link, bool) {
	if c.Overrides.GlobalMinimumContractPayment != nil {
		return c.Overrides.GlobalMinimumContractPayment, true
	}
	return c.GeneralConfig.GlobalMinimumContractPayment()
}

func (c *TestGeneralConfig) GlobalFlagsContractAddress() (string, bool) {
	if c.Overrides.GlobalFlagsContractAddress.Valid {
		return c.Overrides.GlobalFlagsContractAddress.String, true
	}
	return c.GeneralConfig.GlobalFlagsContractAddress()
}

func (c *TestGeneralConfig) GlobalEvmHeadTrackerMaxBufferSize() (uint32, bool) {
	if c.Overrides.GlobalEvmHeadTrackerMaxBufferSize.Valid {
		return uint32(c.Overrides.GlobalEvmHeadTrackerMaxBufferSize.Int64), true
	}
	return c.GeneralConfig.GlobalEvmHeadTrackerMaxBufferSize()
}

func (c *TestGeneralConfig) GlobalEvmHeadTrackerHistoryDepth() (uint32, bool) {
	if c.Overrides.GlobalEvmHeadTrackerHistoryDepth.Valid {
		return uint32(c.Overrides.GlobalEvmHeadTrackerHistoryDepth.Int64), true
	}
	return c.GeneralConfig.GlobalEvmHeadTrackerHistoryDepth()
}

func (c *TestGeneralConfig) GlobalEvmHeadTrackerSamplingInterval() (time.Duration, bool) {
	if c.Overrides.GlobalEvmHeadTrackerSamplingInterval != nil {
		return *c.Overrides.GlobalEvmHeadTrackerSamplingInterval, true
	}
	return c.GeneralConfig.GlobalEvmHeadTrackerSamplingInterval()
}

func (c *TestGeneralConfig) GlobalEthTxReaperThreshold() (time.Duration, bool) {
	if c.Overrides.GlobalEthTxReaperThreshold != nil {
		return *c.Overrides.GlobalEthTxReaperThreshold, true
	}
	return c.GeneralConfig.GlobalEthTxReaperThreshold()
}

func (c *TestGeneralConfig) GlobalEvmEIP1559DynamicFees() (bool, bool) {
	if c.Overrides.GlobalEvmEIP1559DynamicFees.Valid {
		return c.Overrides.GlobalEvmEIP1559DynamicFees.Bool, true
	}
	return c.GeneralConfig.GlobalEvmEIP1559DynamicFees()
}

func (c *TestGeneralConfig) GlobalEvmGasTipCapDefault() (*assets.Wei, bool) {
	if c.Overrides.GlobalEvmGasTipCapDefault != nil {
		return c.Overrides.GlobalEvmGasTipCapDefault, true
	}
	return c.GeneralConfig.GlobalEvmGasTipCapDefault()
}

func (c *TestGeneralConfig) GlobalEvmGasTipCapMinimum() (*assets.Wei, bool) {
	if c.Overrides.GlobalEvmGasTipCapMinimum != nil {
		return c.Overrides.GlobalEvmGasTipCapMinimum, true
	}
	return c.GeneralConfig.GlobalEvmGasTipCapMinimum()
}

func (c *TestGeneralConfig) LeaseLockRefreshInterval() time.Duration {
	if c.Overrides.LeaseLockRefreshInterval != nil {
		return *c.Overrides.LeaseLockRefreshInterval
	}
	return c.GeneralConfig.LeaseLockRefreshInterval()
}

func (c *TestGeneralConfig) LeaseLockDuration() time.Duration {
	if c.Overrides.LeaseLockDuration != nil {
		return *c.Overrides.LeaseLockDuration
	}
	return c.GeneralConfig.LeaseLockDuration()
}

func (c *TestGeneralConfig) AdvisoryLockCheckInterval() time.Duration {
	if c.Overrides.AdvisoryLockCheckInterval != nil {
		return *c.Overrides.AdvisoryLockCheckInterval
	}
	return c.GeneralConfig.AdvisoryLockCheckInterval()
}

func (c *TestGeneralConfig) GlobalBlockEmissionIdleWarningThreshold() (time.Duration, bool) {
	if c.Overrides.GlobalBlockEmissionIdleWarningThreshold != nil {
		return *c.Overrides.GlobalBlockEmissionIdleWarningThreshold, true
	}
	return c.GeneralConfig.GlobalBlockEmissionIdleWarningThreshold()
}

func (c *TestGeneralConfig) GlobalBlockHistoryEstimatorCheckInclusionBlocks() (uint16, bool) {
	if c.Overrides.GlobalBlockHistoryEstimatorCheckInclusionBlocks.Valid {
		return uint16(c.Overrides.GlobalBlockHistoryEstimatorCheckInclusionBlocks.Int64), true
	}
	return c.GeneralConfig.GlobalBlockHistoryEstimatorCheckInclusionBlocks()
}

func (c *TestGeneralConfig) LogFileDir() string {
	if c.Overrides.LogFileDir.Valid {
		return c.Overrides.LogFileDir.String
	}
	return c.RootDir()
}

// GlobalLinkContractAddress allows to override the LINK contract address
func (c *TestGeneralConfig) GlobalLinkContractAddress() (string, bool) {
	if c.Overrides.LinkContractAddress.Valid {
		return c.Overrides.LinkContractAddress.String, true
	}
	return c.GeneralConfig.GlobalLinkContractAddress()
}

func (c *TestGeneralConfig) GlobalOCR2AutomationGasLimit() (uint32, bool) {
	if c.Overrides.GlobalOCR2AutomationGasLimit.Valid {
		return uint32(c.Overrides.GlobalOCR2AutomationGasLimit.Int64), true
	}
	return c.GeneralConfig.GlobalOCR2AutomationGasLimit()
}

// GlobalOperatorFactoryAddress allows to override the OperatorFactory contract address
func (c *TestGeneralConfig) GlobalOperatorFactoryAddress() (string, bool) {
	if c.Overrides.OperatorFactoryAddress.Valid {
		return c.Overrides.OperatorFactoryAddress.String, true
	}
	return c.GeneralConfig.GlobalOperatorFactoryAddress()
}

// GlobalNodeNoNewHeadsThreshold overrides NodeNoNewHeadsThreshold for all chains
func (c *TestGeneralConfig) GlobalNodeNoNewHeadsThreshold() (time.Duration, bool) {
	if c.Overrides.NodeNoNewHeadsThreshold != nil {
		return *c.Overrides.NodeNoNewHeadsThreshold, true
	}
	return c.GeneralConfig.GlobalNodeNoNewHeadsThreshold()
}

func (c *TestGeneralConfig) JobPipelineReaperInterval() time.Duration {
	if c.Overrides.JobPipelineReaperInterval != nil {
		return *c.Overrides.JobPipelineReaperInterval
	}
	return c.GeneralConfig.JobPipelineReaperInterval()
}

func (c *TestGeneralConfig) GlobalEvmUseForwarders() (bool, bool) {
	if c.Overrides.GlobalEvmUseForwarders.Valid {
		return c.Overrides.GlobalEvmUseForwarders.Bool, true
	}
	return c.GeneralConfig.GlobalEvmUseForwarders()
}
=======
)
>>>>>>> bcc35f02
<|MERGE_RESOLUTION|>--- conflicted
+++ resolved
@@ -3,851 +3,4 @@
 // TODO move?
 const (
 	DefaultPeerID = "12D3KooWPjceQrSwdWXPyLLeABRXmuqt69Rg3sBYbU1Nft9HyQ6X"
-<<<<<<< HEAD
-)
-
-var _ config.GeneralConfig = &TestGeneralConfig{}
-
-// Deprecated: https://app.shortcut.com/chainlinklabs/story/33622/remove-legacy-config
-type GeneralConfigOverrides struct {
-	AdvisoryLockCheckInterval                       *time.Duration
-	AdvisoryLockID                                  null.Int
-	AllowOrigins                                    null.String
-	BlockBackfillDepth                              null.Int
-	BlockBackfillSkip                               null.Bool
-	DatabaseURL                                     null.String
-	DatabaseLockingMode                             null.String
-	DatabaseDefaultLockTimeout                      *time.Duration
-	DefaultChainID                                  *big.Int
-	BridgeCacheTTL                                  *time.Duration
-	DefaultHTTPTimeout                              *time.Duration
-	HTTPServerWriteTimeout                          *time.Duration
-	Dev                                             null.Bool
-	ShutdownGracePeriod                             *time.Duration
-	Dialect                                         dialects.DialectName
-	EthereumURL                                     null.String
-	GlobalBalanceMonitorEnabled                     null.Bool
-	GlobalBlockEmissionIdleWarningThreshold         *time.Duration
-	GlobalBlockHistoryEstimatorCheckInclusionBlocks null.Int
-	GlobalChainType                                 null.String
-	GlobalEthTxReaperThreshold                      *time.Duration
-	GlobalEthTxResendAfterThreshold                 *time.Duration
-	GlobalEvmEIP1559DynamicFees                     null.Bool
-	GlobalEvmFinalityDepth                          null.Int
-	GlobalEvmGasBumpPercent                         null.Int
-	GlobalEvmGasBumpTxDepth                         null.Int
-	GlobalEvmGasBumpWei                             *assets.Wei
-	GlobalEvmGasFeeCapDefault                       *assets.Wei
-	GlobalEvmGasLimitDefault                        null.Int
-	GlobalEvmGasLimitMax                            null.Int
-	GlobalEvmGasLimitMultiplier                     null.Float
-	GlobalEvmGasPriceDefault                        *assets.Wei
-	GlobalEvmGasTipCapDefault                       *assets.Wei
-	GlobalEvmGasTipCapMinimum                       *assets.Wei
-	GlobalEvmGasLimitOCRJobType                     null.Int
-	GlobalEvmGasLimitDRJobType                      null.Int
-	GlobalEvmGasLimitVRFJobType                     null.Int
-	GlobalEvmGasLimitFMJobType                      null.Int
-	GlobalEvmGasLimitKeeperJobType                  null.Int
-	GlobalEvmHeadTrackerHistoryDepth                null.Int
-	GlobalEvmHeadTrackerMaxBufferSize               null.Int
-	GlobalEvmHeadTrackerSamplingInterval            *time.Duration
-	GlobalEvmLogBackfillBatchSize                   null.Int
-	GlobalEvmLogPollInterval                        *time.Duration
-	GlobalEvmMaxGasPriceWei                         *assets.Wei
-	GlobalEvmMinGasPriceWei                         *assets.Wei
-	GlobalEvmNonceAutoSync                          null.Bool
-	GlobalEvmRPCDefaultBatchSize                    null.Int
-	GlobalEvmUseForwarders                          null.Bool
-	GlobalFlagsContractAddress                      null.String
-	GlobalGasEstimatorMode                          null.String
-	GlobalMinIncomingConfirmations                  null.Int
-	GlobalMinimumContractPayment                    *assets.Link
-	GlobalOCRObservationGracePeriod                 time.Duration
-	GlobalOCR2AutomationGasLimit                    null.Int
-	KeeperRegistryMaxPerformDataSize                null.Int
-	KeeperMaximumGracePeriod                        null.Int
-	KeeperRegistrySyncInterval                      *time.Duration
-	KeeperRegistrySyncUpkeepQueueSize               null.Int
-	KeeperTurnLookBack                              null.Int
-	LeaseLockDuration                               *time.Duration
-	LeaseLockRefreshInterval                        *time.Duration
-	LogFileDir                                      null.String
-	LogLevel                                        *zapcore.Level
-	DefaultLogLevel                                 *zapcore.Level
-	LogSQL                                          null.Bool
-	LogFileMaxSize                                  null.String
-	LogFileMaxAge                                   null.Int
-	LogFileMaxBackups                               null.Int
-	TriggerFallbackDBPollInterval                   *time.Duration
-	KeySpecific                                     map[string]types.ChainCfg
-	LinkContractAddress                             null.String
-	OperatorFactoryAddress                          null.String
-	NodeNoNewHeadsThreshold                         *time.Duration
-	JobPipelineReaperInterval                       *time.Duration
-
-	// Feature Flags
-	FeatureExternalInitiators null.Bool
-	FeatureFeedsManager       null.Bool
-	FeatureOffchainReporting  null.Bool
-	FeatureOffchainReporting2 null.Bool
-	FeatureCCIP               null.Bool
-	FeatureLogPoller          null.Bool
-	EVMEnabled                null.Bool
-	EVMRPCEnabled             null.Bool
-	P2PEnabled                null.Bool
-	SolanaEnabled             null.Bool
-	StarkNetEnabled           null.Bool
-
-	// OCR v2
-	OCR2DatabaseTimeout *time.Duration
-
-	// OCR v1
-	OCRKeyBundleID            null.String
-	OCRDatabaseTimeout        *time.Duration
-	OCRObservationGracePeriod *time.Duration
-	OCRObservationTimeout     *time.Duration
-	OCRTransmitterAddress     *ethkey.EIP55Address
-
-	// P2P v1 and V2
-	P2PPeerID          p2pkey.PeerID
-	P2PNetworkingStack ocrnetworking.NetworkingStack
-
-	// P2P v1
-	P2PBootstrapCheckInterval *time.Duration
-	P2PBootstrapPeers         []string
-	P2PListenPort             null.Int
-
-	// P2PV2
-	P2PV2ListenAddresses   []string
-	P2PV2AnnounceAddresses []string
-	P2PV2Bootstrappers     []ocrcommontypes.BootstrapperLocator
-	P2PV2DeltaDial         *time.Duration
-	P2PV2DeltaReconcile    *time.Duration
-}
-
-// FIXME: This is a hack, the proper fix is here: https://app.clubhouse.io/chainlinklabs/story/15103/use-in-memory-event-broadcaster-instead-of-postgres-event-broadcaster-in-transactional-tests-so-it-actually-works
-// SetTriggerFallbackDBPollInterval sets test override value for TriggerFallbackDBPollInterval
-func (o *GeneralConfigOverrides) SetTriggerFallbackDBPollInterval(d time.Duration) {
-	o.TriggerFallbackDBPollInterval = &d
-}
-
-// SetOCRBootstrapCheckInterval sets test override value for P2PBootstrapCheckInterval
-func (o *GeneralConfigOverrides) SetOCRBootstrapCheckInterval(d time.Duration) {
-	o.P2PBootstrapCheckInterval = &d
-}
-
-// SetOCRObservationTimeout sets test override value for OCRObservationTimeout
-func (o *GeneralConfigOverrides) SetOCRObservationTimeout(d time.Duration) {
-	o.OCRObservationTimeout = &d
-}
-
-// SetDefaultHTTPTimeout sets test override value for DefaultHTTPTimeout
-func (o *GeneralConfigOverrides) SetDefaultHTTPTimeout(d time.Duration) {
-	o.DefaultHTTPTimeout = &d
-}
-
-// SetBridgeCacheTTL sets test override value for BridgeCacheTTL
-func (o *GeneralConfigOverrides) SetBridgeCacheTTL(d time.Duration) {
-	o.BridgeCacheTTL = &d
-}
-
-// SetP2PV2DeltaDial sets test override value for P2PV2DeltaDial
-func (o *GeneralConfigOverrides) SetP2PV2DeltaDial(d time.Duration) {
-	o.P2PV2DeltaDial = &d
-}
-
-// SetP2PV2DeltaReconcile sets test override value for P2PV2DeltaReconcile
-func (o *GeneralConfigOverrides) SetP2PV2DeltaReconcile(d time.Duration) {
-	o.P2PV2DeltaReconcile = &d
-}
-
-// SetDefaultDatabaseLockTimeout sets test override value for DefaultDatabaseLockTimeout
-func (o *GeneralConfigOverrides) SetDefaultDatabaseLockTimeout(d time.Duration) {
-	o.DatabaseDefaultLockTimeout = &d
-}
-
-// TestGeneralConfig defaults to whatever config.NewGeneralConfig()
-// gives but allows overriding certain methods
-// Deprecated: https://app.shortcut.com/chainlinklabs/story/33622/remove-legacy-config
-type TestGeneralConfig struct {
-	config.GeneralConfig
-	t         testing.TB
-	rootdir   string
-	Overrides GeneralConfigOverrides
-}
-
-// Deprecated: see v2.NewTestGeneralConfig
-// NewTestGeneralConfig returns a legacy *TestGeneralConfig. Use v2.NewTestGeneralConfig instead.
-// https://app.shortcut.com/chainlinklabs/story/33622/remove-legacy-config
-func NewTestGeneralConfig(t *testing.T) *TestGeneralConfig {
-	return NewTestGeneralConfigWithOverrides(t, GeneralConfigOverrides{})
-}
-
-// Deprecated: see v2.NewGeneralConfig
-// https://app.shortcut.com/chainlinklabs/story/33622/remove-legacy-config
-func NewTestGeneralConfigWithOverrides(t testing.TB, overrides GeneralConfigOverrides) *TestGeneralConfig {
-	cfg := config.NewGeneralConfig(logger.TestLogger(t))
-	return &TestGeneralConfig{
-		cfg,
-		t,
-		genRootDir(t),
-		overrides,
-	}
-}
-
-// Deprecated: https://app.shortcut.com/chainlinklabs/story/33622/remove-legacy-config
-func genRootDir(t testing.TB) string {
-	name := fmt.Sprintf("%d-%d", time.Now().UnixNano(), 0)
-	dir := filepath.Join(RootDir, name)
-	if err := utils.EnsureDirAndMaxPerms(dir, os.FileMode(0700)); err != nil {
-		t.Fatalf(`Error creating root directory "%s": %+v`, dir, err)
-	}
-	return dir
-}
-
-func (c *TestGeneralConfig) GetAdvisoryLockIDConfiguredOrDefault() int64 {
-	if c.Overrides.AdvisoryLockID.Valid {
-		return c.Overrides.AdvisoryLockID.Int64
-	}
-	return c.GeneralConfig.GetAdvisoryLockIDConfiguredOrDefault()
-}
-
-func (c *TestGeneralConfig) BridgeResponseURL() *url.URL {
-	uri, err := url.Parse("http://localhost:6688")
-	require.NoError(c.t, err)
-	return uri
-}
-
-func (c *TestGeneralConfig) BridgeCacheTTL() time.Duration {
-	if c.Overrides.BridgeCacheTTL != nil {
-		return *c.Overrides.BridgeCacheTTL
-	}
-	return c.GeneralConfig.BridgeCacheTTL()
-}
-
-func (c *TestGeneralConfig) DefaultChainID() *big.Int {
-	if c.Overrides.DefaultChainID != nil {
-		return c.Overrides.DefaultChainID
-	}
-	return big.NewInt(evmclient.NullClientChainID)
-}
-
-func (c *TestGeneralConfig) Dev() bool {
-	if c.Overrides.Dev.Valid {
-		return c.Overrides.Dev.Bool
-	}
-	return true
-}
-
-// ShutdownGracePeriod returns shutdown grace period duration.
-func (c *TestGeneralConfig) ShutdownGracePeriod() time.Duration {
-	if c.Overrides.ShutdownGracePeriod != nil {
-		return *c.Overrides.ShutdownGracePeriod
-	}
-	return c.GeneralConfig.ShutdownGracePeriod()
-}
-
-func (c *TestGeneralConfig) MigrateDatabase() bool {
-	return false
-}
-
-func (c *TestGeneralConfig) RootDir() string {
-	return c.rootdir
-}
-
-// SetRootDir Added in order to not get a different dir on certain tests that validate this value
-func (c *TestGeneralConfig) SetRootDir(dir string) {
-	c.rootdir = dir
-}
-
-func (c *TestGeneralConfig) InsecureFastScrypt() bool {
-	return true
-}
-
-func (c *TestGeneralConfig) SessionTimeout() models.Duration {
-	return models.MustMakeDuration(2 * time.Minute)
-}
-
-func (c *TestGeneralConfig) ORMMaxIdleConns() int {
-	return 20
-}
-
-func (c *TestGeneralConfig) ORMMaxOpenConns() int {
-	// Set this to a reasonable number to enable test parallelisation (it requires one conn per db in tests)
-	return 20
-}
-
-// EVMRPCEnabled overrides
-func (c *TestGeneralConfig) EVMRPCEnabled() bool {
-	if c.Overrides.EVMRPCEnabled.Valid {
-		return c.Overrides.EVMRPCEnabled.Bool
-	}
-	return c.GeneralConfig.EVMRPCEnabled()
-}
-
-// SolanaEnabled allows Solana to be used
-func (c *TestGeneralConfig) SolanaEnabled() bool {
-	if c.Overrides.SolanaEnabled.Valid {
-		return c.Overrides.SolanaEnabled.Bool
-	}
-	return c.GeneralConfig.SolanaEnabled()
-}
-
-// StarkNetEnabled allows StarkNet to be used
-func (c *TestGeneralConfig) StarkNetEnabled() bool {
-	if c.Overrides.StarkNetEnabled.Valid {
-		return c.Overrides.StarkNetEnabled.Bool
-	}
-	return c.GeneralConfig.StarkNetEnabled()
-}
-
-func (c *TestGeneralConfig) EthereumURL() string {
-	if c.Overrides.EthereumURL.Valid {
-		return c.Overrides.EthereumURL.String
-	}
-	return c.GeneralConfig.EthereumURL()
-}
-
-func (c *TestGeneralConfig) GetDatabaseDialectConfiguredOrDefault() dialects.DialectName {
-	if c.Overrides.Dialect != "" {
-		return c.Overrides.Dialect
-	}
-	// Always return txdb for tests, if you want a non-transactional database
-	// you must set an override explicitly
-	return dialects.TransactionWrappedPostgres
-}
-
-func (c *TestGeneralConfig) DatabaseURL() url.URL {
-	if c.Overrides.DatabaseURL.Valid {
-		uri, err := url.Parse(c.Overrides.DatabaseURL.String)
-		require.NoError(c.t, err)
-		return *uri
-	}
-	return c.GeneralConfig.DatabaseURL()
-}
-
-// DatabaseLockingMode returns either overridden DatabaseLockingMode value or "none"
-func (c *TestGeneralConfig) DatabaseLockingMode() string {
-	if c.Overrides.DatabaseLockingMode.Valid {
-		return c.Overrides.DatabaseLockingMode.String
-	}
-	// tests do not need DB locks, except for LockedDB tests
-	return "none"
-}
-
-func (c *TestGeneralConfig) DatabaseDefaultLockTimeout() time.Duration {
-
-	if c.Overrides.DatabaseDefaultLockTimeout != nil {
-		return *c.Overrides.DatabaseDefaultLockTimeout
-
-	}
-	return c.GeneralConfig.DatabaseDefaultLockTimeout()
-}
-
-func (c *TestGeneralConfig) FeatureCCIP() bool {
-	if c.Overrides.FeatureCCIP.Valid {
-		return c.Overrides.FeatureCCIP.Bool
-	}
-	return c.GeneralConfig.FeatureCCIP()
-}
-
-func (c *TestGeneralConfig) FeatureExternalInitiators() bool {
-	if c.Overrides.FeatureExternalInitiators.Valid {
-		return c.Overrides.FeatureExternalInitiators.Bool
-	}
-	return c.GeneralConfig.FeatureExternalInitiators()
-}
-
-func (c *TestGeneralConfig) FeatureFeedsManager() bool {
-	if c.Overrides.FeatureFeedsManager.Valid {
-		return c.Overrides.FeatureFeedsManager.Bool
-	}
-	return c.GeneralConfig.FeatureFeedsManager()
-}
-
-func (c *TestGeneralConfig) FeatureOffchainReporting() bool {
-	if c.Overrides.FeatureOffchainReporting.Valid {
-		return c.Overrides.FeatureOffchainReporting.Bool
-	}
-	return c.GeneralConfig.FeatureOffchainReporting()
-}
-
-func (c *TestGeneralConfig) FeatureOffchainReporting2() bool {
-	if c.Overrides.FeatureOffchainReporting2.Valid {
-		return c.Overrides.FeatureOffchainReporting2.Bool
-	}
-	return c.GeneralConfig.FeatureOffchainReporting2()
-}
-
-func (c *TestGeneralConfig) FeatureLogPoller() bool {
-	if c.Overrides.FeatureLogPoller.Valid {
-		return c.Overrides.FeatureLogPoller.Bool
-	}
-	return c.GeneralConfig.FeatureLogPoller()
-}
-
-// TriggerFallbackDBPollInterval returns the test configured value for TriggerFallbackDBPollInterval
-func (c *TestGeneralConfig) TriggerFallbackDBPollInterval() time.Duration {
-	if c.Overrides.TriggerFallbackDBPollInterval != nil {
-		return *c.Overrides.TriggerFallbackDBPollInterval
-	}
-	return c.GeneralConfig.TriggerFallbackDBPollInterval()
-}
-
-// LogFileMaxSize allows to override the log file's max size before file rotation.
-func (c *TestGeneralConfig) LogFileMaxSize() utils.FileSize {
-	if c.Overrides.LogFileMaxSize.Valid {
-		var val utils.FileSize
-
-		err := val.UnmarshalText([]byte(c.Overrides.LogFileMaxSize.String))
-		require.NoError(c.t, err)
-
-		return val
-	}
-	return c.GeneralConfig.LogFileMaxSize()
-}
-
-// LogFileMaxAge allows to override the log file's max age before file rotation.
-func (c *TestGeneralConfig) LogFileMaxAge() int64 {
-	if c.Overrides.LogFileMaxAge.Valid {
-		return c.Overrides.LogFileMaxAge.Int64
-	}
-	return int64(c.GeneralConfig.LogFileMaxAge())
-}
-
-// LogFileMaxBackups allows to override the max amount of old log files to retain.
-func (c *TestGeneralConfig) LogFileMaxBackups() int64 {
-	if c.Overrides.LogFileMaxBackups.Valid {
-		return c.Overrides.LogFileMaxBackups.Int64
-	}
-	return int64(c.GeneralConfig.LogFileMaxBackups())
-}
-
-func (c *TestGeneralConfig) DefaultHTTPTimeout() models.Duration {
-	if c.Overrides.DefaultHTTPTimeout != nil {
-		return models.MustMakeDuration(*c.Overrides.DefaultHTTPTimeout)
-	}
-	return c.GeneralConfig.DefaultHTTPTimeout()
-}
-
-func (c *TestGeneralConfig) KeeperRegistrySyncInterval() time.Duration {
-	if c.Overrides.KeeperRegistrySyncInterval != nil {
-		return *c.Overrides.KeeperRegistrySyncInterval
-	}
-	return c.GeneralConfig.KeeperRegistrySyncInterval()
-}
-
-func (c *TestGeneralConfig) KeeperRegistrySyncUpkeepQueueSize() uint32 {
-	if c.Overrides.KeeperRegistrySyncUpkeepQueueSize.Valid {
-		return uint32(c.Overrides.KeeperRegistrySyncUpkeepQueueSize.Int64)
-	}
-	return c.GeneralConfig.KeeperRegistrySyncUpkeepQueueSize()
-}
-
-func (c *TestGeneralConfig) KeeperRegistryMaxPerformDataSize() uint32 {
-	if c.Overrides.KeeperRegistryMaxPerformDataSize.Valid {
-		return uint32(c.Overrides.KeeperRegistryMaxPerformDataSize.Int64)
-	}
-	return c.GeneralConfig.KeeperRegistryMaxPerformDataSize()
-}
-
-func (c *TestGeneralConfig) BlockBackfillDepth() uint64 {
-	if c.Overrides.BlockBackfillDepth.Valid {
-		return uint64(c.Overrides.BlockBackfillDepth.Int64)
-	}
-	return c.GeneralConfig.BlockBackfillDepth()
-}
-
-func (c *TestGeneralConfig) KeeperMaximumGracePeriod() int64 {
-	if c.Overrides.KeeperMaximumGracePeriod.Valid {
-		return c.Overrides.KeeperMaximumGracePeriod.Int64
-	}
-	return c.GeneralConfig.KeeperMaximumGracePeriod()
-}
-
-func (c *TestGeneralConfig) KeeperTurnLookBack() int64 {
-	if c.Overrides.KeeperTurnLookBack.Valid {
-		return c.Overrides.KeeperTurnLookBack.Int64
-	}
-	return c.GeneralConfig.KeeperTurnLookBack()
-}
-
-func (c *TestGeneralConfig) BlockBackfillSkip() bool {
-	if c.Overrides.BlockBackfillSkip.Valid {
-		return c.Overrides.BlockBackfillSkip.Bool
-	}
-	return c.GeneralConfig.BlockBackfillSkip()
-}
-
-func (c *TestGeneralConfig) AllowOrigins() string {
-	if c.Overrides.AllowOrigins.Valid {
-		return c.Overrides.AllowOrigins.String
-	}
-	return c.GeneralConfig.AllowOrigins()
-}
-
-func (c *TestGeneralConfig) LogLevel() zapcore.Level {
-	if c.Overrides.LogLevel != nil {
-		return *c.Overrides.LogLevel
-	}
-	return c.GeneralConfig.LogLevel()
-}
-
-func (c *TestGeneralConfig) DefaultLogLevel() zapcore.Level {
-	if c.Overrides.DefaultLogLevel != nil {
-		return *c.Overrides.DefaultLogLevel
-	}
-	return c.GeneralConfig.DefaultLogLevel()
-}
-
-func (c *TestGeneralConfig) LogSQL() bool {
-	if c.Overrides.LogSQL.Valid {
-		return c.Overrides.LogSQL.Bool
-	}
-	return c.GeneralConfig.LogSQL()
-}
-
-// EVMEnabled overrides
-func (c *TestGeneralConfig) EVMEnabled() bool {
-	if c.Overrides.EVMEnabled.Valid {
-		return c.Overrides.EVMEnabled.Bool
-	}
-	return c.GeneralConfig.EVMEnabled()
-}
-
-// P2PEnabled overrides
-func (c *TestGeneralConfig) P2PEnabled() bool {
-	if c.Overrides.P2PEnabled.Valid {
-		return c.Overrides.P2PEnabled.Bool
-	}
-	return c.GeneralConfig.P2PEnabled()
-}
-
-func (c *TestGeneralConfig) GlobalGasEstimatorMode() (string, bool) {
-	if c.Overrides.GlobalGasEstimatorMode.Valid {
-		return c.Overrides.GlobalGasEstimatorMode.String, true
-	}
-	return c.GeneralConfig.GlobalGasEstimatorMode()
-}
-
-func (c *TestGeneralConfig) GlobalChainType() (string, bool) {
-	if c.Overrides.GlobalChainType.Valid {
-		return c.Overrides.GlobalChainType.String, true
-	}
-	return c.GeneralConfig.GlobalChainType()
-}
-
-func (c *TestGeneralConfig) GlobalEvmNonceAutoSync() (bool, bool) {
-	if c.Overrides.GlobalEvmNonceAutoSync.Valid {
-		return c.Overrides.GlobalEvmNonceAutoSync.Bool, true
-	}
-	return c.GeneralConfig.GlobalEvmNonceAutoSync()
-}
-func (c *TestGeneralConfig) GlobalBalanceMonitorEnabled() (bool, bool) {
-	if c.Overrides.GlobalBalanceMonitorEnabled.Valid {
-		return c.Overrides.GlobalBalanceMonitorEnabled.Bool, true
-	}
-	return c.GeneralConfig.GlobalBalanceMonitorEnabled()
-}
-
-// GlobalEvmGasFeeCapDefault is the override for EvmGasFeeCapDefault
-func (c *TestGeneralConfig) GlobalEvmGasFeeCapDefault() (*assets.Wei, bool) {
-	if c.Overrides.GlobalEvmGasFeeCapDefault != nil {
-		return c.Overrides.GlobalEvmGasFeeCapDefault, true
-	}
-	return c.GeneralConfig.GlobalEvmGasFeeCapDefault()
-}
-
-func (c *TestGeneralConfig) GlobalEvmGasLimitDefault() (uint32, bool) {
-	if c.Overrides.GlobalEvmGasLimitDefault.Valid {
-		return uint32(c.Overrides.GlobalEvmGasLimitDefault.Int64), true
-	}
-	return c.GeneralConfig.GlobalEvmGasLimitDefault()
-}
-
-func (c *TestGeneralConfig) GlobalEvmGasLimitMax() (uint32, bool) {
-	if c.Overrides.GlobalEvmGasLimitMax.Valid {
-		return uint32(c.Overrides.GlobalEvmGasLimitMax.Int64), true
-	}
-	return c.GeneralConfig.GlobalEvmGasLimitMax()
-}
-
-func (c *TestGeneralConfig) GlobalEvmGasLimitOCRJobType() (uint32, bool) {
-	if c.Overrides.GlobalEvmGasLimitOCRJobType.Valid {
-		return uint32(c.Overrides.GlobalEvmGasLimitOCRJobType.Int64), true
-	}
-	return c.GeneralConfig.GlobalEvmGasLimitOCRJobType()
-}
-
-func (c *TestGeneralConfig) GlobalEvmGasLimitDRJobType() (uint32, bool) {
-	if c.Overrides.GlobalEvmGasLimitDRJobType.Valid {
-		return uint32(c.Overrides.GlobalEvmGasLimitDRJobType.Int64), true
-	}
-	return c.GeneralConfig.GlobalEvmGasLimitDRJobType()
-}
-
-func (c *TestGeneralConfig) GlobalEvmGasLimitVRFJobType() (uint32, bool) {
-	if c.Overrides.GlobalEvmGasLimitVRFJobType.Valid {
-		return uint32(c.Overrides.GlobalEvmGasLimitVRFJobType.Int64), true
-	}
-	return c.GeneralConfig.GlobalEvmGasLimitVRFJobType()
-}
-
-func (c *TestGeneralConfig) GlobalEvmGasLimitFMJobType() (uint32, bool) {
-	if c.Overrides.GlobalEvmGasLimitFMJobType.Valid {
-		return uint32(c.Overrides.GlobalEvmGasLimitFMJobType.Int64), true
-	}
-	return c.GeneralConfig.GlobalEvmGasLimitFMJobType()
-}
-
-func (c *TestGeneralConfig) GlobalEvmGasLimitKeeperJobType() (uint32, bool) {
-	if c.Overrides.GlobalEvmGasLimitKeeperJobType.Valid {
-		return uint32(c.Overrides.GlobalEvmGasLimitKeeperJobType.Int64), true
-	}
-	return c.GeneralConfig.GlobalEvmGasLimitKeeperJobType()
-}
-
-func (c *TestGeneralConfig) GlobalEvmGasLimitMultiplier() (float32, bool) {
-	if c.Overrides.GlobalEvmGasLimitMultiplier.Valid {
-		return float32(c.Overrides.GlobalEvmGasLimitMultiplier.Float64), true
-	}
-	return c.GeneralConfig.GlobalEvmGasLimitMultiplier()
-}
-
-func (c *TestGeneralConfig) GlobalEvmGasBumpWei() (*assets.Wei, bool) {
-	if c.Overrides.GlobalEvmGasBumpWei != nil {
-		return c.Overrides.GlobalEvmGasBumpWei, true
-	}
-	return c.GeneralConfig.GlobalEvmGasBumpWei()
-}
-
-func (c *TestGeneralConfig) GlobalEvmGasBumpPercent() (uint16, bool) {
-	if c.Overrides.GlobalEvmGasBumpPercent.Valid {
-		return uint16(c.Overrides.GlobalEvmGasBumpPercent.Int64), true
-	}
-	return c.GeneralConfig.GlobalEvmGasBumpPercent()
-}
-
-func (c *TestGeneralConfig) GlobalEvmGasPriceDefault() (*assets.Wei, bool) {
-	if c.Overrides.GlobalEvmGasPriceDefault != nil {
-		return c.Overrides.GlobalEvmGasPriceDefault, true
-	}
-	return c.GeneralConfig.GlobalEvmGasPriceDefault()
-}
-
-func (c *TestGeneralConfig) GlobalEvmRPCDefaultBatchSize() (uint32, bool) {
-	if c.Overrides.GlobalEvmRPCDefaultBatchSize.Valid {
-		return uint32(c.Overrides.GlobalEvmRPCDefaultBatchSize.Int64), true
-	}
-	return c.GeneralConfig.GlobalEvmRPCDefaultBatchSize()
-}
-
-func (c *TestGeneralConfig) GlobalEvmFinalityDepth() (uint32, bool) {
-	if c.Overrides.GlobalEvmFinalityDepth.Valid {
-		return uint32(c.Overrides.GlobalEvmFinalityDepth.Int64), true
-	}
-	return c.GeneralConfig.GlobalEvmFinalityDepth()
-}
-
-func (c *TestGeneralConfig) GlobalEvmLogBackfillBatchSize() (uint32, bool) {
-	if c.Overrides.GlobalEvmLogBackfillBatchSize.Valid {
-		return uint32(c.Overrides.GlobalEvmLogBackfillBatchSize.Int64), true
-	}
-	return c.GeneralConfig.GlobalEvmLogBackfillBatchSize()
-}
-
-func (c *TestGeneralConfig) GlobalEvmLogPollInterval() (time.Duration, bool) {
-	if c.Overrides.GlobalEvmLogPollInterval != nil {
-		return *c.Overrides.GlobalEvmLogPollInterval, true
-	}
-	return c.GeneralConfig.GlobalEvmLogPollInterval()
-}
-
-func (c *TestGeneralConfig) GlobalEvmMaxGasPriceWei() (*assets.Wei, bool) {
-	if c.Overrides.GlobalEvmMaxGasPriceWei != nil {
-		return c.Overrides.GlobalEvmMaxGasPriceWei, true
-	}
-	return c.GeneralConfig.GlobalEvmMaxGasPriceWei()
-}
-
-func (c *TestGeneralConfig) GlobalEvmMinGasPriceWei() (*assets.Wei, bool) {
-	if c.Overrides.GlobalEvmMinGasPriceWei != nil {
-		return c.Overrides.GlobalEvmMinGasPriceWei, true
-	}
-	return c.GeneralConfig.GlobalEvmMinGasPriceWei()
-}
-
-func (c *TestGeneralConfig) GlobalEvmGasBumpTxDepth() (uint16, bool) {
-	if c.Overrides.GlobalEvmGasBumpTxDepth.Valid {
-		return uint16(c.Overrides.GlobalEvmGasBumpTxDepth.Int64), true
-	}
-	return c.GeneralConfig.GlobalEvmGasBumpTxDepth()
-}
-
-func (c *TestGeneralConfig) GlobalEthTxResendAfterThreshold() (time.Duration, bool) {
-	if c.Overrides.GlobalEthTxResendAfterThreshold != nil {
-		return *c.Overrides.GlobalEthTxResendAfterThreshold, true
-	}
-	return c.GeneralConfig.GlobalEthTxResendAfterThreshold()
-}
-
-func (c *TestGeneralConfig) GlobalMinIncomingConfirmations() (uint32, bool) {
-	if c.Overrides.GlobalMinIncomingConfirmations.Valid {
-		return uint32(c.Overrides.GlobalMinIncomingConfirmations.Int64), true
-	}
-	return c.GeneralConfig.GlobalMinIncomingConfirmations()
-}
-
-func (c *TestGeneralConfig) GlobalMinimumContractPayment() (*assets.Link, bool) {
-	if c.Overrides.GlobalMinimumContractPayment != nil {
-		return c.Overrides.GlobalMinimumContractPayment, true
-	}
-	return c.GeneralConfig.GlobalMinimumContractPayment()
-}
-
-func (c *TestGeneralConfig) GlobalFlagsContractAddress() (string, bool) {
-	if c.Overrides.GlobalFlagsContractAddress.Valid {
-		return c.Overrides.GlobalFlagsContractAddress.String, true
-	}
-	return c.GeneralConfig.GlobalFlagsContractAddress()
-}
-
-func (c *TestGeneralConfig) GlobalEvmHeadTrackerMaxBufferSize() (uint32, bool) {
-	if c.Overrides.GlobalEvmHeadTrackerMaxBufferSize.Valid {
-		return uint32(c.Overrides.GlobalEvmHeadTrackerMaxBufferSize.Int64), true
-	}
-	return c.GeneralConfig.GlobalEvmHeadTrackerMaxBufferSize()
-}
-
-func (c *TestGeneralConfig) GlobalEvmHeadTrackerHistoryDepth() (uint32, bool) {
-	if c.Overrides.GlobalEvmHeadTrackerHistoryDepth.Valid {
-		return uint32(c.Overrides.GlobalEvmHeadTrackerHistoryDepth.Int64), true
-	}
-	return c.GeneralConfig.GlobalEvmHeadTrackerHistoryDepth()
-}
-
-func (c *TestGeneralConfig) GlobalEvmHeadTrackerSamplingInterval() (time.Duration, bool) {
-	if c.Overrides.GlobalEvmHeadTrackerSamplingInterval != nil {
-		return *c.Overrides.GlobalEvmHeadTrackerSamplingInterval, true
-	}
-	return c.GeneralConfig.GlobalEvmHeadTrackerSamplingInterval()
-}
-
-func (c *TestGeneralConfig) GlobalEthTxReaperThreshold() (time.Duration, bool) {
-	if c.Overrides.GlobalEthTxReaperThreshold != nil {
-		return *c.Overrides.GlobalEthTxReaperThreshold, true
-	}
-	return c.GeneralConfig.GlobalEthTxReaperThreshold()
-}
-
-func (c *TestGeneralConfig) GlobalEvmEIP1559DynamicFees() (bool, bool) {
-	if c.Overrides.GlobalEvmEIP1559DynamicFees.Valid {
-		return c.Overrides.GlobalEvmEIP1559DynamicFees.Bool, true
-	}
-	return c.GeneralConfig.GlobalEvmEIP1559DynamicFees()
-}
-
-func (c *TestGeneralConfig) GlobalEvmGasTipCapDefault() (*assets.Wei, bool) {
-	if c.Overrides.GlobalEvmGasTipCapDefault != nil {
-		return c.Overrides.GlobalEvmGasTipCapDefault, true
-	}
-	return c.GeneralConfig.GlobalEvmGasTipCapDefault()
-}
-
-func (c *TestGeneralConfig) GlobalEvmGasTipCapMinimum() (*assets.Wei, bool) {
-	if c.Overrides.GlobalEvmGasTipCapMinimum != nil {
-		return c.Overrides.GlobalEvmGasTipCapMinimum, true
-	}
-	return c.GeneralConfig.GlobalEvmGasTipCapMinimum()
-}
-
-func (c *TestGeneralConfig) LeaseLockRefreshInterval() time.Duration {
-	if c.Overrides.LeaseLockRefreshInterval != nil {
-		return *c.Overrides.LeaseLockRefreshInterval
-	}
-	return c.GeneralConfig.LeaseLockRefreshInterval()
-}
-
-func (c *TestGeneralConfig) LeaseLockDuration() time.Duration {
-	if c.Overrides.LeaseLockDuration != nil {
-		return *c.Overrides.LeaseLockDuration
-	}
-	return c.GeneralConfig.LeaseLockDuration()
-}
-
-func (c *TestGeneralConfig) AdvisoryLockCheckInterval() time.Duration {
-	if c.Overrides.AdvisoryLockCheckInterval != nil {
-		return *c.Overrides.AdvisoryLockCheckInterval
-	}
-	return c.GeneralConfig.AdvisoryLockCheckInterval()
-}
-
-func (c *TestGeneralConfig) GlobalBlockEmissionIdleWarningThreshold() (time.Duration, bool) {
-	if c.Overrides.GlobalBlockEmissionIdleWarningThreshold != nil {
-		return *c.Overrides.GlobalBlockEmissionIdleWarningThreshold, true
-	}
-	return c.GeneralConfig.GlobalBlockEmissionIdleWarningThreshold()
-}
-
-func (c *TestGeneralConfig) GlobalBlockHistoryEstimatorCheckInclusionBlocks() (uint16, bool) {
-	if c.Overrides.GlobalBlockHistoryEstimatorCheckInclusionBlocks.Valid {
-		return uint16(c.Overrides.GlobalBlockHistoryEstimatorCheckInclusionBlocks.Int64), true
-	}
-	return c.GeneralConfig.GlobalBlockHistoryEstimatorCheckInclusionBlocks()
-}
-
-func (c *TestGeneralConfig) LogFileDir() string {
-	if c.Overrides.LogFileDir.Valid {
-		return c.Overrides.LogFileDir.String
-	}
-	return c.RootDir()
-}
-
-// GlobalLinkContractAddress allows to override the LINK contract address
-func (c *TestGeneralConfig) GlobalLinkContractAddress() (string, bool) {
-	if c.Overrides.LinkContractAddress.Valid {
-		return c.Overrides.LinkContractAddress.String, true
-	}
-	return c.GeneralConfig.GlobalLinkContractAddress()
-}
-
-func (c *TestGeneralConfig) GlobalOCR2AutomationGasLimit() (uint32, bool) {
-	if c.Overrides.GlobalOCR2AutomationGasLimit.Valid {
-		return uint32(c.Overrides.GlobalOCR2AutomationGasLimit.Int64), true
-	}
-	return c.GeneralConfig.GlobalOCR2AutomationGasLimit()
-}
-
-// GlobalOperatorFactoryAddress allows to override the OperatorFactory contract address
-func (c *TestGeneralConfig) GlobalOperatorFactoryAddress() (string, bool) {
-	if c.Overrides.OperatorFactoryAddress.Valid {
-		return c.Overrides.OperatorFactoryAddress.String, true
-	}
-	return c.GeneralConfig.GlobalOperatorFactoryAddress()
-}
-
-// GlobalNodeNoNewHeadsThreshold overrides NodeNoNewHeadsThreshold for all chains
-func (c *TestGeneralConfig) GlobalNodeNoNewHeadsThreshold() (time.Duration, bool) {
-	if c.Overrides.NodeNoNewHeadsThreshold != nil {
-		return *c.Overrides.NodeNoNewHeadsThreshold, true
-	}
-	return c.GeneralConfig.GlobalNodeNoNewHeadsThreshold()
-}
-
-func (c *TestGeneralConfig) JobPipelineReaperInterval() time.Duration {
-	if c.Overrides.JobPipelineReaperInterval != nil {
-		return *c.Overrides.JobPipelineReaperInterval
-	}
-	return c.GeneralConfig.JobPipelineReaperInterval()
-}
-
-func (c *TestGeneralConfig) GlobalEvmUseForwarders() (bool, bool) {
-	if c.Overrides.GlobalEvmUseForwarders.Valid {
-		return c.Overrides.GlobalEvmUseForwarders.Bool, true
-	}
-	return c.GeneralConfig.GlobalEvmUseForwarders()
-}
-=======
-)
->>>>>>> bcc35f02
+)