--- conflicted
+++ resolved
@@ -1,23 +1,14 @@
 package loadvrfv2
 
 import (
-<<<<<<< HEAD
-=======
 	"context"
->>>>>>> 1d20c9b6
 	"testing"
 	"time"
 
 	"github.com/rs/zerolog/log"
 	"github.com/smartcontractkit/wasp"
 
-<<<<<<< HEAD
-	"github.com/smartcontractkit/chainlink-testing-framework/utils/testcontext"
-
-	"github.com/smartcontractkit/chainlink/integration-tests/actions/vrfv2_actions"
-=======
 	"github.com/smartcontractkit/chainlink/integration-tests/contracts"
->>>>>>> 1d20c9b6
 )
 
 /* Monitors on-chain stats of LoadConsumer and pushes them to Loki every second */
@@ -33,18 +24,8 @@
 	go func() {
 		for {
 			time.Sleep(1 * time.Second)
-<<<<<<< HEAD
-			metrics, err := vrfv2Contracts.LoadTestConsumer.GetLoadTestMetrics(testcontext.Get(t))
-			if err != nil {
-				log.Error().Err(err).Msg(ErrMetrics)
-			}
-			if err := lc.HandleStruct(wasp.LabelsMapToModel(updatedLabels), time.Now(), metrics); err != nil {
-				log.Error().Err(err).Msg(ErrLokiPush)
-			}
-=======
 			metrics := GetLoadTestMetrics(consumer)
 			SendMetricsToLoki(metrics, lc, labels)
->>>>>>> 1d20c9b6
 		}
 	}()
 }
