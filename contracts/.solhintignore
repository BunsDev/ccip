--- conflicted
+++ resolved
@@ -1,8 +1,4 @@
-<<<<<<< HEAD
 # 377 warnings
-=======
-# 344 warnings
->>>>>>> 1d20c9b6
 #./src/v0.8/automation
 
 # Ignore frozen Automation code
