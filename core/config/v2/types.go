--- conflicted
+++ resolved
@@ -123,23 +123,14 @@
 }
 
 type Secrets struct {
-<<<<<<< HEAD
-	Database         DatabaseSecrets         `toml:",omitempty"`
-	Explorer         ExplorerSecrets         `toml:",omitempty"`
-	Password         Passwords               `toml:",omitempty"`
-	Pyroscope        PyroscopeSecrets        `toml:",omitempty"`
-	Prometheus       PrometheusSecrets       `toml:",omitempty"`
-	Mercury          MercurySecrets          `toml:",omitempty"`
-	LegacyGasStation LegacyGasStationSecrets `toml:",omitempty"`
-=======
-	Database   DatabaseSecrets          `toml:",omitempty"`
-	Explorer   ExplorerSecrets          `toml:",omitempty"`
-	Password   Passwords                `toml:",omitempty"`
-	Pyroscope  PyroscopeSecrets         `toml:",omitempty"`
-	Prometheus PrometheusSecrets        `toml:",omitempty"`
-	Mercury    MercurySecrets           `toml:",omitempty"`
-	Threshold  ThresholdKeyShareSecrets `toml:",omitempty"`
->>>>>>> a76ab96e
+	Database         DatabaseSecrets          `toml:",omitempty"`
+	Explorer         ExplorerSecrets          `toml:",omitempty"`
+	Password         Passwords                `toml:",omitempty"`
+	Pyroscope        PyroscopeSecrets         `toml:",omitempty"`
+	Prometheus       PrometheusSecrets        `toml:",omitempty"`
+	Mercury          MercurySecrets           `toml:",omitempty"`
+	LegacyGasStation LegacyGasStationSecrets  `toml:",omitempty"`
+	Threshold        ThresholdKeyShareSecrets `toml:",omitempty"`
 }
 
 func dbURLPasswordComplexity(err error) string {
@@ -1092,7 +1083,6 @@
 	return err
 }
 
-<<<<<<< HEAD
 type LegacyGasStationAuthConfig struct {
 	// ClientKey is the X.509 private key used for mTLS in PEM (base64-encoding) format
 	ClientKey models.Secret
@@ -1112,8 +1102,8 @@
 	// validates private key and certificate match
 	_, err = tls.X509KeyPair([]byte(l.AuthConfig.ClientCertificate), []byte(l.AuthConfig.ClientKey))
 	return err
-=======
+}
+
 type ThresholdKeyShareSecrets struct {
 	ThresholdKeyShare *models.Secret
->>>>>>> a76ab96e
 }