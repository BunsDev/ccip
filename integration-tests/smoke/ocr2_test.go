--- conflicted
+++ resolved
@@ -101,11 +101,7 @@
 	l := logging.GetTestLogger(t)
 
 	env, err := test_env.NewCLTestEnvBuilder().
-<<<<<<< HEAD
-		WithTestLogger(t).
-=======
 		WithTestInstance(t).
->>>>>>> 1d20c9b6
 		WithGeth().
 		WithMockAdapter().
 		WithCLNodeConfig(node.NewConfig(node.NewBaseConfig(),
@@ -116,15 +112,11 @@
 		WithCLNodes(6).
 		WithFunding(big.NewFloat(.1)).
 		WithStandardCleanup().
-<<<<<<< HEAD
-=======
 		WithLogStream().
->>>>>>> 1d20c9b6
 		Build()
 	require.NoError(t, err)
 
 	env.ParallelTransactions(true)
-<<<<<<< HEAD
 
 	nodeClients := env.ClCluster.NodeAPIs()
 	bootstrapNode, workerNodes := nodeClients[0], nodeClients[1:]
@@ -135,18 +127,6 @@
 	err = actions.FundChainlinkNodesLocal(workerNodes, env.EVMClient, big.NewFloat(.05))
 	require.NoError(t, err, "Error funding Chainlink nodes")
 
-=======
-
-	nodeClients := env.ClCluster.NodeAPIs()
-	bootstrapNode, workerNodes := nodeClients[0], nodeClients[1:]
-
-	linkToken, err := env.ContractDeployer.DeployLinkTokenContract()
-	require.NoError(t, err, "Deploying Link Token Contract shouldn't fail")
-
-	err = actions.FundChainlinkNodesLocal(workerNodes, env.EVMClient, big.NewFloat(.05))
-	require.NoError(t, err, "Error funding Chainlink nodes")
-
->>>>>>> 1d20c9b6
 	// Gather transmitters
 	var transmitters []string
 	for _, node := range workerNodes {
