package evm

import (
	"context"
	"encoding/json"
	"strings"

	"github.com/ethereum/go-ethereum/accounts/abi"
	"github.com/ethereum/go-ethereum/common"
	"github.com/pkg/errors"
	relaytypes "github.com/smartcontractkit/chainlink-relay/pkg/types"
	"github.com/smartcontractkit/libocr/gethwrappers2/ocr2aggregator"
	"github.com/smartcontractkit/libocr/offchainreporting2/chains/evmutil"
	"github.com/smartcontractkit/libocr/offchainreporting2/reportingplugin/median"
	"github.com/smartcontractkit/libocr/offchainreporting2/reportingplugin/median/evmreportcodec"
	"github.com/smartcontractkit/libocr/offchainreporting2/types"
	"github.com/smartcontractkit/sqlx"

	"github.com/smartcontractkit/chainlink/core/chains/evm"
	txm "github.com/smartcontractkit/chainlink/core/chains/evm/txmgr"
	"github.com/smartcontractkit/chainlink/core/logger"
	"github.com/smartcontractkit/chainlink/core/services/ocrcommon"
	"github.com/smartcontractkit/chainlink/core/services/relay"
	"github.com/smartcontractkit/chainlink/core/utils"
)

var _ relaytypes.Relayer = &Relayer{}

type Relayer struct {
	db       *sqlx.DB
	chainSet evm.ChainSet
	lggr     logger.Logger
}

func NewRelayer(db *sqlx.DB, chainSet evm.ChainSet, lggr logger.Logger) *Relayer {
	return &Relayer{
		db:       db,
		chainSet: chainSet,
		lggr:     lggr.Named("Relayer"),
	}
}

// Start does noop: no subservices started on relay start, but when the first job is started
func (r *Relayer) Start(context.Context) error {
	return nil
}

// Close does noop: no persistent subservices to close on relay close
func (r *Relayer) Close() error {
	return nil
}

// Ready does noop: always ready
func (r *Relayer) Ready() error {
	return nil
}

// Healthy does noop: always healthy
func (r *Relayer) Healthy() error {
	return nil
}

func (r *Relayer) NewConfigProvider(args relaytypes.RelayArgs) (relaytypes.ConfigProvider, error) {
	configProvider, err := newConfigProvider(r.lggr, r.chainSet, args)
	if err != nil {
		// Never return (*configProvider)(nil)
		return nil, err
	}
	return configProvider, err
}

type configWatcher struct {
	utils.StartStopOnce
	contractAddress  common.Address
	contractABI      abi.ABI
	offchainDigester types.OffchainConfigDigester
	configPoller     *ConfigPoller
	chain            evm.Chain
}

func (c *configWatcher) Start(ctx context.Context) error {
	return nil
}

func (c *configWatcher) Close() error {
	return nil
}

func (c *configWatcher) OffchainConfigDigester() types.OffchainConfigDigester {
	return c.offchainDigester
}

func (c *configWatcher) ContractConfigTracker() types.ContractConfigTracker {
	return c.configPoller
}

func newConfigProvider(lggr logger.Logger, chainSet evm.ChainSet, args relaytypes.RelayArgs) (*configWatcher, error) {
	var relayConfig RelayConfig
	err := json.Unmarshal(args.RelayConfig, &relayConfig)
	if err != nil {
		return nil, err
	}
	chain, err := chainSet.Get(relayConfig.ChainID.ToInt())
	if err != nil {
		return nil, err
	}
	if !common.IsHexAddress(args.ContractID) {
		return nil, errors.Errorf("invalid contractID, expected hex address")
	}
	contractAddress := common.HexToAddress(args.ContractID)
	contractABI, err := abi.JSON(strings.NewReader(ocr2aggregator.OCR2AggregatorABI))
	if err != nil {
		return nil, errors.Wrap(err, "could not get contract ABI JSON")
	}
	configPoller := NewConfigPoller(lggr,
		chain.LogPoller(),
		contractAddress,
	)

	offchainConfigDigester := evmutil.EVMOffchainConfigDigester{
		ChainID:         chain.Config().ChainID().Uint64(),
		ContractAddress: contractAddress,
	}
	return &configWatcher{
		contractAddress:  contractAddress,
		contractABI:      contractABI,
		configPoller:     configPoller,
		offchainDigester: offchainConfigDigester,
		chain:            chain,
	}, nil
}

func newContractTransmitter(lggr logger.Logger, rargs relaytypes.RelayArgs, transmitterID string, configWatcher *configWatcher) (*ContractTransmitter, error) {
	transmitterAddress := common.HexToAddress(transmitterID)
	strategy := txm.NewQueueingTxStrategy(rargs.ExternalJobID, configWatcher.chain.Config().OCRDefaultTransactionQueueDepth())
	var checker txm.TransmitCheckerSpec
	if configWatcher.chain.Config().OCRSimulateTransactions() {
		checker.CheckerType = txm.TransmitCheckerTypeSimulate
	}
	return NewOCRContractTransmitter(
		configWatcher.contractAddress,
		configWatcher.chain.Client(),
		configWatcher.contractABI,
		ocrcommon.NewTransmitter(configWatcher.chain.TxManager(), transmitterAddress, configWatcher.chain.Config().EvmGasLimitDefault(), strategy, txm.TransmitCheckerSpec{}),
		configWatcher.chain.LogPoller(),
		lggr,
	)
}

func (r *Relayer) NewMedianProvider(rargs relaytypes.RelayArgs, pargs relaytypes.PluginArgs) (relaytypes.MedianProvider, error) {
	configWatcher, err := newConfigProvider(r.lggr, r.chainSet, rargs)
	if err != nil {
		return nil, err
	}
	contractTransmitter, err := newContractTransmitter(r.lggr, rargs, pargs.TransmitterID, configWatcher)
	if err != nil {
		return nil, err
	}
	medianContract, err := newMedianContract(configWatcher.contractAddress, configWatcher.chain, rargs.JobID, r.db, r.lggr)
	if err != nil {
		return nil, err
	}
	return &medianProvider{
		configWatcher:       configWatcher,
		reportCodec:         evmreportcodec.ReportCodec{},
		contractTransmitter: contractTransmitter,
		medianContract:      medianContract,
	}, nil
}

type RelayConfig struct {
	ChainID *utils.Big `json:"chainID"`
}

var _ relaytypes.MedianProvider = (*medianProvider)(nil)

type medianProvider struct {
	*configWatcher
	contractTransmitter *ContractTransmitter
	reportCodec         median.ReportCodec
	medianContract      *medianContract
}

func (p *medianProvider) ContractTransmitter() types.ContractTransmitter {
	return p.contractTransmitter
}

func (p *medianProvider) ReportCodec() median.ReportCodec {
	return p.reportCodec
}

func (p *medianProvider) MedianContract() median.MedianContract {
	return p.medianContract
<<<<<<< HEAD
}

// Relayer with added DKG and OCR2VRF provider functions.
type ocr2vrfRelayer struct {
	*Relayer
}

var _ relaytypes.OCR2VRFRelayer = (*ocr2vrfRelayer)(nil)

func NewOCR2VRFRelayer(relayer interface{}) relaytypes.OCR2VRFRelayer {
	return &ocr2vrfRelayer{relayer.(*Relayer)}
}

type dkgProvider struct {
	*configWatcher
	contractTransmitter *ContractTransmitter
}

var _ relaytypes.DKGProvider = (*dkgProvider)(nil)

func (r *ocr2vrfRelayer) NewDKGProvider(rargs relaytypes.RelayArgs, transmitterID string) (relaytypes.DKGProvider, error) {
	configWatcher, err := newConfigProvider(r.lggr, r.chainSet, rargs)
	if err != nil {
		return nil, err
	}
	contractTransmitter, err := newContractTransmitter(r.lggr, rargs, transmitterID, configWatcher)
	if err != nil {
		return nil, err
	}
	return &dkgProvider{
		configWatcher:       configWatcher,
		contractTransmitter: contractTransmitter,
	}, nil
}

func (c *dkgProvider) ContractTransmitter() types.ContractTransmitter {
	return c.contractTransmitter
}

type vrfProvider struct {
	*configWatcher
	contractTransmitter *ContractTransmitter
}

var _ relaytypes.DKGProvider = (*dkgProvider)(nil)

func (r *ocr2vrfRelayer) NewOCR2VRFProvider(rargs relaytypes.RelayArgs, transmitterID string) (relaytypes.OCR2VRFProvider, error) {
	configWatcher, err := newConfigProvider(r.lggr, r.chainSet, rargs)
	if err != nil {
		return nil, err
	}
	contractTransmitter, err := newContractTransmitter(r.lggr, rargs, transmitterID, configWatcher)
	if err != nil {
		return nil, err
	}
	return &dkgProvider{
		configWatcher:       configWatcher,
		contractTransmitter: contractTransmitter,
	}, nil
}

func (c *vrfProvider) ContractTransmitter() types.ContractTransmitter {
	return c.contractTransmitter
}

// CCIPRelayer is a relayer wrapper with added CCIP provider methods.
type ccipRelayer struct {
	*Relayer
}

var _ relay.CCIPRelayer = (*ccipRelayer)(nil)

func NewCCIPRelayer(relayer interface{}) relay.CCIPRelayer {
	return &ccipRelayer{relayer.(*Relayer)}
}

type ccipRelayProvider struct {
	*configWatcher
	contractTransmitter *ContractTransmitter
}

var _ relay.CCIPRelayProvider = (*ccipRelayProvider)(nil)

func (c *ccipRelayer) NewCCIPRelayProvider(rargs relaytypes.RelayArgs, transmitterID string) (relay.CCIPRelayProvider, error) {
	configWatcher, err := newConfigProvider(c.lggr, c.chainSet, rargs)
	if err != nil {
		return nil, err
	}
	contractTransmitter, err := newContractTransmitter(c.lggr, rargs, transmitterID, configWatcher)
	if err != nil {
		return nil, err
	}
	return &ccipRelayProvider{
		configWatcher:       configWatcher,
		contractTransmitter: contractTransmitter,
	}, nil
}

func (c *ccipRelayProvider) ContractTransmitter() types.ContractTransmitter {
	return c.contractTransmitter
}

type ccipExecutionProvider struct {
	*configWatcher
	contractTransmitter *ContractTransmitter
}

var _ relay.CCIPExecutionProvider = (*ccipExecutionProvider)(nil)

func (c *ccipRelayer) NewCCIPExecutionProvider(rargs relaytypes.RelayArgs, transmitterID string) (relay.CCIPExecutionProvider, error) {
	configWatcher, err := newConfigProvider(c.lggr, c.chainSet, rargs)
	if err != nil {
		return nil, err
	}
	contractTransmitter, err := newContractTransmitter(c.lggr, rargs, transmitterID, configWatcher)
	if err != nil {
		return nil, err
	}
	return &ccipExecutionProvider{
		configWatcher:       configWatcher,
		contractTransmitter: contractTransmitter,
	}, nil
}

func (c *ccipExecutionProvider) ContractTransmitter() types.ContractTransmitter {
	return c.contractTransmitter
=======
>>>>>>> 70c8ace2
}<|MERGE_RESOLUTION|>--- conflicted
+++ resolved
@@ -191,70 +191,6 @@
 
 func (p *medianProvider) MedianContract() median.MedianContract {
 	return p.medianContract
-<<<<<<< HEAD
-}
-
-// Relayer with added DKG and OCR2VRF provider functions.
-type ocr2vrfRelayer struct {
-	*Relayer
-}
-
-var _ relaytypes.OCR2VRFRelayer = (*ocr2vrfRelayer)(nil)
-
-func NewOCR2VRFRelayer(relayer interface{}) relaytypes.OCR2VRFRelayer {
-	return &ocr2vrfRelayer{relayer.(*Relayer)}
-}
-
-type dkgProvider struct {
-	*configWatcher
-	contractTransmitter *ContractTransmitter
-}
-
-var _ relaytypes.DKGProvider = (*dkgProvider)(nil)
-
-func (r *ocr2vrfRelayer) NewDKGProvider(rargs relaytypes.RelayArgs, transmitterID string) (relaytypes.DKGProvider, error) {
-	configWatcher, err := newConfigProvider(r.lggr, r.chainSet, rargs)
-	if err != nil {
-		return nil, err
-	}
-	contractTransmitter, err := newContractTransmitter(r.lggr, rargs, transmitterID, configWatcher)
-	if err != nil {
-		return nil, err
-	}
-	return &dkgProvider{
-		configWatcher:       configWatcher,
-		contractTransmitter: contractTransmitter,
-	}, nil
-}
-
-func (c *dkgProvider) ContractTransmitter() types.ContractTransmitter {
-	return c.contractTransmitter
-}
-
-type vrfProvider struct {
-	*configWatcher
-	contractTransmitter *ContractTransmitter
-}
-
-var _ relaytypes.DKGProvider = (*dkgProvider)(nil)
-
-func (r *ocr2vrfRelayer) NewOCR2VRFProvider(rargs relaytypes.RelayArgs, transmitterID string) (relaytypes.OCR2VRFProvider, error) {
-	configWatcher, err := newConfigProvider(r.lggr, r.chainSet, rargs)
-	if err != nil {
-		return nil, err
-	}
-	contractTransmitter, err := newContractTransmitter(r.lggr, rargs, transmitterID, configWatcher)
-	if err != nil {
-		return nil, err
-	}
-	return &dkgProvider{
-		configWatcher:       configWatcher,
-		contractTransmitter: contractTransmitter,
-	}, nil
-}
-
-func (c *vrfProvider) ContractTransmitter() types.ContractTransmitter {
-	return c.contractTransmitter
 }
 
 // CCIPRelayer is a relayer wrapper with added CCIP provider methods.
@@ -318,6 +254,4 @@
 
 func (c *ccipExecutionProvider) ContractTransmitter() types.ContractTransmitter {
 	return c.contractTransmitter
-=======
->>>>>>> 70c8ace2
 }