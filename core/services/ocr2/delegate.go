--- conflicted
+++ resolved
@@ -487,7 +487,6 @@
 		if err != nil {
 			return nil, fmt.Errorf("ccip services: %w: %w", ErrJobSpecNoRelayer, err)
 		}
-
 		chain, err := d.legacyChains.Get(rid.ChainID.String())
 		if err != nil {
 			return nil, fmt.Errorf("ccip services; failed to get chain %s: %w", rid.ChainID, err)
@@ -522,12 +521,9 @@
 			OnchainKeyring:               kb,
 		}
 
-<<<<<<< HEAD
 		return ccip.NewExecutionServices(lggr, jb, d.legacyChains, d.isNewlyCreatedJob, oracleArgsNoPlugin, logError)
-	case job.OCR2Functions:
-=======
+
 	case types.Functions:
->>>>>>> 5db043c9
 		const (
 			_ int32 = iota
 			thresholdPluginId
