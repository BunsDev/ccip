package actions

import (
	"context"
	"encoding/json"
	"fmt"
	"math/big"
<<<<<<< HEAD
=======
	"math/rand"
	"net/http"
>>>>>>> e8671b80
	"strings"
	"sync"
	"testing"
	"time"

	"github.com/ethereum/go-ethereum/accounts/abi"
	"github.com/ethereum/go-ethereum/accounts/abi/bind"
	"github.com/ethereum/go-ethereum/common"
	"github.com/ethereum/go-ethereum/core/types"
	"github.com/ethereum/go-ethereum/event"
	"github.com/rs/zerolog"
	"github.com/rs/zerolog/log"
	"github.com/stretchr/testify/assert"
	"github.com/stretchr/testify/require"
	"go.uber.org/atomic"
	"golang.org/x/sync/errgroup"

	"github.com/smartcontractkit/chainlink-testing-framework/networks"

	config2 "github.com/smartcontractkit/chainlink-common/pkg/config"
	ctfClient "github.com/smartcontractkit/chainlink-testing-framework/client"

	chainselectors "github.com/smartcontractkit/chain-selectors"

	"github.com/smartcontractkit/chainlink-testing-framework/blockchain"
	"github.com/smartcontractkit/chainlink-testing-framework/k8s/environment"

	"github.com/smartcontractkit/chainlink/integration-tests/actions"
	"github.com/smartcontractkit/chainlink/integration-tests/ccip-tests/contracts"
	"github.com/smartcontractkit/chainlink/integration-tests/ccip-tests/contracts/laneconfig"
	"github.com/smartcontractkit/chainlink/integration-tests/ccip-tests/testreporters"
	"github.com/smartcontractkit/chainlink/integration-tests/client"
	"github.com/smartcontractkit/chainlink/integration-tests/docker/test_env"
	"github.com/smartcontractkit/chainlink/v2/core/chains/evm/utils"
	"github.com/smartcontractkit/chainlink/v2/core/gethwrappers/ccip/generated/arm_contract"
	"github.com/smartcontractkit/chainlink/v2/core/gethwrappers/ccip/generated/commit_store"
	"github.com/smartcontractkit/chainlink/v2/core/gethwrappers/ccip/generated/evm_2_evm_offramp"
	"github.com/smartcontractkit/chainlink/v2/core/gethwrappers/ccip/generated/evm_2_evm_onramp"
	"github.com/smartcontractkit/chainlink/v2/core/gethwrappers/ccip/generated/price_registry"
	"github.com/smartcontractkit/chainlink/v2/core/gethwrappers/ccip/generated/router"
	"github.com/smartcontractkit/chainlink/v2/core/services/ocr2/plugins/ccip/config"
	"github.com/smartcontractkit/chainlink/v2/core/services/ocr2/plugins/ccip/testhelpers"
	integrationtesthelpers "github.com/smartcontractkit/chainlink/v2/core/services/ocr2/plugins/ccip/testhelpers/integration"
	bigmath "github.com/smartcontractkit/chainlink/v2/core/utils/big_math"
)

const (
	ChaosGroupExecution           = "ExecutionNodesAll"      // all execution nodes
	ChaosGroupCommit              = "CommitNodesAll"         // all commit nodes
	ChaosGroupCommitFaultyPlus    = "CommitMajority"         // >f number of nodes
	ChaosGroupCommitFaulty        = "CommitMinority"         //  f number of nodes
	ChaosGroupExecutionFaultyPlus = "ExecutionNodesMajority" // > f number of nodes
	ChaosGroupExecutionFaulty     = "ExecutionNodesMinority" //  f number of nodes

	ChaosGroupCommitAndExecFaulty     = "CommitAndExecutionNodesMinority" //  f number of nodes
	ChaosGroupCommitAndExecFaultyPlus = "CommitAndExecutionNodesMajority" // >f number of nodes
	ChaosGroupCCIPGeth                = "CCIPGeth"                        // both source and destination simulated geth networks
	ChaosGroupNetworkACCIPGeth        = "CCIPNetworkAGeth"
	ChaosGroupNetworkBCCIPGeth        = "CCIPNetworkBGeth"
	RootSnoozeTimeSimulated           = 3 * time.Minute
	InflightExpirySimulated           = 3 * time.Minute
	// The higher the load/throughput, the higher value we might need here to guarantee that nonces are not blocked
	// 1 day should be enough for most of the cases
	PermissionlessExecThreshold = 60 * 60 * 24 // 1 day

	MaxNoOfTokensInMsg        = 50
	TokenTransfer      string = "WithToken"

	DataOnlyTransfer string = "WithoutToken"
)

type CCIPTOMLEnv struct {
	Networks []blockchain.EVMNetwork
}

var (
	NetworkName = func(name string) string {
		return strings.ReplaceAll(strings.ToLower(name), " ", "-")
	}

	GethLabel = func(name string) string {
		return fmt.Sprintf("%s-ethereum-geth", name)
	}
	// ApprovedAmountToRouter is the default amount which gets approved for router so that it can transfer token and use the fee token for fee payment
	ApprovedAmountToRouter           = new(big.Int).Mul(big.NewInt(1e18), big.NewInt(1))
	ApprovedFeeAmountToRouter        = new(big.Int).Mul(big.NewInt(int64(GasFeeMultiplier)), big.NewInt(1e5))
	GasFeeMultiplier          uint64 = 12e17
	LinkToUSD                        = big.NewInt(6e18)
	WrappedNativeToUSD               = new(big.Int).Mul(big.NewInt(1e18), big.NewInt(1.7e3))
)

func GetUSDCDomain(networkName string, simulated bool) (uint32, error) {
	if simulated {
		// generate a random domain for simulated networks
		return rand.Uint32(), nil
	}
	lookup := map[string]uint32{
		networks.AvalancheFuji.Name:  1,
		networks.OptimismGoerli.Name: 2,
		networks.ArbitrumGoerli.Name: 3,
		networks.BaseGoerli.Name:     6,
		networks.PolygonMumbai.Name:  7,
	}
	if val, ok := lookup[networkName]; ok {
		return val, nil
	}
	return 0, fmt.Errorf("USDC domain not found for chain %s", networkName)
}

type CCIPCommon struct {
	ChainClient        blockchain.EVMClient
	Deployer           *contracts.CCIPContractsDeployer
	FeeToken           *contracts.LinkToken
<<<<<<< HEAD
	BridgeTokens       []*contracts.ERC20Token // as of now considering the bridge token is same as link token
	PriceAggregators   map[string]*contracts.MockAggregator
	BridgeTokenPools   []*contracts.LockReleaseTokenPool
=======
	BridgeTokens       []*contracts.ERC20Token
	TokenPrices        []*big.Int
	BridgeTokenPools   []*contracts.TokenPool
>>>>>>> e8671b80
	RateLimiterConfig  contracts.RateLimiterConfig
	ARMContract        *common.Address
	ARM                *contracts.ARM // populate only if the ARM contracts is not a mock and can be used to verify various ARM events; keep this nil for mock ARM
	Router             *contracts.Router
	PriceRegistry      *contracts.PriceRegistry
	WrappedNative      common.Address
	MulticallEnabled   bool
	MulticallContract  common.Address
	ExistingDeployment bool
	USDCDeployment     bool
	TokenMessenger     *common.Address
	TokenTransmitter   *contracts.TokenTransmitter
	poolFunds          *big.Int
	gasUpdateWatcherMu *sync.Mutex
	gasUpdateWatcher   map[uint64]*big.Int // key - destchain id; value - timestamp of update
	priceUpdateSubs    []event.Subscription
}

func (ccipModule *CCIPCommon) StopWatchingPriceUpdates() {
	for _, sub := range ccipModule.priceUpdateSubs {
		sub.Unsubscribe()
	}
}

func (ccipModule *CCIPCommon) Copy(logger zerolog.Logger, chainClient blockchain.EVMClient) (*CCIPCommon, error) {
	newCD, err := contracts.NewCCIPContractsDeployer(logger, chainClient)
	if err != nil {
		return nil, err
	}
	var arm *contracts.ARM
	if ccipModule.ARM != nil {
		arm, err = newCD.NewARMContract(*ccipModule.ARMContract)
		if err != nil {
			return nil, err
		}
	}
	var pools []*contracts.TokenPool
	for i := range ccipModule.BridgeTokenPools {
		if ccipModule.USDCDeployment {
			pool, err := newCD.NewUSDCTokenPoolContract(common.HexToAddress(ccipModule.BridgeTokenPools[i].Address()))
			if err != nil {
				return nil, err
			}
			pools = append(pools, pool)
		} else {
			pool, err := newCD.NewLockReleaseTokenPoolContract(common.HexToAddress(ccipModule.BridgeTokenPools[i].Address()))
			if err != nil {
				return nil, err
			}
			pools = append(pools, pool)
		}
	}
	var tokens []*contracts.ERC20Token
	for i := range ccipModule.BridgeTokens {
		token, err := newCD.NewERC20TokenContract(common.HexToAddress(ccipModule.BridgeTokens[i].Address()))
		if err != nil {
			return nil, err
		}
		tokens = append(tokens, token)
	}
	priceAggregators := make(map[string]*contracts.MockAggregator)
	for k, v := range ccipModule.PriceAggregators {
		aggregator, err := newCD.NewMockAggregator(v.ContractAddress)
		if err != nil {
			return nil, err
		}
		priceAggregators[k] = aggregator
	}
	newCommon := &CCIPCommon{
		ChainClient:        chainClient,
		Deployer:           newCD,
		BridgeTokens:       tokens,
		PriceAggregators:   priceAggregators,
		BridgeTokenPools:   pools,
		RateLimiterConfig:  ccipModule.RateLimiterConfig,
		ARMContract:        ccipModule.ARMContract,
		ARM:                arm,
		WrappedNative:      ccipModule.WrappedNative,
		MulticallContract:  ccipModule.MulticallContract,
		ExistingDeployment: ccipModule.ExistingDeployment,
		MulticallEnabled:   ccipModule.MulticallEnabled,
		USDCDeployment:     ccipModule.USDCDeployment,
		TokenMessenger:     ccipModule.TokenMessenger,
		poolFunds:          ccipModule.poolFunds,
		gasUpdateWatcherMu: &sync.Mutex{},
		gasUpdateWatcher:   make(map[uint64]*big.Int),
	}
	newCommon.FeeToken, err = newCommon.Deployer.NewLinkTokenContract(common.HexToAddress(ccipModule.FeeToken.Address()))
	if err != nil {
		return nil, err
	}
	newCommon.PriceRegistry, err = newCommon.Deployer.NewPriceRegistry(common.HexToAddress(ccipModule.PriceRegistry.Address()))
	if err != nil {
		return nil, err
	}
	newCommon.Router, err = newCommon.Deployer.NewRouter(common.HexToAddress(ccipModule.Router.Address()))
	if err != nil {
		return nil, err
	}
	if ccipModule.TokenTransmitter != nil {
		newCommon.TokenTransmitter, err = newCommon.Deployer.NewTokenTransmitter(ccipModule.TokenTransmitter.ContractAddress)
		if err != nil {
			return nil, err
		}
	}
	return newCommon, nil
}

func (ccipModule *CCIPCommon) LoadContractAddresses(conf *laneconfig.LaneConfig) {
	if conf != nil {
		if common.IsHexAddress(conf.FeeToken) {
			ccipModule.FeeToken = &contracts.LinkToken{
				EthAddress: common.HexToAddress(conf.FeeToken),
			}
		}
		if conf.IsNativeFeeToken {
			ccipModule.FeeToken = &contracts.LinkToken{
				EthAddress: common.HexToAddress("0x0"),
			}
		}

		if common.IsHexAddress(conf.Router) {
			ccipModule.Router = &contracts.Router{
				EthAddress: common.HexToAddress(conf.Router),
			}
		}
		if common.IsHexAddress(conf.ARM) {
			addr := common.HexToAddress(conf.ARM)
			ccipModule.ARMContract = &addr
			if !conf.IsMockARM {
				ccipModule.ARM = &contracts.ARM{
					EthAddress: addr,
				}
			}
		}
		if common.IsHexAddress(conf.PriceRegistry) {
			ccipModule.PriceRegistry = &contracts.PriceRegistry{
				EthAddress: common.HexToAddress(conf.PriceRegistry),
			}
		}
		if common.IsHexAddress(conf.WrappedNative) {
			ccipModule.WrappedNative = common.HexToAddress(conf.WrappedNative)
		}
		if common.IsHexAddress(conf.Multicall) {
			ccipModule.MulticallContract = common.HexToAddress(conf.Multicall)
		}
		if common.IsHexAddress(conf.TokenMessenger) {
			addr := common.HexToAddress(conf.TokenMessenger)
			ccipModule.TokenMessenger = &addr
		}
		if common.IsHexAddress(conf.TokenTransmitter) {
			ccipModule.TokenTransmitter = &contracts.TokenTransmitter{
				ContractAddress: common.HexToAddress(conf.TokenTransmitter),
			}
		}
		if len(conf.BridgeTokens) > 0 {
			var tokens []*contracts.ERC20Token
			for _, token := range conf.BridgeTokens {
				if common.IsHexAddress(token) {
					tokens = append(tokens, &contracts.ERC20Token{
						ContractAddress: common.HexToAddress(token),
					})
				}
			}
			ccipModule.BridgeTokens = tokens
		}
		if len(conf.BridgeTokenPools) > 0 {
			var pools []*contracts.TokenPool
			for _, pool := range conf.BridgeTokenPools {
				if common.IsHexAddress(pool) {
					pools = append(pools, &contracts.TokenPool{
						EthAddress: common.HexToAddress(pool),
					})
				}
			}
			ccipModule.BridgeTokenPools = pools
		}
	}
}

// ApproveTokens approve tokens for router - usually a massive amount of tokens enough to cover all the ccip transfers
// to be triggered by the test
func (ccipModule *CCIPCommon) ApproveTokens() error {
	isApproved := false
	for _, token := range ccipModule.BridgeTokens {
		allowance, err := token.Allowance(ccipModule.ChainClient.GetDefaultWallet().Address(), ccipModule.Router.Address())
		if err != nil {
			return fmt.Errorf("failed to get allowance for token %s: %w", token.ContractAddress.Hex(), err)
		}
		if allowance.Cmp(ApprovedAmountToRouter) < 0 {
			err := token.Approve(ccipModule.Router.Address(), ApprovedAmountToRouter)
			if err != nil {
				return fmt.Errorf("failed to approve token %s: %w", token.ContractAddress.Hex(), err)
			}
		}
		if token.ContractAddress == ccipModule.FeeToken.EthAddress {
			isApproved = true
		}
	}
	if ccipModule.FeeToken.EthAddress != common.HexToAddress("0x0") {
		amount := ApprovedFeeAmountToRouter
		if isApproved {
			amount = new(big.Int).Add(ApprovedAmountToRouter, ApprovedFeeAmountToRouter)
		}
		allowance, err := ccipModule.FeeToken.Allowance(ccipModule.ChainClient.GetDefaultWallet().Address(), ccipModule.Router.Address())
		if err != nil {
			return fmt.Errorf("failed to get allowance for token %s: %w", ccipModule.FeeToken.Address(), err)
		}
		if allowance.Cmp(amount) < 0 {
			err := ccipModule.FeeToken.Approve(ccipModule.Router.Address(), amount)
			if err != nil {
				return fmt.Errorf("failed to approve fee token %s: %w", ccipModule.FeeToken.EthAddress.String(), err)
			}
		}
	}

	return nil
}

func (ccipModule *CCIPCommon) CleanUp() error {
	if !ccipModule.ExistingDeployment {
		for i, pool := range ccipModule.BridgeTokenPools {
			if pool.LockReleasePool == nil {
				continue
			}
			bal, err := ccipModule.BridgeTokens[i].BalanceOf(context.Background(), pool.Address())
			if err != nil {
				return fmt.Errorf("error in getting pool balance %w", err)
			}
			if bal.Cmp(big.NewInt(0)) == 0 {
				continue
			}
			err = pool.RemoveLiquidity(bal)
			if err != nil {
				return fmt.Errorf("error in removing liquidity %w", err)
			}
		}
		err := ccipModule.ChainClient.WaitForEvents()
		if err != nil {
			return fmt.Errorf("error in waiting for events %wfmt.Sprintf(\"Setting mockserver response\")", err)
		}
	}
	return nil
}

func (ccipModule *CCIPCommon) WaitForPriceUpdates(
	lggr zerolog.Logger,
	timeout time.Duration,
	destChainId uint64,
) error {
	destChainSelector, err := chainselectors.SelectorFromChainId(destChainId)
	if err != nil {
		return err
	}
	// check if price is already updated
	price, err := ccipModule.PriceRegistry.Instance.GetDestinationChainGasPrice(nil, destChainSelector)
	if err != nil {
		return err
	}
	if price.Timestamp > 0 && price.Value.Cmp(big.NewInt(0)) > 0 {
		lggr.Info().
			Str("Price Registry", ccipModule.PriceRegistry.Address()).
			Uint64("dest chain", destChainId).
			Str("source chain", ccipModule.ChainClient.GetNetworkName()).
			Msg("Price already updated")
		return nil
	}
	// if not, wait for price update
	lggr.Info().Msgf("Waiting for UsdPerUnitGas for dest chain %d Price Registry %s", destChainId, ccipModule.PriceRegistry.Address())
	ticker := time.NewTicker(time.Second)
	defer ticker.Stop()
	ctx, cancel := context.WithTimeout(context.Background(), timeout)
	defer cancel()
	for {
		select {
		case <-ticker.C:
			ccipModule.gasUpdateWatcherMu.Lock()
			timestampOfUpdate, ok := ccipModule.gasUpdateWatcher[destChainId]
			ccipModule.gasUpdateWatcherMu.Unlock()
			if ok && timestampOfUpdate.Cmp(big.NewInt(0)) == 1 {
				lggr.Info().
					Str("Price Registry", ccipModule.PriceRegistry.Address()).
					Uint64("dest chain", destChainId).
					Str("source chain", ccipModule.ChainClient.GetNetworkName()).
					Msg("Price updated")
				return nil
			}
		case <-ctx.Done():
			return fmt.Errorf("UsdPerUnitGasUpdated is not found for chain %d", destChainId)
		}
	}
}

func (ccipModule *CCIPCommon) WatchForPriceUpdates() error {
	gasUpdateEvent := make(chan *price_registry.PriceRegistryUsdPerUnitGasUpdated)
	sub, err := ccipModule.PriceRegistry.Instance.WatchUsdPerUnitGasUpdated(nil, gasUpdateEvent, nil)
	if err != nil {
		return err
	}

	go func() {
		for {
			select {
			case e := <-gasUpdateEvent:
				destChain, err := chainselectors.ChainIdFromSelector(e.DestChain)
				if err != nil {
					continue
				}
				ccipModule.gasUpdateWatcherMu.Lock()
				ccipModule.gasUpdateWatcher[destChain] = e.Timestamp
				ccipModule.gasUpdateWatcherMu.Unlock()
				log.Info().
					Str("source_chain", ccipModule.ChainClient.GetNetworkName()).
					Uint64("dest_chain", destChain).
					Str("price_registry", ccipModule.PriceRegistry.Address()).
					Msgf("UsdPerUnitGasUpdated event received for dest chain %d source chain %s",
						destChain, ccipModule.ChainClient.GetNetworkName())
			case <-sub.Err():
				return
			}
		}
	}()
	ccipModule.priceUpdateSubs = append(ccipModule.priceUpdateSubs, sub)

	return nil
}

// SyncUSDCDomain makes domain updates to Source usdc pool domain with -
// 1. USDC domain from destination chain's token transmitter contract
// 2. Destination pool address as allowed caller
func (ccipModule *CCIPCommon) SyncUSDCDomain(destTransmitter *contracts.TokenTransmitter, destPoolAddr []common.Address, destChainID uint64) error {
	// if not USDC new deployment, return
	// if existing deployment, consider that no syncing is required and return
	if ccipModule.ExistingDeployment || !ccipModule.USDCDeployment {
		return nil
	}
	if destTransmitter == nil || len(destPoolAddr) == 0 {
		return fmt.Errorf("invalid address")
	}
	destChainSelector, err := chainselectors.SelectorFromChainId(destChainID)
	if err != nil {
		return fmt.Errorf("invalid chain id %w", err)
	}
	if len(destPoolAddr) != len(ccipModule.BridgeTokenPools) {
		return fmt.Errorf("invalid pool address")
	}
	// sync USDC domain
	for i, pool := range ccipModule.BridgeTokenPools {
		if pool.USDCPool == nil {
			continue
		}
		err := pool.SyncUSDCDomain(destTransmitter, destPoolAddr[i], destChainSelector)
		if err != nil {
			return err
		}
	}
	return ccipModule.ChainClient.WaitForEvents()
}

// DeployContracts deploys the contracts which are necessary in both source and dest chain
// This reuses common contracts for bidirectional lanes
func (ccipModule *CCIPCommon) DeployContracts(noOfTokens int,
	tokenDeployerFns []blockchain.ContractDeployer,
	conf *laneconfig.LaneConfig) error {
	var err error
	cd := ccipModule.Deployer

	ccipModule.LoadContractAddresses(conf)
	if ccipModule.ARM != nil {
		arm, err := cd.NewARMContract(ccipModule.ARM.EthAddress)
		if err != nil {
			return fmt.Errorf("getting new ARM contract shouldn't fail %w", err)
		}
		ccipModule.ARM = arm
	} else {
		// deploy a mock ARM contract
		if ccipModule.ARMContract == nil {
			if ccipModule.ExistingDeployment {
				return fmt.Errorf("ARM contract address is not provided in lane config")
			}
			ccipModule.ARMContract, err = cd.DeployMockARMContract()
			if err != nil {
				return fmt.Errorf("deploying mock ARM contract shouldn't fail %w", err)
			}
			err = ccipModule.ChainClient.WaitForEvents()
			if err != nil {
				return fmt.Errorf("error in waiting for mock ARM deployment %w", err)
			}
		}
	}
	// if usdc deployment ,look for token transmitter and token messenger
	if ccipModule.USDCDeployment {
		// if existing deployment, no need to deploy new USDC contracts, it should be considered as a generic erc20 token
		if ccipModule.ExistingDeployment {
			return fmt.Errorf("existing deployment and new USDC deployment cannot be done together")
		}
		if ccipModule.TokenTransmitter == nil {
			domain, err := GetUSDCDomain(ccipModule.ChainClient.GetNetworkName(), ccipModule.ChainClient.NetworkSimulated())
			if err != nil {
				return fmt.Errorf("error in getting USDC domain %w", err)
			}
			ccipModule.TokenTransmitter, err = cd.DeployTokenTransmitter(domain)
			if err != nil {
				return fmt.Errorf("deploying token transmitter shouldn't fail %w", err)
			}
		}
		if ccipModule.TokenMessenger == nil {
			if ccipModule.TokenTransmitter == nil {
				return fmt.Errorf("TokenTransmitter contract address is not provided")
			}
			ccipModule.TokenMessenger, err = cd.DeployTokenMessenger(ccipModule.TokenTransmitter.ContractAddress)
			if err != nil {
				return fmt.Errorf("deploying token messenger shouldn't fail %w", err)
			}
			err = ccipModule.ChainClient.WaitForEvents()
			if err != nil {
				return fmt.Errorf("error in waiting for mock TokenMessenger and Transmitter deployment %w", err)
			}
		}
	}
	if ccipModule.FeeToken == nil {
		if ccipModule.ExistingDeployment {
			return fmt.Errorf("FeeToken contract address is not provided in lane config")
		}
		// deploy link token
		token, err := cd.DeployLinkTokenContract()
		if err != nil {
			return fmt.Errorf("deploying fee token contract shouldn't fail %w", err)
		}

		ccipModule.FeeToken = token
		aggregator, err := cd.DeployMockAggregator(18, LinkToUSD)
		if err != nil {
			return fmt.Errorf("deploying mock aggregator contract shouldn't fail %w", err)
		}
		ccipModule.PriceAggregators[ccipModule.FeeToken.Address()] = aggregator
		err = ccipModule.ChainClient.WaitForEvents()
		if err != nil {
			return fmt.Errorf("error in waiting for feetoken deployment %w", err)
		}
	} else {
		token, err := cd.NewLinkTokenContract(common.HexToAddress(ccipModule.FeeToken.Address()))
		if err != nil {
			return fmt.Errorf("getting fee token contract shouldn't fail %w", err)
		}
		ccipModule.FeeToken = token
	}

	// number of deployed bridge tokens does not match noOfTokens; deploy rest of the tokens
	if len(ccipModule.BridgeTokens) < noOfTokens {
		// deploy bridge token.
		for i := len(ccipModule.BridgeTokens); i < noOfTokens; i++ {
			// if it's an existing deployment, we don't deploy the token
			if !ccipModule.ExistingDeployment {
				var token *contracts.ERC20Token
				var err error
				if len(tokenDeployerFns) != noOfTokens {
					if ccipModule.USDCDeployment {
						// if it's USDC deployment, we deploy the burn mint token 677 with decimal 6 and cast it to ERC20Token
						erc677Token, err := cd.DeployBurnMintERC677(new(big.Int).Mul(big.NewInt(1e6), big.NewInt(1e18)))
						if err != nil {
							return fmt.Errorf("deploying bridge usdc token contract shouldn't fail %w", err)
						}
						token, err = cd.NewERC20TokenContract(erc677Token.ContractAddress)
						if err != nil {
							return fmt.Errorf("getting new bridge usdc token contract shouldn't fail %w", err)
						}
						// grant minter role to token messenger
						if ccipModule.TokenMessenger == nil {
							return fmt.Errorf("token messenger contract address is not provided")
						}
						err = erc677Token.GrantMintAndBurn(*ccipModule.TokenMessenger)
						if err != nil {
							return fmt.Errorf("granting minter role to token messenger shouldn't fail %w", err)
						}
					} else {
						// otherwise we deploy link token and cast it to ERC20Token
						linkToken, err := cd.DeployLinkTokenContract()
						if err != nil {
							return fmt.Errorf("deploying bridge token contract shouldn't fail %w", err)
						}
						token, err = cd.NewERC20TokenContract(common.HexToAddress(linkToken.Address()))
						if err != nil {
							return fmt.Errorf("getting new bridge token contract shouldn't fail %w", err)
						}
					}
					aggregator, err := cd.DeployMockAggregator(18, LinkToUSD)
					if err != nil {
						return fmt.Errorf("deploying mock aggregator contract shouldn't fail %w", err)
					}
					ccipModule.PriceAggregators[linkToken.Address()] = aggregator
				} else {
					token, err = cd.DeployERC20TokenContract(tokenDeployerFns[i])
					if err != nil {
						return fmt.Errorf("deploying bridge token contract shouldn't fail %w", err)
					}
					aggregator, err := cd.DeployMockAggregator(18, LinkToUSD)
					if err != nil {
						return fmt.Errorf("deploying mock aggregator contract shouldn't fail %w", err)
					}
					ccipModule.PriceAggregators[token.Address()] = aggregator
				}
				ccipModule.BridgeTokens = append(ccipModule.BridgeTokens, token)
			}
		}
		err = ccipModule.ChainClient.WaitForEvents()
		if err != nil {
			return fmt.Errorf("error in waiting for bridge token deployment %w", err)
		}
	}

	var tokens []*contracts.ERC20Token
	for _, token := range ccipModule.BridgeTokens {
		newToken, err := cd.NewERC20TokenContract(common.HexToAddress(token.Address()))
		if err != nil {
			return fmt.Errorf("getting new bridge token contract shouldn't fail %w", err)
		}
		tokens = append(tokens, newToken)
	}
	ccipModule.BridgeTokens = tokens
	if len(ccipModule.BridgeTokenPools) != len(ccipModule.BridgeTokens) {
		if ccipModule.ExistingDeployment {
			return fmt.Errorf("bridge token pool contract address is not provided in lane config")
		}
		// deploy native token pool
		for i := len(ccipModule.BridgeTokenPools); i < len(ccipModule.BridgeTokens); i++ {
			token := ccipModule.BridgeTokens[i]
			if ccipModule.USDCDeployment {
				// deploy usdc token pool in case of usdc deployment
				if ccipModule.TokenMessenger == nil {
					return fmt.Errorf("TokenMessenger contract address is not provided")
				}
				if ccipModule.TokenTransmitter == nil {
					return fmt.Errorf("TokenTransmitter contract address is not provided")
				}
				usdcPool, err := cd.DeployUSDCTokenPoolContract(token.Address(), *ccipModule.TokenMessenger, *ccipModule.ARMContract)
				if err != nil {
					return fmt.Errorf("deploying bridge Token pool(usdc) shouldn't fail %w", err)
				}

				ccipModule.BridgeTokenPools = append(ccipModule.BridgeTokenPools, usdcPool)
			} else {
				// deploy lock release token pool in case of non-usdc deployment
				btp, err := cd.DeployLockReleaseTokenPoolContract(token.Address(), *ccipModule.ARMContract)
				if err != nil {
					return fmt.Errorf("deploying bridge Token pool(lock&release) shouldn't fail %w", err)
				}
				ccipModule.BridgeTokenPools = append(ccipModule.BridgeTokenPools, btp)

				err = btp.AddLiquidity(token.Approve, token.Address(), ccipModule.poolFunds)
				if err != nil {
					return fmt.Errorf("adding liquidity token to dest pool shouldn't fail %w", err)
				}
			}
		}
	} else {
		var pools []*contracts.TokenPool
		for _, pool := range ccipModule.BridgeTokenPools {
			newPool, err := cd.NewLockReleaseTokenPoolContract(pool.EthAddress)
			if err != nil {
				return fmt.Errorf("getting new bridge token pool contract shouldn't fail %w", err)
			}
			pools = append(pools, newPool)
		}
		ccipModule.BridgeTokenPools = pools
	}

	if ccipModule.WrappedNative == common.HexToAddress("0x0") {
		if ccipModule.ExistingDeployment {
			return fmt.Errorf("wrapped native contract address is not provided in lane config")
		}
		weth9addr, err := cd.DeployWrappedNative()
		if err != nil {
			return fmt.Errorf("deploying wrapped native shouldn't fail %w", err)
		}
		aggregator, err := cd.DeployMockAggregator(18, WrappedNativeToUSD)
		if err != nil {
			return fmt.Errorf("deploying mock aggregator contract shouldn't fail %w", err)
		}
		ccipModule.PriceAggregators[weth9addr.Hex()] = aggregator
		err = ccipModule.ChainClient.WaitForEvents()
		if err != nil {
			return fmt.Errorf("waiting for deploying wrapped native shouldn't fail %w", err)
		}
		ccipModule.WrappedNative = *weth9addr
	}

	if ccipModule.Router == nil {
		if ccipModule.ExistingDeployment {
			return fmt.Errorf("router contract address is not provided in lane config")
		}
		ccipModule.Router, err = cd.DeployRouter(ccipModule.WrappedNative, *ccipModule.ARMContract)
		if err != nil {
			return fmt.Errorf("deploying router shouldn't fail %w", err)
		}
		err = ccipModule.ChainClient.WaitForEvents()
		if err != nil {
			return fmt.Errorf("error in waiting for router deployment %w", err)
		}
	} else {
		r, err := cd.NewRouter(ccipModule.Router.EthAddress)
		if err != nil {
			return fmt.Errorf("getting new router contract shouldn't fail %w", err)
		}
		ccipModule.Router = r
	}
	if ccipModule.PriceRegistry == nil {
		if ccipModule.ExistingDeployment {
			return fmt.Errorf("price registry contract address is not provided in lane config")
		}
		// we will update the price updates later based on source and dest PriceUpdates
		ccipModule.PriceRegistry, err = cd.DeployPriceRegistry([]common.Address{
			common.HexToAddress(ccipModule.FeeToken.Address()),
			common.HexToAddress(ccipModule.WrappedNative.Hex()),
		})
		if err != nil {
			return fmt.Errorf("deploying PriceRegistry shouldn't fail %w", err)
		}
		err = ccipModule.ChainClient.WaitForEvents()
		if err != nil {
			return fmt.Errorf("error in waiting for PriceRegistry deployment %w", err)
		}
	} else {
		ccipModule.PriceRegistry, err = cd.NewPriceRegistry(ccipModule.PriceRegistry.EthAddress)
		if err != nil {
			return fmt.Errorf("getting new PriceRegistry contract shouldn't fail %w", err)
		}
	}
	if ccipModule.MulticallContract == (common.Address{}) && ccipModule.MulticallEnabled {
		ccipModule.MulticallContract, err = cd.DeployMultiCallContract()
		if err != nil {
			return fmt.Errorf("deploying multicall contract shouldn't fail %w", err)
		}
	}

	log.Info().Msg("finished deploying common contracts")
	// approve router to spend fee token
	return ccipModule.ApproveTokens()
}

<<<<<<< HEAD
// DynamicPriceGetterConfig specifies the configuration for the price getter in price pipeline.
// This should match pricegetter.DynamicPriceGetterConfig in core/services/ocr2/plugins/ccip/internal/pricegetter
type DynamicPriceGetterConfig struct {
	AggregatorPrices map[common.Address]AggregatorPriceConfig `json:"aggregatorPrices"`
	StaticPrices     map[common.Address]StaticPriceConfig     `json:"staticPrices"`
}

func (d *DynamicPriceGetterConfig) AddPriceConfig(tokenAddr string, aggregatorMap map[string]*contracts.MockAggregator, price *big.Int, static bool) error {
	aggregatorContract, ok := aggregatorMap[tokenAddr]
	if !ok || aggregatorContract == nil {
		return fmt.Errorf("aggregator contract not found for token %s", tokenAddr)
	}
	// update round Data
	err := aggregatorContract.UpdateRoundData(price)
	if err != nil {
		return fmt.Errorf("error in updating round data %w", err)
	}

	err = aggregatorContract.WaitForTxConfirmations()
	if err != nil {
		return fmt.Errorf("error in waiting for tx confirmations %w", err)
	}
	// check if latest round data is populated
	latestRoundData, err := aggregatorContract.Instance.LatestRoundData(nil)
	if err != nil {
		return fmt.Errorf("error in getting latest round data %w", err)
	}
	log.Info().
		Str("token", tokenAddr).
		Interface("latestRoundData", latestRoundData).
		Str("aggregator", aggregatorContract.ContractAddress.Hex()).
		Msg("latest round data")
	if latestRoundData.Answer == nil {
		return fmt.Errorf("latest round data is not populated for token %s and aggregator %s", tokenAddr, aggregatorContract.ContractAddress.Hex())
	}

	if static {
		d.StaticPrices[common.HexToAddress(tokenAddr)] = StaticPriceConfig{
			ChainID: aggregatorContract.ChainID(),
			Price:   price.Uint64(),
		}
	} else {
		d.AggregatorPrices[common.HexToAddress(tokenAddr)] = AggregatorPriceConfig{
			ChainID:                   aggregatorContract.ChainID(),
			AggregatorContractAddress: aggregatorContract.ContractAddress,
		}
	}
	return nil
}

func (d *DynamicPriceGetterConfig) String() (string, error) {
	tokenPricesConfigBytes, err := json.MarshalIndent(d, "", " ")
	if err != nil {
		return "", fmt.Errorf("error in marshalling token prices config %w", err)
	}
	return string(tokenPricesConfigBytes), nil
}

// AggregatorPriceConfig specifies a price retrieved from an aggregator contract.
// This should match pricegetter.AggregatorPriceConfig in core/services/ocr2/plugins/ccip/internal/pricegetter
type AggregatorPriceConfig struct {
	ChainID                   uint64         `json:"chainID"`
	AggregatorContractAddress common.Address `json:"contractAddress"`
}

// StaticPriceConfig specifies a price defined statically.
// This should match pricegetter.StaticPriceConfig in core/services/ocr2/plugins/ccip/internal/pricegetter
type StaticPriceConfig struct {
	ChainID uint64 `json:"chainID"`
	Price   uint64 `json:"price,string"`
}

func DefaultCCIPModule(logger zerolog.Logger, chainClient blockchain.EVMClient, existingDeployment, multiCall bool) (*CCIPCommon, error) {
=======
func DefaultCCIPModule(logger zerolog.Logger, chainClient blockchain.EVMClient, existingDeployment, multiCall, usdc bool) (*CCIPCommon, error) {
>>>>>>> e8671b80
	cd, err := contracts.NewCCIPContractsDeployer(logger, chainClient)
	if err != nil {
		return nil, err
	}
	return &CCIPCommon{
		ChainClient: chainClient,
		Deployer:    cd,
		RateLimiterConfig: contracts.RateLimiterConfig{
			Rate:     contracts.HundredCoins,
			Capacity: contracts.HundredCoins,
		},
		ExistingDeployment: existingDeployment,
		MulticallEnabled:   multiCall,
		USDCDeployment:     usdc,
		poolFunds:          testhelpers.Link(5),
		gasUpdateWatcherMu: &sync.Mutex{},
		gasUpdateWatcher:   make(map[uint64]*big.Int),
		PriceAggregators:   make(map[string]*contracts.MockAggregator),
	}, nil
}

type SourceCCIPModule struct {
	Common                     *CCIPCommon
	Sender                     common.Address
	TransferAmount             []*big.Int
	DestinationChainId         uint64
	DestNetworkName            string
	OnRamp                     *contracts.OnRamp
	SrcStartBlock              uint64
	CCIPSendRequestedWatcher   *sync.Map // map[string]*evm_2_evm_onramp.EVM2EVMOnRampCCIPSendRequested
	NewFinalizedBlockNum       atomic.Uint64
	NewFinalizedBlockTimestamp atomic.Time
}

func (sourceCCIP *SourceCCIPModule) PayCCIPFeeToOwnerAddress() error {
	isNativeFee := sourceCCIP.Common.FeeToken.EthAddress == common.HexToAddress("0x0")
	if isNativeFee {
		err := sourceCCIP.OnRamp.WithdrawNonLinkFees(sourceCCIP.Common.WrappedNative)
		if err != nil {
			return err
		}
	} else {
		err := sourceCCIP.OnRamp.SetNops()
		if err != nil {
			return err
		}
		err = sourceCCIP.OnRamp.PayNops()
		if err != nil {
			return err
		}
	}
	return nil
}

func (sourceCCIP *SourceCCIPModule) LoadContracts(conf *laneconfig.LaneConfig) {
	if conf != nil {
		cfg, ok := conf.SrcContracts[sourceCCIP.DestNetworkName]
		if ok {
			if common.IsHexAddress(cfg.OnRamp) {
				sourceCCIP.OnRamp = &contracts.OnRamp{
					EthAddress: common.HexToAddress(cfg.OnRamp),
				}
			}
			if cfg.DepolyedAt > 0 {
				sourceCCIP.SrcStartBlock = cfg.DepolyedAt
			}
		}
	}
}

func (sourceCCIP *SourceCCIPModule) SyncPoolsAndTokens() error {
	var tokensAndPools []evm_2_evm_onramp.InternalPoolUpdate
	var tokenTransferFeeConfig []evm_2_evm_onramp.EVM2EVMOnRampTokenTransferFeeConfigArgs
	for i, token := range sourceCCIP.Common.BridgeTokens {
		tokensAndPools = append(tokensAndPools, evm_2_evm_onramp.InternalPoolUpdate{
			Token: token.ContractAddress,
			Pool:  sourceCCIP.Common.BridgeTokenPools[i].EthAddress,
		})
		destByteOverhead := uint32(0)
		destGasOverhead := uint32(29_000)
		if sourceCCIP.Common.BridgeTokenPools[i].USDCPool != nil {
			destByteOverhead = 640
			destGasOverhead = 120_000
		}
		tokenTransferFeeConfig = append(tokenTransferFeeConfig, evm_2_evm_onramp.EVM2EVMOnRampTokenTransferFeeConfigArgs{
			Token:             token.ContractAddress,
			MinFeeUSDCents:    50,           // $0.5
			MaxFeeUSDCents:    1_000_000_00, // $ 1 million
			DeciBps:           5_0,          // 5 bps
			DestGasOverhead:   destGasOverhead,
			DestBytesOverhead: destByteOverhead,
		})
	}
	err := sourceCCIP.OnRamp.SetTokenTransferFeeConfig(tokenTransferFeeConfig)
	if err != nil {
		return fmt.Errorf("setting token transfer fee config shouldn't fail %w", err)
	}
	err = sourceCCIP.OnRamp.ApplyPoolUpdates(tokensAndPools)
	if err != nil {
		return fmt.Errorf("applying pool updates shouldn't fail %w", err)
	}
	return nil
}

// DeployContracts deploys all CCIP contracts specific to the source chain
func (sourceCCIP *SourceCCIPModule) DeployContracts(lane *laneconfig.LaneConfig) error {
	var err error
	contractDeployer := sourceCCIP.Common.Deployer
	log.Info().Msg("Deploying source chain specific contracts")

	sourceCCIP.LoadContracts(lane)
	sourceChainSelector, err := chainselectors.SelectorFromChainId(sourceCCIP.Common.ChainClient.GetChainID().Uint64())
	if err != nil {
		return fmt.Errorf("getting chain selector shouldn't fail %w", err)
	}
	destChainSelector, err := chainselectors.SelectorFromChainId(sourceCCIP.DestinationChainId)
	if err != nil {
		return fmt.Errorf("getting chain selector shouldn't fail %w", err)
	}

	if sourceCCIP.OnRamp == nil {
		if sourceCCIP.Common.ExistingDeployment {
			return fmt.Errorf("existing deployment is set to true but no onramp address is provided")
		}
		var tokensAndPools []evm_2_evm_onramp.InternalPoolUpdate
		var tokenTransferFeeConfig []evm_2_evm_onramp.EVM2EVMOnRampTokenTransferFeeConfigArgs

		sourceCCIP.SrcStartBlock, err = sourceCCIP.Common.ChainClient.LatestBlockNumber(context.Background())
		if err != nil {
			return fmt.Errorf("getting latest block number shouldn't fail %w", err)
		}
		sourceCCIP.OnRamp, err = contractDeployer.DeployOnRamp(
			sourceChainSelector,
			destChainSelector,
			tokensAndPools,
			*sourceCCIP.Common.ARMContract,
			sourceCCIP.Common.Router.EthAddress,
			sourceCCIP.Common.PriceRegistry.EthAddress,
			sourceCCIP.Common.RateLimiterConfig,
			[]evm_2_evm_onramp.EVM2EVMOnRampFeeTokenConfigArgs{
				{
					Token:                      common.HexToAddress(sourceCCIP.Common.FeeToken.Address()),
					NetworkFeeUSDCents:         1_00,
					GasMultiplierWeiPerEth:     GasFeeMultiplier,
					PremiumMultiplierWeiPerEth: 1e18,
					Enabled:                    true,
				},
				{
					Token:                      sourceCCIP.Common.WrappedNative,
					NetworkFeeUSDCents:         1_00,
					GasMultiplierWeiPerEth:     GasFeeMultiplier,
					PremiumMultiplierWeiPerEth: 1e18,
					Enabled:                    true,
				},
			},
			tokenTransferFeeConfig,
			sourceCCIP.Common.FeeToken.EthAddress,
		)

		if err != nil {
			return fmt.Errorf("onRamp deployment shouldn't fail %w", err)
		}

		err = sourceCCIP.Common.ChainClient.WaitForEvents()
		if err != nil {
			return fmt.Errorf("waiting for onRamp deployment shouldn't fail %w", err)
		}

		// update source Router with OnRamp address
		err = sourceCCIP.Common.Router.SetOnRamp(destChainSelector, sourceCCIP.OnRamp.EthAddress)
		if err != nil {
			return fmt.Errorf("setting onramp on the router shouldn't fail %w", err)
		}

		// now sync the pools and tokens
		err := sourceCCIP.SyncPoolsAndTokens()
		if err != nil {
			return err
		}

		err = sourceCCIP.Common.ChainClient.WaitForEvents()
		if err != nil {
			return fmt.Errorf("waiting for events shouldn't fail %w", err)
		}

		// update native pool with onRamp address
		for _, pool := range sourceCCIP.Common.BridgeTokenPools {
			err = pool.SetOnRamp(sourceCCIP.OnRamp.EthAddress)
			if err != nil {
				return fmt.Errorf("setting OnRamp on the bridge token pool shouldn't fail %w", err)
			}
		}

		err = sourceCCIP.Common.ChainClient.WaitForEvents()
		if err != nil {
			return fmt.Errorf("waiting for events shouldn't fail %w", err)
		}
	} else {
		sourceCCIP.OnRamp, err = contractDeployer.NewOnRamp(sourceCCIP.OnRamp.EthAddress)
		if err != nil {
			return fmt.Errorf("getting new onramp contractshouldn't fail %w", err)
		}
	}

	return nil
}

func (sourceCCIP *SourceCCIPModule) CollectBalanceRequirements() []testhelpers.BalanceReq {
	var balancesReq []testhelpers.BalanceReq
	for _, token := range sourceCCIP.Common.BridgeTokens {
		balancesReq = append(balancesReq, testhelpers.BalanceReq{
			Name:   fmt.Sprintf("BridgeToken-%s-Address-%s", token.Address(), sourceCCIP.Sender.Hex()),
			Addr:   sourceCCIP.Sender,
			Getter: GetterForLinkToken(token.BalanceOf, sourceCCIP.Sender.Hex()),
		})
	}
	for i, pool := range sourceCCIP.Common.BridgeTokenPools {
		balancesReq = append(balancesReq, testhelpers.BalanceReq{
			Name:   fmt.Sprintf("BridgeToken-%s-TokenPool-%s", sourceCCIP.Common.BridgeTokens[i].Address(), pool.Address()),
			Addr:   pool.EthAddress,
			Getter: GetterForLinkToken(sourceCCIP.Common.BridgeTokens[i].BalanceOf, pool.Address()),
		})
	}

	if sourceCCIP.Common.FeeToken.Address() != common.HexToAddress("0x0").String() {
		balancesReq = append(balancesReq, testhelpers.BalanceReq{
			Name:   fmt.Sprintf("FeeToken-%s-Address-%s", sourceCCIP.Common.FeeToken.Address(), sourceCCIP.Sender.Hex()),
			Addr:   sourceCCIP.Sender,
			Getter: GetterForLinkToken(sourceCCIP.Common.FeeToken.BalanceOf, sourceCCIP.Sender.Hex()),
		})
		balancesReq = append(balancesReq, testhelpers.BalanceReq{
			Name:   fmt.Sprintf("FeeToken-%s-Router-%s", sourceCCIP.Common.FeeToken.Address(), sourceCCIP.Common.Router.Address()),
			Addr:   sourceCCIP.Common.Router.EthAddress,
			Getter: GetterForLinkToken(sourceCCIP.Common.FeeToken.BalanceOf, sourceCCIP.Common.Router.Address()),
		})
		balancesReq = append(balancesReq, testhelpers.BalanceReq{
			Name:   fmt.Sprintf("FeeToken-%s-OnRamp-%s", sourceCCIP.Common.FeeToken.Address(), sourceCCIP.OnRamp.Address()),
			Addr:   sourceCCIP.OnRamp.EthAddress,
			Getter: GetterForLinkToken(sourceCCIP.Common.FeeToken.BalanceOf, sourceCCIP.OnRamp.Address()),
		})
		balancesReq = append(balancesReq, testhelpers.BalanceReq{
			Name:   fmt.Sprintf("FeeToken-%s-Prices-%s", sourceCCIP.Common.FeeToken.Address(), sourceCCIP.Common.PriceRegistry.Address()),
			Addr:   sourceCCIP.Common.PriceRegistry.EthAddress,
			Getter: GetterForLinkToken(sourceCCIP.Common.FeeToken.BalanceOf, sourceCCIP.Common.PriceRegistry.Address()),
		})
	}
	return balancesReq
}

func (sourceCCIP *SourceCCIPModule) UpdateBalance(
	noOfReq int64,
	totalFee *big.Int,
	balances *BalanceSheet,
) {
	if len(sourceCCIP.TransferAmount) > 0 {
		for i := range sourceCCIP.TransferAmount {
			token := sourceCCIP.Common.BridgeTokens[i]
			name := fmt.Sprintf("BridgeToken-%s-Address-%s", token.Address(), sourceCCIP.Sender.Hex())
			balances.Update(name, BalanceItem{
				Address:  sourceCCIP.Sender,
				Getter:   GetterForLinkToken(token.BalanceOf, sourceCCIP.Sender.Hex()),
				AmtToSub: bigmath.Mul(big.NewInt(noOfReq), sourceCCIP.TransferAmount[i]),
			})
		}
		for i := range sourceCCIP.TransferAmount {
			pool := sourceCCIP.Common.BridgeTokenPools[i]
			name := fmt.Sprintf("BridgeToken-%s-TokenPool-%s", sourceCCIP.Common.BridgeTokens[i].Address(), pool.Address())
			balances.Update(name, BalanceItem{
				Address:  pool.EthAddress,
				Getter:   GetterForLinkToken(sourceCCIP.Common.BridgeTokens[i].BalanceOf, pool.Address()),
				AmtToAdd: bigmath.Mul(big.NewInt(noOfReq), sourceCCIP.TransferAmount[i]),
			})
		}
	}
	if sourceCCIP.Common.FeeToken.Address() != common.HexToAddress("0x0").String() {
		name := fmt.Sprintf("FeeToken-%s-Address-%s", sourceCCIP.Common.FeeToken.Address(), sourceCCIP.Sender.Hex())
		balances.Update(name, BalanceItem{
			Address:  sourceCCIP.Sender,
			Getter:   GetterForLinkToken(sourceCCIP.Common.FeeToken.BalanceOf, sourceCCIP.Sender.Hex()),
			AmtToSub: totalFee,
		})
		name = fmt.Sprintf("FeeToken-%s-Prices-%s", sourceCCIP.Common.FeeToken.Address(), sourceCCIP.Common.PriceRegistry.Address())
		balances.Update(name, BalanceItem{
			Address: sourceCCIP.Common.PriceRegistry.EthAddress,
			Getter:  GetterForLinkToken(sourceCCIP.Common.FeeToken.BalanceOf, sourceCCIP.Common.PriceRegistry.Address()),
		})
		name = fmt.Sprintf("FeeToken-%s-Router-%s", sourceCCIP.Common.FeeToken.Address(), sourceCCIP.Common.Router.Address())
		balances.Update(name, BalanceItem{
			Address: sourceCCIP.Common.Router.EthAddress,
			Getter:  GetterForLinkToken(sourceCCIP.Common.FeeToken.BalanceOf, sourceCCIP.Common.Router.Address()),
		})
		name = fmt.Sprintf("FeeToken-%s-OnRamp-%s", sourceCCIP.Common.FeeToken.Address(), sourceCCIP.OnRamp.Address())
		balances.Update(name, BalanceItem{
			Address:  sourceCCIP.OnRamp.EthAddress,
			Getter:   GetterForLinkToken(sourceCCIP.Common.FeeToken.BalanceOf, sourceCCIP.OnRamp.Address()),
			AmtToAdd: totalFee,
		})
	}
}

func (sourceCCIP *SourceCCIPModule) AssertSendRequestedLogFinalized(
	lggr zerolog.Logger,
	txHash common.Hash,
	prevEventAt time.Time,
	reqStats []*testreporters.RequestStat,
) (time.Time, uint64, error) {
	if sourceCCIP.Common.ChainClient.NetworkSimulated() {
		return prevEventAt, 0, nil
	}
	lggr.Info().Msg("Waiting for CCIPSendRequested event log to be finalized")
	finalizedBlockNum, finalizedAt, err := sourceCCIP.Common.ChainClient.WaitForFinalizedTx(txHash)
	if err != nil {
		for _, stat := range reqStats {
			stat.UpdateState(lggr, stat.SeqNum, testreporters.SourceLogFinalized, time.Since(prevEventAt), testreporters.Failure)
		}
		return time.Time{}, 0, fmt.Errorf("error waiting for CCIPSendRequested event log to be finalized - %w", err)
	}
	for _, stat := range reqStats {
		stat.UpdateState(lggr, stat.SeqNum, testreporters.SourceLogFinalized, finalizedAt.Sub(prevEventAt), testreporters.Success,
			testreporters.TransactionStats{
				TxHash:           txHash.Hex(),
				FinalizedByBlock: finalizedBlockNum.String(),
				FinalizedAt:      finalizedAt.String(),
			})
	}
	return finalizedAt, finalizedBlockNum.Uint64(), nil
}

func (sourceCCIP *SourceCCIPModule) AssertEventCCIPSendRequested(
	lggr zerolog.Logger,
	txHash string,
	timeout time.Duration,
	prevEventAt time.Time,
	reqStat []*testreporters.RequestStat,
) ([]*evm_2_evm_onramp.EVM2EVMOnRampCCIPSendRequested, time.Time, error) {
	lggr.Info().Msg("Waiting for CCIPSendRequested event")
	ticker := time.NewTicker(time.Second)
	defer ticker.Stop()
	ctx, cancel := context.WithTimeout(context.Background(), timeout)
	defer cancel()

	for {
		select {
		case <-ticker.C:
			value, ok := sourceCCIP.CCIPSendRequestedWatcher.Load(txHash)
			if ok {
				// if sendrequested events are found, check if the number of events are same as the number of requests
				if sendRequestedEvents, exists := value.([]*evm_2_evm_onramp.EVM2EVMOnRampCCIPSendRequested); exists && len(sendRequestedEvents) == len(reqStat) {
					// if the value is processed, delete it from the map
					sourceCCIP.CCIPSendRequestedWatcher.Delete(txHash)
					for i, sendRequestedEvent := range sendRequestedEvents {
						sentMsg := sendRequestedEvent.Message
						seqNum := sentMsg.SequenceNumber
						// prevEventAt is the time when the message was successful, this should be same as the time when the event was emitted
						reqStat[i].UpdateState(lggr, seqNum, testreporters.CCIPSendRe, 0, testreporters.Success)
					}
					return sendRequestedEvents, prevEventAt, nil
				}
			}
		case <-ctx.Done():
			for _, stat := range reqStat {
				stat.UpdateState(lggr, 0, testreporters.CCIPSendRe, time.Since(prevEventAt), testreporters.Failure)
			}
			return nil, time.Now(), fmt.Errorf("CCIPSendRequested event is not found for tx %s", txHash)
		}
	}
}

func (sourceCCIP *SourceCCIPModule) CCIPMsg(
	receiver common.Address,
	msgType,
	data string,
	gasLimit *big.Int,
) (router.ClientEVM2AnyMessage, error) {
	tokenAndAmounts := []router.ClientEVMTokenAmount{}
	if msgType == TokenTransfer {
		for i, amount := range sourceCCIP.TransferAmount {
			token := sourceCCIP.Common.BridgeTokens[i]
			tokenAndAmounts = append(tokenAndAmounts, router.ClientEVMTokenAmount{
				Token: common.HexToAddress(token.Address()), Amount: amount,
			})
		}
	}
	receiverAddr, err := utils.ABIEncode(`[{"type":"address"}]`, receiver)
	if err != nil {
		return router.ClientEVM2AnyMessage{}, fmt.Errorf("failed encoding the receiver address: %w", err)
	}

	extraArgsV1, err := testhelpers.GetEVMExtraArgsV1(gasLimit, false)
	if err != nil {
		return router.ClientEVM2AnyMessage{}, fmt.Errorf("failed encoding the options field: %w", err)
	}
	// form the message for transfer
	return router.ClientEVM2AnyMessage{
		Receiver:     receiverAddr,
		Data:         []byte(data),
		TokenAmounts: tokenAndAmounts,
		FeeToken:     common.HexToAddress(sourceCCIP.Common.FeeToken.Address()),
		ExtraArgs:    extraArgsV1,
	}, nil
}

func (sourceCCIP *SourceCCIPModule) SendRequest(
	receiver common.Address,
	msgType,
	data string,
	gasLimit *big.Int,
) (common.Hash, time.Duration, *big.Int, error) {
	var d time.Duration
	destChainSelector, err := chainselectors.SelectorFromChainId(sourceCCIP.DestinationChainId)
	if err != nil {
		return common.Hash{}, d, nil, fmt.Errorf("failed getting the chain selector: %w", err)
	}
	// form the message for transfer
	msg, err := sourceCCIP.CCIPMsg(receiver, msgType, data, gasLimit)
	if err != nil {
		return common.Hash{}, d, nil, fmt.Errorf("failed forming the ccip msg: %w", err)
	}
	fee, err := sourceCCIP.Common.Router.GetFee(destChainSelector, msg)
	if err != nil {
		reason, _ := blockchain.RPCErrorFromError(err)
		if reason != "" {
			return common.Hash{}, d, nil, fmt.Errorf("failed getting the fee: %s", reason)
		}
		return common.Hash{}, d, nil, fmt.Errorf("failed getting the fee: %w", err)
	}
	log.Info().Str("fee", fee.String()).Msg("calculated fee")

	var sendTx *types.Transaction
	timeNow := time.Now()
	feeToken := common.HexToAddress(sourceCCIP.Common.FeeToken.Address())
	// initiate the transfer
	// if the token address is 0x0 it will use Native as fee token and the fee amount should be mentioned in bind.TransactOpts's value
	if feeToken != (common.Address{}) {
		sendTx, err = sourceCCIP.Common.Router.CCIPSendAndProcessTx(destChainSelector, msg, nil)
		if err != nil {
			return common.Hash{}, time.Since(timeNow), nil, fmt.Errorf("failed initiating the transfer ccip-send: %w", err)
		}
	} else {
		sendTx, err = sourceCCIP.Common.Router.CCIPSendAndProcessTx(destChainSelector, msg, fee)
		if err != nil {
			return common.Hash{}, time.Since(timeNow), nil, fmt.Errorf("failed initiating the transfer ccip-send: %w", err)
		}
	}

	log.Info().
		Str("Network", sourceCCIP.Common.ChainClient.GetNetworkName()).
		Str("Send token transaction", sendTx.Hash().String()).
		Str("lane", fmt.Sprintf("%s-->%s", sourceCCIP.Common.ChainClient.GetNetworkName(), sourceCCIP.DestNetworkName)).
		Msg("Sending token")
	return sendTx.Hash(), time.Since(timeNow), fee, nil
}

func DefaultSourceCCIPModule(logger zerolog.Logger, chainClient blockchain.EVMClient, destChainId uint64, destChain string, transferAmount []*big.Int, ccipCommon *CCIPCommon) (*SourceCCIPModule, error) {
	cmn, err := ccipCommon.Copy(logger, chainClient)
	if err != nil {
		return nil, err
	}
	// if transfer amounts are provided for number of tokens greater than the number of supported bridge tokens, then update the transfer amount to be
	// equivalent to the number of tokens supported by the bridge
	if len(transferAmount) > 0 && len(transferAmount) > len(cmn.BridgeTokens) {
		transferAmount = transferAmount[:len(cmn.BridgeTokens)]
	}
	source := &SourceCCIPModule{
		Common:                   cmn,
		TransferAmount:           transferAmount,
		DestinationChainId:       destChainId,
		DestNetworkName:          destChain,
		Sender:                   common.HexToAddress(chainClient.GetDefaultWallet().Address()),
		CCIPSendRequestedWatcher: &sync.Map{},
	}

	return source, nil
}

type DestCCIPModule struct {
	Common                  *CCIPCommon
	SourceChainId           uint64
	SourceNetworkName       string
	CommitStore             *contracts.CommitStore
	ReceiverDapp            *contracts.ReceiverDapp
	OffRamp                 *contracts.OffRamp
	WrappedNative           common.Address
	ReportAcceptedWatcher   *sync.Map
	ExecStateChangedWatcher *sync.Map
	ReportBlessedWatcher    *sync.Map
	NextSeqNumToCommit      *atomic.Uint64
}

func (destCCIP *DestCCIPModule) LoadContracts(conf *laneconfig.LaneConfig) {
	if conf != nil {
		cfg, ok := conf.DestContracts[destCCIP.SourceNetworkName]
		if ok {
			if common.IsHexAddress(cfg.OffRamp) {
				destCCIP.OffRamp = &contracts.OffRamp{
					EthAddress: common.HexToAddress(cfg.OffRamp),
				}
			}
			if common.IsHexAddress(cfg.CommitStore) {
				destCCIP.CommitStore = &contracts.CommitStore{
					EthAddress: common.HexToAddress(cfg.CommitStore),
				}
			}
			if common.IsHexAddress(cfg.ReceiverDapp) {
				destCCIP.ReceiverDapp = &contracts.ReceiverDapp{
					EthAddress: common.HexToAddress(cfg.ReceiverDapp),
				}
			}
		}
	}
}

func (destCCIP *DestCCIPModule) SyncTokensAndPools(srcTokens []*contracts.ERC20Token) error {
	var sourceTokens, pools []common.Address

	for _, token := range srcTokens {
		sourceTokens = append(sourceTokens, common.HexToAddress(token.Address()))
	}

	for i := range destCCIP.Common.BridgeTokenPools {
		pools = append(pools, destCCIP.Common.BridgeTokenPools[i].EthAddress)
	}

	return destCCIP.OffRamp.SyncTokensAndPools(sourceTokens, pools)
}

// DeployContracts deploys all CCIP contracts specific to the destination chain
func (destCCIP *DestCCIPModule) DeployContracts(
	sourceCCIP SourceCCIPModule,
	lane *laneconfig.LaneConfig,
) error {
	var err error
	contractDeployer := destCCIP.Common.Deployer
	log.Info().Msg("Deploying destination chain specific contracts")
	destCCIP.LoadContracts(lane)
	sourceChainSelector, err := chainselectors.SelectorFromChainId(destCCIP.SourceChainId)
	if err != nil {
		return fmt.Errorf("failed to get chain selector for source chain id %d: %w", destCCIP.SourceChainId, err)
	}
	destChainSelector, err := chainselectors.SelectorFromChainId(destCCIP.Common.ChainClient.GetChainID().Uint64())
	if err != nil {
		return fmt.Errorf("failed to get chain selector for destination chain id %d: %w", destCCIP.Common.ChainClient.GetChainID().Uint64(), err)
	}

	if destCCIP.CommitStore == nil {
		if destCCIP.Common.ExistingDeployment {
			return fmt.Errorf("commit store address not provided in lane config")
		}
		// commitStore responsible for validating the transfer message
		destCCIP.CommitStore, err = contractDeployer.DeployCommitStore(
			sourceChainSelector, destChainSelector, sourceCCIP.OnRamp.EthAddress,
			*destCCIP.Common.ARMContract,
		)
		if err != nil {
			return fmt.Errorf("deploying commitstore shouldn't fail %w", err)
		}
		err = destCCIP.Common.ChainClient.WaitForEvents()
		if err != nil {
			return fmt.Errorf("waiting for commitstore deployment shouldn't fail %w", err)
		}

		// CommitStore can update
		err = destCCIP.Common.PriceRegistry.AddPriceUpdater(destCCIP.CommitStore.EthAddress)
		if err != nil {
			return fmt.Errorf("setting commitstore as fee updater shouldn't fail %w", err)
		}
		err = destCCIP.Common.ChainClient.WaitForEvents()
		if err != nil {
			return fmt.Errorf("waiting for setting commitstore as fee updater shouldn't fail %w", err)
		}
	} else {
		destCCIP.CommitStore, err = contractDeployer.NewCommitStore(destCCIP.CommitStore.EthAddress)
		if err != nil {
			return fmt.Errorf("getting new commitstore shouldn't fail %w", err)
		}
	}

	if destCCIP.OffRamp == nil {
		if destCCIP.Common.ExistingDeployment {
			return fmt.Errorf("offramp address not provided in lane config")
		}
		destCCIP.OffRamp, err = contractDeployer.DeployOffRamp(
			sourceChainSelector, destChainSelector,
			destCCIP.CommitStore.EthAddress, sourceCCIP.OnRamp.EthAddress,
			[]common.Address{}, []common.Address{}, destCCIP.Common.RateLimiterConfig, *destCCIP.Common.ARMContract)
		if err != nil {
			return fmt.Errorf("deploying offramp shouldn't fail %w", err)
		}
		err = destCCIP.Common.ChainClient.WaitForEvents()
		if err != nil {
			return fmt.Errorf("waiting for offramp deployment shouldn't fail %w", err)
		}

		// apply offramp updates
		_, err = destCCIP.Common.Router.AddOffRamp(destCCIP.OffRamp.EthAddress, sourceChainSelector)
		if err != nil {
			return fmt.Errorf("setting offramp as fee updater shouldn't fail %w", err)
		}

		err = destCCIP.SyncTokensAndPools(sourceCCIP.Common.BridgeTokens)
		if err != nil {
			return fmt.Errorf("syncing tokens and pools shouldn't fail %w", err)
		}
		err = destCCIP.Common.ChainClient.WaitForEvents()
		if err != nil {
			return fmt.Errorf("waiting for events on destination contract shouldn't fail %w", err)
		}

		// update pools with offRamp id
		for _, pool := range destCCIP.Common.BridgeTokenPools {
			err = pool.SetOffRamp(destCCIP.OffRamp.EthAddress)
			if err != nil {
				return fmt.Errorf("setting offramp on the bridge token pool shouldn't fail %w", err)
			}
		}

		err = destCCIP.Common.ChainClient.WaitForEvents()
		if err != nil {
			return fmt.Errorf("waiting for events on destination contract shouldn't fail %w", err)
		}
	} else {
		destCCIP.OffRamp, err = contractDeployer.NewOffRamp(destCCIP.OffRamp.EthAddress)
		if err != nil {
			return fmt.Errorf("getting new offramp shouldn't fail %w", err)
		}
	}
	if destCCIP.ReceiverDapp == nil {
		// ReceiverDapp
		destCCIP.ReceiverDapp, err = contractDeployer.DeployReceiverDapp(false)
		if err != nil {
			return fmt.Errorf("receiverDapp contract should be deployed successfully %w", err)
		}
		err = destCCIP.Common.ChainClient.WaitForEvents()
		if err != nil {
			return fmt.Errorf("waiting for events on destination contract deployments %w", err)
		}
	} else {
		destCCIP.ReceiverDapp, err = contractDeployer.NewReceiverDapp(destCCIP.ReceiverDapp.EthAddress)
		if err != nil {
			return fmt.Errorf("getting new receiverDapp shouldn't fail %w", err)
		}
	}
	return nil
}

func (destCCIP *DestCCIPModule) CollectBalanceRequirements() []testhelpers.BalanceReq {
	var destBalancesReq []testhelpers.BalanceReq
	for _, token := range destCCIP.Common.BridgeTokens {
		destBalancesReq = append(destBalancesReq, testhelpers.BalanceReq{
			Name:   fmt.Sprintf("BridgeToken-%s-Address-%s", token.Address(), destCCIP.ReceiverDapp.Address()),
			Addr:   destCCIP.ReceiverDapp.EthAddress,
			Getter: GetterForLinkToken(token.BalanceOf, destCCIP.ReceiverDapp.Address()),
		})
	}
	for i, pool := range destCCIP.Common.BridgeTokenPools {
		destBalancesReq = append(destBalancesReq, testhelpers.BalanceReq{
			Name:   fmt.Sprintf("BridgeToken-%s-TokenPool-%s", destCCIP.Common.BridgeTokens[i].Address(), pool.Address()),
			Addr:   pool.EthAddress,
			Getter: GetterForLinkToken(destCCIP.Common.BridgeTokens[i].BalanceOf, pool.Address()),
		})
	}
	if destCCIP.Common.FeeToken.Address() != common.HexToAddress("0x0").String() {
		destBalancesReq = append(destBalancesReq, testhelpers.BalanceReq{
			Name:   fmt.Sprintf("FeeToken-%s-Address-%s", destCCIP.Common.FeeToken.Address(), destCCIP.ReceiverDapp.Address()),
			Addr:   destCCIP.ReceiverDapp.EthAddress,
			Getter: GetterForLinkToken(destCCIP.Common.FeeToken.BalanceOf, destCCIP.ReceiverDapp.Address()),
		})
		destBalancesReq = append(destBalancesReq, testhelpers.BalanceReq{
			Name:   fmt.Sprintf("FeeToken-%s-OffRamp-%s", destCCIP.Common.FeeToken.Address(), destCCIP.OffRamp.Address()),
			Addr:   destCCIP.OffRamp.EthAddress,
			Getter: GetterForLinkToken(destCCIP.Common.FeeToken.BalanceOf, destCCIP.OffRamp.Address()),
		})
	}
	return destBalancesReq
}

func (destCCIP *DestCCIPModule) UpdateBalance(
	transferAmount []*big.Int,
	noOfReq int64,
	balance *BalanceSheet,
) {
	if len(transferAmount) > 0 {
		for i := range transferAmount {
			token := destCCIP.Common.BridgeTokens[i]
			name := fmt.Sprintf("BridgeToken-%s-Address-%s", token.Address(), destCCIP.ReceiverDapp.Address())
			balance.Update(name, BalanceItem{
				Address:  destCCIP.ReceiverDapp.EthAddress,
				Getter:   GetterForLinkToken(token.BalanceOf, destCCIP.ReceiverDapp.Address()),
				AmtToAdd: bigmath.Mul(big.NewInt(noOfReq), transferAmount[i]),
			})
		}
		for i := range transferAmount {
			pool := destCCIP.Common.BridgeTokenPools[i]
			name := fmt.Sprintf("BridgeToken-%s-TokenPool-%s", destCCIP.Common.BridgeTokens[i].Address(), pool.Address())
			balance.Update(name, BalanceItem{
				Address:  pool.EthAddress,
				Getter:   GetterForLinkToken(destCCIP.Common.BridgeTokens[i].BalanceOf, pool.Address()),
				AmtToSub: bigmath.Mul(big.NewInt(noOfReq), transferAmount[i]),
			})
		}
	}
	if destCCIP.Common.FeeToken.Address() != common.HexToAddress("0x0").String() {
		name := fmt.Sprintf("FeeToken-%s-OffRamp-%s", destCCIP.Common.FeeToken.Address(), destCCIP.OffRamp.Address())
		balance.Update(name, BalanceItem{
			Address: destCCIP.OffRamp.EthAddress,
			Getter:  GetterForLinkToken(destCCIP.Common.FeeToken.BalanceOf, destCCIP.OffRamp.Address()),
		})

		name = fmt.Sprintf("FeeToken-%s-Address-%s", destCCIP.Common.FeeToken.Address(), destCCIP.ReceiverDapp.Address())
		balance.Update(name, BalanceItem{
			Address: destCCIP.ReceiverDapp.EthAddress,
			Getter:  GetterForLinkToken(destCCIP.Common.FeeToken.BalanceOf, destCCIP.ReceiverDapp.Address()),
		})
	}
}

func (destCCIP *DestCCIPModule) AssertEventExecutionStateChanged(
	lggr zerolog.Logger,
	seqNum uint64,
	timeout time.Duration,
	timeNow time.Time,
	reqStat *testreporters.RequestStat,
	execState testhelpers.MessageExecutionState,
) (uint8, error) {
	lggr.Info().Int64("seqNum", int64(seqNum)).Msg("Waiting for ExecutionStateChanged event")
	ctx, cancel := context.WithTimeout(context.Background(), timeout)
	defer cancel()
	ticker := time.NewTicker(time.Second)
	for {
		select {
		case <-ticker.C:
			value, ok := destCCIP.ExecStateChangedWatcher.Load(seqNum)
			if ok && value != nil {
				e, exists := value.(*evm_2_evm_offramp.EVM2EVMOffRampExecutionStateChanged)
				if exists {
					// if the value is processed, delete it from the map
					destCCIP.ExecStateChangedWatcher.Delete(seqNum)
					vLogs := e.Raw
					receivedAt := time.Now().UTC()
					hdr, err := destCCIP.Common.ChainClient.HeaderByNumber(ctx, big.NewInt(int64(vLogs.BlockNumber)))
					if err == nil {
						receivedAt = hdr.Timestamp
					}
					receipt, err := destCCIP.Common.ChainClient.GetTxReceipt(vLogs.TxHash)
					if err != nil {
						lggr.Warn().Msg("Failed to get receipt for ExecStateChanged event")
					}
					var gasUsed uint64
					if receipt != nil {
						gasUsed = receipt.GasUsed
					}
					if testhelpers.MessageExecutionState(e.State) == execState {
						lggr.Info().Int64("seqNum", int64(seqNum)).Uint8("ExecutionState", e.State).Msg("ExecutionStateChanged event received")
						reqStat.UpdateState(lggr, seqNum, testreporters.ExecStateChanged, receivedAt.Sub(timeNow),
							testreporters.Success,
							testreporters.TransactionStats{
								TxHash:  vLogs.TxHash.Hex(),
								GasUsed: gasUsed,
							})
						return e.State, nil
					}
					reqStat.UpdateState(lggr, seqNum, testreporters.ExecStateChanged, time.Since(timeNow), testreporters.Failure)
					return e.State, fmt.Errorf("ExecutionStateChanged event state - expected %d actual - %d with data %x for seq num %v for lane %d-->%d",
						execState, testhelpers.MessageExecutionState(e.State), e.ReturnData, seqNum, destCCIP.SourceChainId, destCCIP.Common.ChainClient.GetChainID())
				}
			}
		case <-ctx.Done():
			reqStat.UpdateState(lggr, seqNum, testreporters.ExecStateChanged, time.Since(timeNow), testreporters.Failure)
			return 0, fmt.Errorf("ExecutionStateChanged event not found for seq num %d for lane %d-->%d",
				seqNum, destCCIP.SourceChainId, destCCIP.Common.ChainClient.GetChainID())
		}
	}
}

func (destCCIP *DestCCIPModule) AssertEventReportAccepted(
	lggr zerolog.Logger,
	seqNum uint64,
	timeout time.Duration,
	prevEventAt time.Time,
	reqStat *testreporters.RequestStat,
) (*commit_store.CommitStoreCommitReport, time.Time, error) {
	lggr.Info().Int64("seqNum", int64(seqNum)).Msg("Waiting for ReportAccepted event")
	ctx, cancel := context.WithTimeout(context.Background(), timeout)
	defer cancel()
	ticker := time.NewTicker(time.Second)
	for {
		select {
		case <-ticker.C:
			value, ok := destCCIP.ReportAcceptedWatcher.Load(seqNum)
			if ok && value != nil {
				reportAccepted, exists := value.(*commit_store.CommitStoreReportAccepted)
				if exists {
					// if the value is processed, delete it from the map
					destCCIP.ReportAcceptedWatcher.Delete(seqNum)
					receivedAt := time.Now().UTC()
					hdr, err := destCCIP.Common.ChainClient.HeaderByNumber(ctx, big.NewInt(int64(reportAccepted.Raw.BlockNumber)))
					if err == nil {
						receivedAt = hdr.Timestamp
					}

					totalTime := receivedAt.Sub(prevEventAt)
					// we cannot calculate the exact time at which block was finalized
					// as a result sometimes we get a time which is slightly after the block was marked as finalized
					// in such cases we get a negative time difference between finalized and report accepted if the commit
					// has happened almost immediately after block being finalized
					// in such cases we set the time difference to 1 second
					if totalTime < 0 {
						lggr.Warn().
							Uint64("seqNum", seqNum).
							Time("finalized at", prevEventAt).
							Time("ReportAccepted at", receivedAt).
							Msg("ReportAccepted event received before finalized timestamp")
						totalTime = time.Second
					}
					receipt, err := destCCIP.Common.ChainClient.GetTxReceipt(reportAccepted.Raw.TxHash)
					if err != nil {
						lggr.Warn().Msg("Failed to get receipt for ReportAccepted event")
					}
					var gasUsed uint64
					if receipt != nil {
						gasUsed = receipt.GasUsed
					}
					reqStat.UpdateState(lggr, seqNum, testreporters.Commit, totalTime, testreporters.Success,
						testreporters.TransactionStats{
							GasUsed:    gasUsed,
							TxHash:     reportAccepted.Raw.TxHash.String(),
							CommitRoot: fmt.Sprintf("%x", reportAccepted.Report.MerkleRoot),
						})
					return &reportAccepted.Report, receivedAt, nil
				}
			}
		case <-ctx.Done():
			reqStat.UpdateState(lggr, seqNum, testreporters.Commit, time.Since(prevEventAt), testreporters.Failure)
			return nil, time.Now().UTC(), fmt.Errorf("ReportAccepted is not found for seq num %d lane %d-->%d",
				seqNum, destCCIP.SourceChainId, destCCIP.Common.ChainClient.GetChainID())
		}
	}
}

func (destCCIP *DestCCIPModule) AssertReportBlessed(
	lggr zerolog.Logger,
	seqNum uint64,
	timeout time.Duration,
	CommitReport commit_store.CommitStoreCommitReport,
	prevEventAt time.Time,
	reqStat *testreporters.RequestStat,
) (time.Time, error) {
	if destCCIP.Common.ARM == nil {
		lggr.Info().Interface("commit store interval", CommitReport.Interval).Hex("Root", CommitReport.MerkleRoot[:]).Msg("Skipping ReportBlessed check for mock ARM")
		return prevEventAt, nil
	}
	lggr.Info().Interface("commit store interval", CommitReport.Interval).Msg("Waiting for Report To be blessed")
	ctx, cancel := context.WithTimeout(context.Background(), timeout)
	defer cancel()
	ticker := time.NewTicker(time.Second)
	for {
		select {
		case <-ticker.C:
			value, ok := destCCIP.ReportBlessedWatcher.Load(CommitReport.MerkleRoot)
			receivedAt := time.Now().UTC()
			if ok && value != nil {
				vLogs, exists := value.(*types.Log)
				if exists {
					// if the value is processed, delete it from the map
					destCCIP.ReportBlessedWatcher.Delete(CommitReport.MerkleRoot)
					hdr, err := destCCIP.Common.ChainClient.HeaderByNumber(ctx, big.NewInt(int64(vLogs.BlockNumber)))
					if err == nil {
						receivedAt = hdr.Timestamp
					}
					receipt, err := destCCIP.Common.ChainClient.GetTxReceipt(vLogs.TxHash)
					if err != nil {
						lggr.Warn().Err(err).Msg("Failed to get receipt for ReportBlessed event")
					}
					var gasUsed uint64
					if receipt != nil {
						gasUsed = receipt.GasUsed
					}
					reqStat.UpdateState(lggr, seqNum, testreporters.ReportBlessed, receivedAt.Sub(prevEventAt), testreporters.Success,
						testreporters.TransactionStats{
							GasUsed:    gasUsed,
							TxHash:     vLogs.TxHash.String(),
							CommitRoot: fmt.Sprintf("%x", CommitReport.MerkleRoot),
						})
					return receivedAt, nil
				}
			}
		case <-ctx.Done():
			reqStat.UpdateState(lggr, seqNum, testreporters.ReportBlessed, time.Since(prevEventAt), testreporters.Failure)
			return time.Now().UTC(), fmt.Errorf("ReportBlessed is not found for interval %+v lane %d-->%d",
				CommitReport.Interval, destCCIP.SourceChainId, destCCIP.Common.ChainClient.GetChainID())
		}
	}
}

func (destCCIP *DestCCIPModule) AssertSeqNumberExecuted(
	lggr zerolog.Logger,
	seqNumberBefore uint64,
	timeout time.Duration,
	timeNow time.Time,
	reqStat *testreporters.RequestStat,
) error {
	lggr.Info().Int64("seqNum", int64(seqNumberBefore)).Msg("Waiting to be executed")
	ctx, cancel := context.WithTimeout(context.Background(), timeout)
	defer cancel()
	ticker := time.NewTicker(time.Second)
	for {
		select {
		case <-ticker.C:
			if destCCIP.NextSeqNumToCommit.Load() > seqNumberBefore {
				return nil
			}
			seqNumberAfter, err := destCCIP.CommitStore.Instance.GetExpectedNextSequenceNumber(nil)
			if err != nil {
				reqStat.UpdateState(lggr, seqNumberBefore, testreporters.Commit, time.Since(timeNow), testreporters.Failure)
				return fmt.Errorf("error %w in GetNextExpectedSeqNumber by commitStore for seqNum %d lane %d-->%d",
					err, seqNumberBefore+1, destCCIP.SourceChainId, destCCIP.Common.ChainClient.GetChainID())
			}
			if seqNumberAfter > seqNumberBefore {
				destCCIP.NextSeqNumToCommit.Store(seqNumberAfter)
				return nil
			}
		case <-ctx.Done():
			reqStat.UpdateState(lggr, seqNumberBefore, testreporters.Commit, time.Since(timeNow), testreporters.Failure)
			return fmt.Errorf("sequence number is not increased for seq num %d lane %d-->%d",
				seqNumberBefore, destCCIP.SourceChainId, destCCIP.Common.ChainClient.GetChainID())
		}
	}
}

func DefaultDestinationCCIPModule(logger zerolog.Logger, chainClient blockchain.EVMClient, sourceChainId uint64, sourceChain string, ccipCommon *CCIPCommon) (*DestCCIPModule, error) {
	cmn, err := ccipCommon.Copy(logger, chainClient)
	if err != nil {
		return nil, err
	}
	return &DestCCIPModule{
		Common:                  cmn,
		SourceChainId:           sourceChainId,
		SourceNetworkName:       sourceChain,
		NextSeqNumToCommit:      atomic.NewUint64(1),
		ReportBlessedWatcher:    &sync.Map{},
		ExecStateChangedWatcher: &sync.Map{},
		ReportAcceptedWatcher:   &sync.Map{},
	}, nil
}

type CCIPRequest struct {
	ReqNo                   int64
	txHash                  string
	txConfirmationTimestamp time.Time
	RequestStat             *testreporters.RequestStat
}

func CCIPRequestFromTxHash(txHash common.Hash, chainClient blockchain.EVMClient) (CCIPRequest, *types.Receipt, error) {
	rcpt, err := chainClient.GetTxReceipt(txHash)
	if err != nil {
		return CCIPRequest{}, nil, err
	}

	hdr, err := chainClient.HeaderByNumber(context.Background(), rcpt.BlockNumber)
	if err != nil {
		return CCIPRequest{}, nil, err
	}
	txConfirmationTimestamp := hdr.Timestamp

	return CCIPRequest{
		txHash:                  txHash.Hex(),
		txConfirmationTimestamp: txConfirmationTimestamp,
	}, rcpt, nil
}

type CCIPLane struct {
	Test                    *testing.T
	Logger                  zerolog.Logger
	SourceNetworkName       string
	DestNetworkName         string
	SourceChain             blockchain.EVMClient
	DestChain               blockchain.EVMClient
	Source                  *SourceCCIPModule
	Dest                    *DestCCIPModule
	TestEnv                 *CCIPTestEnv
	NumberOfReq             int
	Reports                 *testreporters.CCIPLaneStats
	Balance                 *BalanceSheet
	StartBlockOnSource      uint64
	StartBlockOnDestination uint64
	SentReqs                map[common.Hash][]CCIPRequest
	TotalFee                *big.Int // total fee for all the requests. Used for balance validation.
	ValidationTimeout       time.Duration
	Context                 context.Context
	SrcNetworkLaneCfg       *laneconfig.LaneConfig
	DstNetworkLaneCfg       *laneconfig.LaneConfig
	Subscriptions           []event.Subscription
}

func (lane *CCIPLane) TokenPricesConfig() (string, error) {
	d := DynamicPriceGetterConfig{
		AggregatorPrices: make(map[common.Address]AggregatorPriceConfig),
		StaticPrices:     make(map[common.Address]StaticPriceConfig),
	}
	for _, token := range lane.Dest.Common.BridgeTokens {
		err := d.AddPriceConfig(token.Address(), lane.Dest.Common.PriceAggregators, LinkToUSD, false)
		if err != nil {
			return "", fmt.Errorf("error %w in AddPriceConfig for token %s", err, token.Address())
		}
	}
	if err := d.AddPriceConfig(lane.Dest.Common.FeeToken.Address(), lane.Dest.Common.PriceAggregators, LinkToUSD, false); err != nil {
		return "", fmt.Errorf("error %w in AddPriceConfig for fee token %s", err, lane.Dest.Common.FeeToken.Address())
	}
	if err := d.AddPriceConfig(lane.Dest.Common.WrappedNative.Hex(), lane.Dest.Common.PriceAggregators, WrappedNativeToUSD, false); err != nil {
		return "", fmt.Errorf("error %w in AddPriceConfig for wrapped native %s", err, lane.Dest.Common.WrappedNative.Hex())
	}
	if err := d.AddPriceConfig(lane.Source.Common.WrappedNative.Hex(), lane.Source.Common.PriceAggregators, WrappedNativeToUSD, false); err != nil {
		return "", fmt.Errorf("error %w in AddPriceConfig for wrapped native %s", err, lane.Source.Common.WrappedNative.Hex())
	}
	return d.String()
}

func (lane *CCIPLane) UpdateLaneConfig() {
	var btAddresses, btpAddresses []string

	for i, bt := range lane.Source.Common.BridgeTokens {
		btAddresses = append(btAddresses, bt.Address())
		btpAddresses = append(btpAddresses, lane.Source.Common.BridgeTokenPools[i].Address())
	}
	lane.SrcNetworkLaneCfg.CommonContracts = laneconfig.CommonContracts{
		FeeToken:         lane.Source.Common.FeeToken.Address(),
		BridgeTokens:     btAddresses,
		BridgeTokenPools: btpAddresses,
		ARM:              lane.Source.Common.ARMContract.Hex(),
		Router:           lane.Source.Common.Router.Address(),
		PriceRegistry:    lane.Source.Common.PriceRegistry.Address(),
		WrappedNative:    lane.Source.Common.WrappedNative.Hex(),
		Multicall:        lane.Source.Common.MulticallContract.Hex(),
	}
	if lane.Source.Common.TokenTransmitter != nil {
		lane.SrcNetworkLaneCfg.CommonContracts.TokenTransmitter = lane.Source.Common.TokenTransmitter.ContractAddress.Hex()
	}
	if lane.Source.Common.TokenMessenger != nil {
		lane.SrcNetworkLaneCfg.CommonContracts.TokenMessenger = lane.Source.Common.TokenMessenger.Hex()
	}
	if lane.Source.Common.ARM == nil {
		lane.SrcNetworkLaneCfg.CommonContracts.IsMockARM = true
	}
	lane.SrcNetworkLaneCfg.SrcContractsMu.Lock()
	lane.SrcNetworkLaneCfg.SrcContracts[lane.Source.DestNetworkName] = laneconfig.SourceContracts{
		OnRamp:     lane.Source.OnRamp.Address(),
		DepolyedAt: lane.Source.SrcStartBlock,
	}
	lane.SrcNetworkLaneCfg.SrcContractsMu.Unlock()
	btAddresses, btpAddresses = []string{}, []string{}

	for i, bt := range lane.Dest.Common.BridgeTokens {
		btAddresses = append(btAddresses, bt.Address())
		btpAddresses = append(btpAddresses, lane.Dest.Common.BridgeTokenPools[i].Address())
	}
	lane.DstNetworkLaneCfg.CommonContracts = laneconfig.CommonContracts{
		FeeToken:         lane.Dest.Common.FeeToken.Address(),
		BridgeTokens:     btAddresses,
		BridgeTokenPools: btpAddresses,
		ARM:              lane.Dest.Common.ARMContract.Hex(),
		Router:           lane.Dest.Common.Router.Address(),
		PriceRegistry:    lane.Dest.Common.PriceRegistry.Address(),
		WrappedNative:    lane.Dest.Common.WrappedNative.Hex(),
		Multicall:        lane.Dest.Common.MulticallContract.Hex(),
	}
	if lane.Dest.Common.TokenTransmitter != nil {
		lane.DstNetworkLaneCfg.CommonContracts.TokenTransmitter = lane.Dest.Common.TokenTransmitter.ContractAddress.Hex()
	}
	if lane.Dest.Common.TokenMessenger != nil {
		lane.DstNetworkLaneCfg.CommonContracts.TokenMessenger = lane.Dest.Common.TokenMessenger.Hex()
	}
	if lane.Dest.Common.ARM == nil {
		lane.DstNetworkLaneCfg.CommonContracts.IsMockARM = true
	}
	lane.DstNetworkLaneCfg.DestContractsMu.Lock()
	lane.DstNetworkLaneCfg.DestContracts[lane.Dest.SourceNetworkName] = laneconfig.DestContracts{
		OffRamp:      lane.Dest.OffRamp.Address(),
		CommitStore:  lane.Dest.CommitStore.Address(),
		ReceiverDapp: lane.Dest.ReceiverDapp.Address(),
	}
	lane.DstNetworkLaneCfg.DestContractsMu.Unlock()
}

func (lane *CCIPLane) RecordStateBeforeTransfer() {
	// collect the balance assert.ment to verify balances after transfer
	bal, err := testhelpers.GetBalances(lane.Test, lane.Source.CollectBalanceRequirements())
	require.NoError(lane.Test, err, "fetching source balance")
	lane.Balance.RecordBalance(bal)

	bal, err = testhelpers.GetBalances(lane.Test, lane.Dest.CollectBalanceRequirements())
	require.NoError(lane.Test, err, "fetching dest balance")
	lane.Balance.RecordBalance(bal)

	// save the current block numbers to use in various filter log requests
	lane.StartBlockOnSource, err = lane.Source.Common.ChainClient.LatestBlockNumber(context.Background())
	require.NoError(lane.Test, err, "Getting current block should be successful in source chain")
	lane.StartBlockOnDestination, err = lane.Dest.Common.ChainClient.LatestBlockNumber(context.Background())
	require.NoError(lane.Test, err, "Getting current block should be successful in dest chain")
	lane.TotalFee = big.NewInt(0)
	lane.NumberOfReq = 0
	lane.SentReqs = make(map[common.Hash][]CCIPRequest)
}

func (lane *CCIPLane) AddToSentReqs(txHash common.Hash, reqStats []*testreporters.RequestStat) (*types.Receipt, error) {
	request, rcpt, err := CCIPRequestFromTxHash(txHash, lane.Source.Common.ChainClient)
	if err != nil {
		for _, stat := range reqStats {
			stat.UpdateState(lane.Logger, 0, testreporters.TX, 0, testreporters.Failure)
		}
		return rcpt, fmt.Errorf("could not get request from tx hash %s: %w", txHash.Hex(), err)
	}
	var allRequests []CCIPRequest
	for _, stat := range reqStats {
		allRequests = append(allRequests, CCIPRequest{
			ReqNo:                   stat.ReqNo,
			txHash:                  request.txHash,
			txConfirmationTimestamp: request.txConfirmationTimestamp,
			RequestStat:             stat,
		})
		lane.NumberOfReq++
	}
	lane.SentReqs[txHash] = allRequests
	return rcpt, nil
}

// Multicall sends multiple ccip-send requests in a single transaction
// It will create one transaction for all the requests and will wait for the confirmation
func (lane *CCIPLane) Multicall(noOfRequests int, msgType string, multiSendAddr common.Address) error {
	var ccipMultipleMsg []contracts.CCIPMsgData
	feeToken := common.HexToAddress(lane.Source.Common.FeeToken.Address())
	genericMsg, err := lane.Source.CCIPMsg(lane.Dest.ReceiverDapp.EthAddress, msgType, "testMsg", big.NewInt(600_000))
	if err != nil {
		return fmt.Errorf("failed to form the ccip message: %w", err)
	}
	destChainSelector, err := chainselectors.SelectorFromChainId(lane.Source.DestinationChainId)
	if err != nil {
		return fmt.Errorf("failed getting the chain selector: %w", err)
	}
	var reqStats []*testreporters.RequestStat
	var txstats []testreporters.TransactionStats
	for i := 1; i <= noOfRequests; i++ {
		// form the message for transfer
		msg := genericMsg
		msg.Data = []byte(fmt.Sprintf("msg %d", i))
		sendData := contracts.CCIPMsgData{
			Msg:           msg,
			RouterAddr:    lane.Source.Common.Router.EthAddress,
			ChainSelector: destChainSelector,
		}

		fee, err := lane.Source.Common.Router.GetFee(destChainSelector, msg)
		if err != nil {
			reason, _ := blockchain.RPCErrorFromError(err)
			if reason != "" {
				return fmt.Errorf("failed getting the fee: %s", reason)
			}
			return fmt.Errorf("failed getting the fee: %w", err)
		}
		log.Info().Str("fee", fee.String()).Msg("calculated fee")
		sendData.Fee = fee
		lane.TotalFee = new(big.Int).Add(lane.TotalFee, fee)
		ccipMultipleMsg = append(ccipMultipleMsg, sendData)
		// if token transfer is required, transfer the token amount to multisend
		if msgType == TokenTransfer {
			for i, amount := range lane.Source.TransferAmount {
				token := lane.Source.Common.BridgeTokens[i]
				err := token.Transfer(multiSendAddr.Hex(), amount)
				if err != nil {
					return err
				}
			}
		}
		stat := testreporters.NewCCIPRequestStats(int64(lane.NumberOfReq+i), lane.SourceNetworkName, lane.DestNetworkName)
		txstats = append(txstats, testreporters.TransactionStats{
			Fee:                fee.String(),
			NoOfTokensSent:     len(msg.TokenAmounts),
			MessageBytesLength: len(msg.Data),
		})
		reqStats = append(reqStats, stat)
	}
	isNative := true
	// transfer the fee amount to multisend
	if feeToken != (common.Address{}) {
		isNative = false
		err := lane.Source.Common.FeeToken.Transfer(multiSendAddr.Hex(), lane.TotalFee)
		if err != nil {
			return err
		}
	}

	tx, err := contracts.MultiCallCCIP(lane.Source.Common.ChainClient, multiSendAddr.Hex(), ccipMultipleMsg, isNative)
	if err != nil {
		return fmt.Errorf("failed to send the multicall: %w", err)
	}
	if err != nil {
		// update the stats as failure for all the requests in the multicall tx
		for _, stat := range reqStats {
			stat.UpdateState(lane.Logger, 0,
				testreporters.TX, 0, testreporters.Failure)
		}
		return fmt.Errorf("failed to send the multicall: %w", err)
	}
	rcpt, err := lane.AddToSentReqs(tx.Hash(), reqStats)
	if err != nil {
		return err
	}
	var gasUsed uint64
	if rcpt != nil {
		gasUsed = rcpt.GasUsed
	}
	// update the stats for all the requests in the multicall tx
	for i, stat := range reqStats {
		txstats[i].GasUsed = gasUsed
		txstats[i].TxHash = tx.Hash().Hex()
		stat.UpdateState(lane.Logger, 0, testreporters.TX, 0, testreporters.Success, txstats[i])
	}
	return nil
}

// SendRequests sends individual ccip-send requests in different transactions
// It will create noOfRequests transactions
func (lane *CCIPLane) SendRequests(noOfRequests int, msgType string, gasLimit *big.Int) error {
	for i := 1; i <= noOfRequests; i++ {
		msg := fmt.Sprintf("msg %d", i)
		stat := testreporters.NewCCIPRequestStats(int64(lane.NumberOfReq+i), lane.SourceNetworkName, lane.DestNetworkName)
		txHash, txConfirmationDur, fee, err := lane.Source.SendRequest(
			lane.Dest.ReceiverDapp.EthAddress,
			msgType, msg, gasLimit,
		)
		if err != nil {
			stat.UpdateState(lane.Logger, 0,
				testreporters.TX, txConfirmationDur, testreporters.Failure)
			return fmt.Errorf("could not send request: %w", err)
		}
		err = lane.Source.Common.ChainClient.WaitForEvents()
		if err != nil {
			stat.UpdateState(lane.Logger, 0,
				testreporters.TX, txConfirmationDur, testreporters.Failure)
			return fmt.Errorf("could not send request: %w", err)
		}

		noOfTokens := len(lane.Source.TransferAmount)
		if msgType == DataOnlyTransfer {
			noOfTokens = 0
		}
		rcpt, err := lane.AddToSentReqs(txHash, []*testreporters.RequestStat{stat})
		if err != nil {
			return err
		}
		var gasUsed uint64
		if rcpt != nil {
			gasUsed = rcpt.GasUsed
		}
		stat.UpdateState(lane.Logger, 0,
			testreporters.TX, txConfirmationDur, testreporters.Success, testreporters.TransactionStats{
				Fee:                fee.String(),
				GasUsed:            gasUsed,
				TxHash:             txHash.Hex(),
				NoOfTokensSent:     noOfTokens,
				MessageBytesLength: len([]byte(msg)),
			})
		lane.TotalFee = bigmath.Add(lane.TotalFee, fee)
	}

	return nil
}

func (lane *CCIPLane) ExecuteManually() error {
	onRampABI, err := abi.JSON(strings.NewReader(evm_2_evm_onramp.EVM2EVMOnRampABI))
	if err != nil {
		return err
	}
	sendReqTopic := onRampABI.Events["CCIPSendRequested"].ID
	for txHash, req := range lane.SentReqs {
		for _, ccipReq := range req {
			lane.Logger.Info().Str("ccip-send", txHash.Hex()).Msg("Executing request manually")
			seqNum := ccipReq.RequestStat.SeqNum
			sendReqReceipt, err := lane.Source.Common.ChainClient.GetTxReceipt(txHash)
			if err != nil {
				return err
			}
			if sendReqReceipt == nil {
				return fmt.Errorf("could not find the receipt for tx %s", txHash.Hex())
			}
			destUser, err := lane.DestChain.TransactionOpts(lane.DestChain.GetDefaultWallet())
			if err != nil {
				return err
			}
			commitStat, ok := ccipReq.RequestStat.StatusByPhase[testreporters.Commit]
			if !ok {
				return fmt.Errorf("could not find the commit phase in the request stats, reqNo %d", ccipReq.RequestStat.ReqNo)
			}
			commitTx := commitStat.SendTransactionStats.TxHash
			commitReceipt, err := lane.DestChain.GetTxReceipt(common.HexToHash(commitTx))
			if err != nil {
				return err
			}
			var logIndex uint
			// find the send request log index sendReqReceipt
			for _, sendReqLog := range sendReqReceipt.Logs {
				if sendReqLog.Topics[0] == sendReqTopic {
					sendReqEvent, err := lane.Source.OnRamp.Instance.ParseCCIPSendRequested(*sendReqLog)
					if err != nil {
						return err
					}
					if sendReqEvent.Message.SequenceNumber == seqNum {
						logIndex = sendReqLog.Index
					}
				}
			}
			destChainSelector, err := chainselectors.SelectorFromChainId(lane.DestChain.GetChainID().Uint64())
			if err != nil {
				return err
			}
			sourceChainSelector, err := chainselectors.SelectorFromChainId(lane.SourceChain.GetChainID().Uint64())
			if err != nil {
				return err
			}
			args := testhelpers.ManualExecArgs{
				SourceChainID:    sourceChainSelector,
				DestChainID:      destChainSelector,
				DestUser:         destUser,
				SourceChain:      lane.SourceChain.Backend(),
				DestChain:        lane.DestChain.Backend(),
				SourceStartBlock: sendReqReceipt.BlockNumber,
				DestStartBlock:   commitReceipt.BlockNumber.Uint64(),
				SendReqTxHash:    txHash.Hex(),
				CommitStore:      lane.Dest.CommitStore.Address(),
				OnRamp:           lane.Source.OnRamp.Address(),
				OffRamp:          lane.Dest.OffRamp.Address(),
				SendReqLogIndex:  logIndex,
				GasLimit:         big.NewInt(600_000),
			}
			timeNow := time.Now().UTC()
			tx, err := args.ExecuteManually()
			if err != nil {
				return fmt.Errorf("could not execute manually: %w seqNum %d", err, seqNum)
			}

			rec, err := bind.WaitMined(context.Background(), lane.DestChain.DeployBackend(), tx)
			if err != nil {
				return fmt.Errorf("could not get receipt: %w seqNum %d", err, seqNum)
			}
			if rec.Status != 1 {
				return fmt.Errorf("manual execution failed: %w seqNum %d", err, seqNum)
			}
			lane.Logger.Info().Uint64("seqNum", seqNum).Msg("Manual Execution completed")
			_, err = lane.Dest.AssertEventExecutionStateChanged(lane.Logger, seqNum, lane.ValidationTimeout,
				timeNow, ccipReq.RequestStat, testhelpers.ExecutionStateSuccess)
			if err != nil {
				return fmt.Errorf("could not validate ExecutionStateChanged event: %w", err)
			}
		}
	}
	return nil
}

func (lane *CCIPLane) ValidateRequests(successfulExecution bool) {
	for txHash, ccipReqs := range lane.SentReqs {
		require.Greater(lane.Test, len(ccipReqs), 0, "no ccip requests found for tx hash")
		execState := testhelpers.ExecutionStateSuccess
		if !successfulExecution {
			execState = testhelpers.ExecutionStateFailure
		}
		require.NoError(lane.Test, lane.ValidateRequestByTxHash(txHash, execState),
			"validating request events by tx hash")
	}
	if !successfulExecution {
		return
	}
	// Asserting balances reliably work only for simulated private chains. The testnet contract balances might get updated by other transactions
	// verify the fee amount is deducted from sender, added to receiver token balances and
	if len(lane.Source.TransferAmount) > 0 {
		lane.Source.UpdateBalance(int64(lane.NumberOfReq), lane.TotalFee, lane.Balance)
		lane.Dest.UpdateBalance(lane.Source.TransferAmount, int64(lane.NumberOfReq), lane.Balance)
	}
}

func (lane *CCIPLane) ValidateRequestByTxHash(txHash common.Hash, execState testhelpers.MessageExecutionState) error {
	var reqStats []*testreporters.RequestStat
	ccipRequests := lane.SentReqs[txHash]
	require.Greater(lane.Test, len(ccipRequests), 0, "no ccip requests found for tx hash")
	txConfirmation := ccipRequests[0].txConfirmationTimestamp
	defer func() {
		for _, req := range ccipRequests {
			lane.Reports.UpdatePhaseStatsForReq(req.RequestStat)
		}
	}()
	for _, req := range ccipRequests {
		reqStats = append(reqStats, req.RequestStat)
	}

	msgLogs, ccipSendReqGenAt, err := lane.Source.AssertEventCCIPSendRequested(
		lane.Logger, txHash.Hex(), lane.ValidationTimeout, txConfirmation, reqStats)
	if err != nil || msgLogs == nil {
		return fmt.Errorf("could not validate CCIPSendRequested event: %w", err)
	}
	sourceLogFinalizedAt, _, err := lane.Source.AssertSendRequestedLogFinalized(lane.Logger, txHash, ccipSendReqGenAt, reqStats)
	if err != nil {
		return fmt.Errorf("could not finalize CCIPSendRequested event: %w", err)
	}
	for _, msgLog := range msgLogs {
		seqNumber := msgLog.Message.SequenceNumber
		var reqStat *testreporters.RequestStat
		for _, stat := range reqStats {
			if stat.SeqNum == seqNumber {
				reqStat = stat
				break
			}
		}
		if reqStat == nil {
			return fmt.Errorf("could not find request stat for seq number %d", seqNumber)
		}

		err = lane.Dest.AssertSeqNumberExecuted(lane.Logger, seqNumber, lane.ValidationTimeout, sourceLogFinalizedAt, reqStat)
		if err != nil {
			return fmt.Errorf("could not validate seq number increase at commit store: %w", err)
		}

		// Verify whether commitStore has accepted the report
		commitReport, reportAcceptedAt, err := lane.Dest.AssertEventReportAccepted(
			lane.Logger, seqNumber, lane.ValidationTimeout, sourceLogFinalizedAt, reqStat)
		if err != nil || commitReport == nil {
			return fmt.Errorf("could not validate ReportAccepted event: %w", err)
		}

		reportBlessedAt, err := lane.Dest.AssertReportBlessed(lane.Logger, seqNumber, lane.ValidationTimeout, *commitReport, reportAcceptedAt, reqStat)
		if err != nil {
			return fmt.Errorf("could not validate ReportBlessed event: %w", err)
		}
		// Verify whether the execution state is changed and the transfer is successful
		_, err = lane.Dest.AssertEventExecutionStateChanged(lane.Logger, seqNumber, lane.ValidationTimeout, reportBlessedAt, reqStat, execState)
		if err != nil {
			return fmt.Errorf("could not validate ExecutionStateChanged event: %w", err)
		}
	}
	return nil
}

func (lane *CCIPLane) StartEventWatchers() error {
	if !lane.Source.Common.ChainClient.NetworkSimulated() &&
		lane.Source.Common.ChainClient.GetNetworkConfig().FinalityDepth == 0 {
		err := lane.Source.Common.ChainClient.PollFinality()
		if err != nil {
			return err
		}
	}

	sendReqEvent := make(chan *evm_2_evm_onramp.EVM2EVMOnRampCCIPSendRequested)
	sub, err := lane.Source.OnRamp.Instance.WatchCCIPSendRequested(nil, sendReqEvent)
	if err != nil {
		return err
	}
	lane.Subscriptions = append(lane.Subscriptions, sub)
	go func() {
		for {
			e := <-sendReqEvent
			lane.Logger.Info().Msgf("CCIPSendRequested event received for seq number %d", e.Message.SequenceNumber)
			eventsForTx, ok := lane.Source.CCIPSendRequestedWatcher.Load(e.Raw.TxHash.Hex())
			if ok {
				lane.Source.CCIPSendRequestedWatcher.Store(e.Raw.TxHash.Hex(), append(eventsForTx.([]*evm_2_evm_onramp.EVM2EVMOnRampCCIPSendRequested), e))
			} else {
				lane.Source.CCIPSendRequestedWatcher.Store(e.Raw.TxHash.Hex(), []*evm_2_evm_onramp.EVM2EVMOnRampCCIPSendRequested{e})
			}
		}
	}()
	reportAcceptedEvent := make(chan *commit_store.CommitStoreReportAccepted)
	sub, err = lane.Dest.CommitStore.Instance.WatchReportAccepted(nil, reportAcceptedEvent)
	if err != nil {
		return err
	}

	lane.Subscriptions = append(lane.Subscriptions, sub)

	go func() {
		for {
			e := <-reportAcceptedEvent
			for i := e.Report.Interval.Min; i <= e.Report.Interval.Max; i++ {
				lane.Dest.ReportAcceptedWatcher.Store(i, e)
			}
		}
	}()

	if lane.Dest.Common.ARM != nil {
		reportBlessedEvent := make(chan *arm_contract.ARMContractTaggedRootBlessed)
		sub, err = lane.Dest.Common.ARM.Instance.WatchTaggedRootBlessed(nil, reportBlessedEvent, nil)
		if err != nil {
			return err
		}

		lane.Subscriptions = append(lane.Subscriptions, sub)

		go func() {
			for {
				e := <-reportBlessedEvent
				lane.Logger.Info().Msgf("TaggedRootBlessed event received for root %x", e.TaggedRoot.Root)
				if e.TaggedRoot.CommitStore == lane.Dest.CommitStore.EthAddress {
					lane.Dest.ReportBlessedWatcher.Store(e.TaggedRoot.Root, &e.Raw)
				}
			}
		}()
	}
	execStateChangedEvent := make(chan *evm_2_evm_offramp.EVM2EVMOffRampExecutionStateChanged)
	sub, err = lane.Dest.OffRamp.Instance.WatchExecutionStateChanged(nil, execStateChangedEvent, nil, nil)
	if err != nil {
		return err
	}

	lane.Subscriptions = append(lane.Subscriptions, sub)

	go func() {
		for {
			e := <-execStateChangedEvent
			lane.Logger.Info().Msgf("Execution state changed event received for seq number %d", e.SequenceNumber)
			lane.Dest.ExecStateChangedWatcher.Store(e.SequenceNumber, e)
		}
	}()
	return nil
}

func (lane *CCIPLane) CleanUp(clearFees bool) error {
	lane.Logger.Info().Msg("Cleaning up lane")
	if !lane.Source.Common.ChainClient.NetworkSimulated() &&
		lane.Source.Common.ChainClient.GetNetworkConfig().FinalityDepth == 0 {
		lane.Source.Common.ChainClient.CancelFinalityPolling()
	}
	for _, sub := range lane.Subscriptions {
		sub.Unsubscribe()
	}
	// recover fees from onRamp contract
	if clearFees && !lane.Source.Common.ChainClient.NetworkSimulated() {
		err := lane.Source.PayCCIPFeeToOwnerAddress()
		if err != nil {
			return err
		}
	}
	err := lane.Dest.Common.ChainClient.Close()
	if err != nil {
		return err
	}
	return lane.Source.Common.ChainClient.Close()
}

// DeployNewCCIPLane sets up a lane and initiates lane.Source and lane.Destination
// If configureCLNodes is true it sets up jobs and contract config for the lane
func (lane *CCIPLane) DeployNewCCIPLane(
	numOfCommitNodes int,
	commitAndExecOnSameDON bool,
	sourceCommon *CCIPCommon,
	destCommon *CCIPCommon,
	transferAmounts []*big.Int,
	bootstrapAdded *atomic.Bool,
	configureCLNodes bool,
	jobErrGroup *errgroup.Group,
) (*laneconfig.LaneConfig, *laneconfig.LaneConfig, error) {
	var err error
	env := lane.TestEnv
	sourceChainClient := lane.SourceChain
	destChainClient := lane.DestChain

	if sourceCommon == nil {
		return nil, nil, fmt.Errorf("common contracts for source chain %s not found", sourceChainClient.GetChainID().String())
	}

	if destCommon == nil {
		return nil, nil, fmt.Errorf("common contracts for destination chain %s not found", destChainClient.GetChainID().String())
	}

	lane.Source, err = DefaultSourceCCIPModule(
		lane.Logger,
		sourceChainClient, destChainClient.GetChainID().Uint64(),
		destChainClient.GetNetworkName(), transferAmounts, sourceCommon)
	if err != nil {
		return nil, nil, fmt.Errorf("failed to create source module: %w", err)
	}
	lane.Dest, err = DefaultDestinationCCIPModule(
		lane.Logger,
		destChainClient, sourceChainClient.GetChainID().Uint64(),
		sourceChainClient.GetNetworkName(), destCommon)
	if err != nil {
		return nil, nil, fmt.Errorf("failed to create destination module: %w", err)
	}

	srcConf := lane.SrcNetworkLaneCfg

	destConf := lane.DstNetworkLaneCfg

	// deploy all source contracts
	err = lane.Source.DeployContracts(srcConf)
	if err != nil {
		return nil, nil, fmt.Errorf("failed to deploy source contracts: %w", err)
	}
	// deploy all destination contracts
	err = lane.Dest.DeployContracts(*lane.Source, destConf)
	if err != nil {
		return nil, nil, fmt.Errorf("failed to deploy destination contracts: %w", err)
	}

	// if it's a new USDC deployment, sync the USDC domain
	var destPools []common.Address
	for _, pool := range lane.Dest.Common.BridgeTokenPools {
		destPools = append(destPools, pool.EthAddress)
	}
	err = lane.Source.Common.SyncUSDCDomain(lane.Dest.Common.TokenTransmitter, destPools, lane.Source.DestinationChainId)
	if err != nil {
		return nil, nil, fmt.Errorf("failed to sync USDC domain: %w", err)
	}

	lane.UpdateLaneConfig()

	// if lane is being set up for already configured CL nodes and contracts
	// no further action is necessary
	if !configureCLNodes {
		return lane.SrcNetworkLaneCfg, lane.DstNetworkLaneCfg, nil
	}

	if env == nil {
		return lane.SrcNetworkLaneCfg, lane.DstNetworkLaneCfg, fmt.Errorf("test environment not set")
	}
	// wait for the CL nodes to be ready before moving ahead with job creation
	err = env.CLNodeWithKeyReady.Wait()
	if err != nil {
		return lane.SrcNetworkLaneCfg, lane.DstNetworkLaneCfg, fmt.Errorf("failed to wait for CL nodes to be ready: %w", err)
	}
	clNodesWithKeys := env.CLNodesWithKeys
	// set up ocr2 jobs
	clNodes, exists := clNodesWithKeys[lane.Dest.Common.ChainClient.GetChainID().String()]
	if !exists {
		return lane.SrcNetworkLaneCfg, lane.DstNetworkLaneCfg, fmt.Errorf("could not find CL nodes for %s", lane.Dest.Common.ChainClient.GetChainID().String())
	}

	// first node is the bootstrapper
	bootstrapCommit := clNodes[0]
	var bootstrapExec *client.CLNodesWithKeys
	var execNodes []*client.CLNodesWithKeys
	commitNodes := clNodes[1:]
	env.commitNodeStartIndex = 2
	env.execNodeStartIndex = 2
	env.numOfCommitNodes = numOfCommitNodes
	env.numOfExecNodes = numOfCommitNodes
	if !commitAndExecOnSameDON {
		if len(clNodes) < 11 {
			return lane.SrcNetworkLaneCfg, lane.DstNetworkLaneCfg, fmt.Errorf("not enough CL nodes for separate commit and execution nodes")
		}
		bootstrapExec = clNodes[1] // for a set-up of different commit and execution nodes second node is the bootstrapper for execution nodes
		commitNodes = clNodes[2 : 2+numOfCommitNodes]
		execNodes = clNodes[2+numOfCommitNodes:]
		env.commitNodeStartIndex = 3
		env.execNodeStartIndex = 3 + numOfCommitNodes
		env.numOfCommitNodes = len(commitNodes)
		env.numOfExecNodes = len(execNodes)
	} else {
		execNodes = commitNodes
	}
	env.numOfAllowedFaultyExec = (len(execNodes) - 1) / 3
	env.numOfAllowedFaultyCommit = (len(commitNodes) - 1) / 3

	// save the current block numbers. If there is a delay between job start up and ocr config set up, the jobs will
	// replay the log polling from these mentioned block number. The dest block number should ideally be the block number on which
	// contract config is set and the source block number should be the one on which the ccip send request is performed.
	// Here for simplicity we are just taking the current block number just before the job is created.
	currentBlockOnDest, err := destChainClient.LatestBlockNumber(context.Background())
	if err != nil {
		return lane.SrcNetworkLaneCfg, lane.DstNetworkLaneCfg, fmt.Errorf("getting current block should be successful in destination chain %w", err)
	}

	tokenPricesConfigJson, err := lane.TokenPricesConfig()
	if err != nil {
		return lane.SrcNetworkLaneCfg, lane.DstNetworkLaneCfg, fmt.Errorf("error getting token prices config %w", err)
	}
	lane.Logger.Info().Str("tokenPricesConfigJson", tokenPricesConfigJson).Msg("Price getter config")

<<<<<<< HEAD
=======
	var killgrave *ctftestenv.Killgrave
	if env.LocalCluster != nil {
		killgrave = env.LocalCluster.MockAdapter
	}
	tokensUSDUrl := TokenPricePipelineURLs(tokenAddresses, killgrave, env.MockServer)
>>>>>>> e8671b80
	jobParams := integrationtesthelpers.CCIPJobSpecParams{
		OffRamp:           lane.Dest.OffRamp.EthAddress,
		CommitStore:       lane.Dest.CommitStore.EthAddress,
		SourceChainName:   sourceChainClient.GetNetworkName(),
		DestChainName:     destChainClient.GetNetworkName(),
		DestEvmChainId:    destChainClient.GetChainID().Uint64(),
		SourceStartBlock:  lane.Source.SrcStartBlock,
		PriceGetterConfig: tokenPricesConfigJson,
		DestStartBlock:    currentBlockOnDest,
	}
	if !lane.Source.Common.ExistingDeployment && lane.Source.Common.USDCDeployment {
		api := ""
		if killgrave != nil {
			api = killgrave.InternalEndpoint
		}
		if env.MockServer != nil {
			api = env.MockServer.Config.ClusterURL
		}
		if lane.Source.Common.TokenTransmitter == nil {
			return lane.SrcNetworkLaneCfg, lane.DstNetworkLaneCfg, fmt.Errorf("token transmitter address not set")
		}
		jobParams.USDCConfig = &config.USDCConfig{
			SourceTokenAddress:              common.HexToAddress(lane.Source.Common.BridgeTokens[0].Address()),
			SourceMessageTransmitterAddress: lane.Source.Common.TokenTransmitter.ContractAddress,
			AttestationAPI:                  api,
			AttestationAPITimeoutSeconds:    5,
		}
	}
	if !bootstrapAdded.Load() {
		bootstrapAdded.Store(true)
		err := CreateBootstrapJob(jobParams, bootstrapCommit, bootstrapExec)
		if err != nil {
			return lane.SrcNetworkLaneCfg, lane.DstNetworkLaneCfg, fmt.Errorf("failed to create bootstrap job: %w", err)
		}
	}

	bootstrapCommitP2PId := bootstrapCommit.KeysBundle.P2PKeys.Data[0].Attributes.PeerID
	var p2pBootstrappersExec, p2pBootstrappersCommit *client.P2PData
	if bootstrapExec != nil {
		p2pBootstrappersExec = &client.P2PData{
			InternalIP: bootstrapExec.Node.InternalIP(),
			PeerID:     bootstrapExec.KeysBundle.P2PKeys.Data[0].Attributes.PeerID,
		}
	}

	p2pBootstrappersCommit = &client.P2PData{
		InternalIP: bootstrapCommit.Node.InternalIP(),
		PeerID:     bootstrapCommitP2PId,
	}

	jobParams.P2PV2Bootstrappers = []string{p2pBootstrappersCommit.P2PV2Bootstrapper()}

	// set up ocr2 config
	err = SetOCR2Configs(commitNodes, execNodes, *lane.Dest)
	if err != nil {
		return lane.SrcNetworkLaneCfg, lane.DstNetworkLaneCfg, fmt.Errorf("failed to set ocr2 config: %w", err)
	}

	err = CreateOCR2CCIPCommitJobs(lane.Logger, jobParams, commitNodes, env.nodeMutexes, jobErrGroup)
	if err != nil {
		return lane.SrcNetworkLaneCfg, lane.DstNetworkLaneCfg, fmt.Errorf("failed to create ocr2 commit jobs: %w", err)
	}
	if p2pBootstrappersExec != nil {
		jobParams.P2PV2Bootstrappers = []string{p2pBootstrappersExec.P2PV2Bootstrapper()}
	}

	err = CreateOCR2CCIPExecutionJobs(lane.Logger, jobParams, execNodes, env.nodeMutexes, jobErrGroup)
	if err != nil {
		return lane.SrcNetworkLaneCfg, lane.DstNetworkLaneCfg, fmt.Errorf("failed to create ocr2 execution jobs: %w", err)
	}

	lane.Dest.Common.ChainClient.ParallelTransactions(false)
	lane.Source.Common.ChainClient.ParallelTransactions(false)

	return lane.SrcNetworkLaneCfg, lane.DstNetworkLaneCfg, nil
}

// SetOCR2Configs sets the oracle config in ocr2 contracts
// nil value in execNodes denotes commit and execution jobs are to be set up in same DON
func SetOCR2Configs(commitNodes, execNodes []*client.CLNodesWithKeys, destCCIP DestCCIPModule) error {
	rootSnooze := config2.MustNewDuration(7 * time.Minute)
	inflightExpiry := config2.MustNewDuration(3 * time.Minute)
	if destCCIP.Common.ChainClient.NetworkSimulated() {
		rootSnooze = config2.MustNewDuration(RootSnoozeTimeSimulated)
		inflightExpiry = config2.MustNewDuration(InflightExpirySimulated)
	}

	signers, transmitters, f, onchainConfig, offchainConfigVersion, offchainConfig, err := contracts.NewOffChainAggregatorV2ConfigForCCIPPlugin(
		commitNodes, testhelpers.NewCommitOffchainConfig(
			*config2.MustNewDuration(10 * time.Second), // reduce the heartbeat to 10 sec for faster fee updates
			1e6,
			1e6,
			*config2.MustNewDuration(10 * time.Second),
			1e6,
			200e9,
			*inflightExpiry,
		), testhelpers.NewCommitOnchainConfig(
			destCCIP.Common.PriceRegistry.EthAddress,
		), contracts.OCR2ParamsForCommit, 3*time.Minute)
	if err != nil {
		return fmt.Errorf("failed to create ocr2 config params for commit: %w", err)
	}

	err = destCCIP.CommitStore.SetOCR2Config(signers, transmitters, f, onchainConfig, offchainConfigVersion, offchainConfig)
	if err != nil {
		return fmt.Errorf("failed to set ocr2 config for commit: %w", err)
	}

	nodes := commitNodes
	// if commit and exec job is set up in different DON
	if len(execNodes) > 0 {
		nodes = execNodes
	}
	if destCCIP.OffRamp != nil {
		signers, transmitters, f, onchainConfig, offchainConfigVersion, offchainConfig, err = contracts.NewOffChainAggregatorV2ConfigForCCIPPlugin(
			nodes, testhelpers.NewExecOffchainConfig(
				1,
				5_000_000,
				0.7,
				200e9,
				*inflightExpiry,
				*rootSnooze,
			), testhelpers.NewExecOnchainConfig(
				PermissionlessExecThreshold,
				destCCIP.Common.Router.EthAddress,
				destCCIP.Common.PriceRegistry.EthAddress,
				MaxNoOfTokensInMsg,
				50000,
				200_000,
			), contracts.OCR2ParamsForExec, 3*time.Minute)
		if err != nil {
			return fmt.Errorf("failed to create ocr2 config params for exec: %w", err)
		}
		err = destCCIP.OffRamp.SetOCR2Config(signers, transmitters, f, onchainConfig, offchainConfigVersion, offchainConfig)
		if err != nil {
			return fmt.Errorf("failed to set ocr2 config for exec: %w", err)
		}
	}
	return destCCIP.Common.ChainClient.WaitForEvents()
}

func CreateBootstrapJob(
	jobParams integrationtesthelpers.CCIPJobSpecParams,
	bootstrapCommit *client.CLNodesWithKeys,
	bootstrapExec *client.CLNodesWithKeys,
) error {
	_, err := bootstrapCommit.Node.MustCreateJob(jobParams.BootstrapJob(jobParams.CommitStore.Hex()))
	if err != nil {
		return fmt.Errorf("shouldn't fail creating bootstrap job on bootstrap node %w", err)
	}
	if bootstrapExec != nil {
		_, err := bootstrapExec.Node.MustCreateJob(jobParams.BootstrapJob(jobParams.OffRamp.Hex()))
		if err != nil {
			return fmt.Errorf("shouldn't fail creating bootstrap job on bootstrap node %w", err)
		}
	}
	return nil
}

func CreateOCR2CCIPCommitJobs(
	lggr zerolog.Logger,
	jobParams integrationtesthelpers.CCIPJobSpecParams,
	commitNodes []*client.CLNodesWithKeys,
	mutexes []*sync.Mutex,
	group *errgroup.Group,
) error {
	ocr2SpecCommit, err := jobParams.CommitJobSpec()
	if err != nil {
		return fmt.Errorf("failed to create ocr2 commit job spec: %w", err)
	}
	createJob := func(index int, node *client.CLNodesWithKeys, ocr2SpecCommit client.OCR2TaskJobSpec, mu *sync.Mutex) error {
		mu.Lock()
		defer mu.Unlock()
		ocr2SpecCommit.OCR2OracleSpec.OCRKeyBundleID.SetValid(node.KeysBundle.OCR2Key.Data.ID)
		ocr2SpecCommit.OCR2OracleSpec.TransmitterID.SetValid(node.KeysBundle.EthAddress)
		lggr.Info().Msgf("Creating CCIP-Commit job on OCR node %d job name %s", index+1, ocr2SpecCommit.Name)
		_, err = node.Node.MustCreateJob(&ocr2SpecCommit)
		if err != nil {
			return fmt.Errorf("shouldn't fail creating CCIP-Commit job on OCR node %d job name %s - %w", index+1, ocr2SpecCommit.Name, err)
		}
		return nil
	}

	testSpec := client.OCR2TaskJobSpec{
		Name:           ocr2SpecCommit.Name,
		JobType:        ocr2SpecCommit.JobType,
		OCR2OracleSpec: ocr2SpecCommit.OCR2OracleSpec,
	}
	for i, node := range commitNodes {
		node := node
		i := i
		group.Go(func() error {
			return createJob(i, node, testSpec, mutexes[i])
		})
	}
	return nil
}

func CreateOCR2CCIPExecutionJobs(
	lggr zerolog.Logger,
	jobParams integrationtesthelpers.CCIPJobSpecParams,
	execNodes []*client.CLNodesWithKeys,
	mutexes []*sync.Mutex,
	group *errgroup.Group,
) error {
	ocr2SpecExec, err := jobParams.ExecutionJobSpec()
	if err != nil {
		return fmt.Errorf("failed to create ocr2 execution job spec: %w", err)
	}
	createJob := func(index int, node *client.CLNodesWithKeys, ocr2SpecExec client.OCR2TaskJobSpec, mu *sync.Mutex) error {
		mu.Lock()
		defer mu.Unlock()
		ocr2SpecExec.OCR2OracleSpec.OCRKeyBundleID.SetValid(node.KeysBundle.OCR2Key.Data.ID)
		ocr2SpecExec.OCR2OracleSpec.TransmitterID.SetValid(node.KeysBundle.EthAddress)
		lggr.Info().Msgf("Creating CCIP-Exec job on OCR node %d job name %s", index+1, ocr2SpecExec.Name)
		_, err = node.Node.MustCreateJob(&ocr2SpecExec)
		if err != nil {
			return fmt.Errorf("shouldn't fail creating CCIP-Exec job on OCR node %d job name %s - %w", index+1,
				ocr2SpecExec.Name, err)
		}
		return nil
	}
	if ocr2SpecExec != nil {
		for i, node := range execNodes {
			node := node
			i := i
			group.Go(func() error {
				return createJob(i, node, client.OCR2TaskJobSpec{
					Name:              ocr2SpecExec.Name,
					JobType:           ocr2SpecExec.JobType,
					MaxTaskDuration:   ocr2SpecExec.MaxTaskDuration,
					ForwardingAllowed: ocr2SpecExec.ForwardingAllowed,
					OCR2OracleSpec:    ocr2SpecExec.OCR2OracleSpec,
					ObservationSource: ocr2SpecExec.ObservationSource,
				}, mutexes[i])
			})
		}
	}
	return nil
}

func TokenFeeForMultipleTokenAddr(tokenAddrToURL map[string]string) string {
	source := ""
	right := ""
	i := 1
	for addr, url := range tokenAddrToURL {
		source = source + fmt.Sprintf(`
token%d [type=http method=GET url="%s"];
token%d_parse [type=jsonparse path="data,result"];
token%d->token%d_parse;`, i, url, i, i, i)
		right = right + fmt.Sprintf(` \\\"%s\\\":$(token%d_parse),`, addr, i)
		i++
	}
	right = right[:len(right)-1]
	source = fmt.Sprintf(`%s
merge [type=merge left="{}" right="{%s}"];`, source, right)

	return source
}

type CCIPTestEnv struct {
	MockServer               *ctfClient.MockserverClient
	LocalCluster             *test_env.CLClusterTestEnv
	CLNodesWithKeys          map[string][]*client.CLNodesWithKeys // key - network chain-id
	CLNodes                  []*client.ChainlinkK8sClient
	nodeMutexes              []*sync.Mutex
	execNodeStartIndex       int
	commitNodeStartIndex     int
	numOfAllowedFaultyCommit int
	numOfAllowedFaultyExec   int
	numOfCommitNodes         int
	numOfExecNodes           int
	K8Env                    *environment.Environment
	CLNodeWithKeyReady       *errgroup.Group // denotes if keys are created in chainlink node and ready to be used for job creation
}

func (c *CCIPTestEnv) ChaosLabelForGeth(t *testing.T, srcChain, destChain string) {
	err := c.K8Env.Client.LabelChaosGroupByLabels(c.K8Env.Cfg.Namespace, map[string]string{
		"app": GethLabel(srcChain),
	}, ChaosGroupNetworkACCIPGeth)
	require.NoError(t, err)

	err = c.K8Env.Client.LabelChaosGroupByLabels(c.K8Env.Cfg.Namespace, map[string]string{
		"app": GethLabel(destChain),
	}, ChaosGroupNetworkBCCIPGeth)
	require.NoError(t, err)
	gethNetworksLabels := []string{GethLabel(srcChain), GethLabel(destChain)}
	c.ChaosLabelForAllGeth(t, gethNetworksLabels)

}

func (c *CCIPTestEnv) ChaosLabelForAllGeth(t *testing.T, gethNetworksLabels []string) {
	for _, gethNetworkLabel := range gethNetworksLabels {
		err := c.K8Env.Client.AddLabel(c.K8Env.Cfg.Namespace,
			fmt.Sprintf("app=%s", gethNetworkLabel),
			fmt.Sprintf("geth=%s", ChaosGroupCCIPGeth))
		require.NoError(t, err)
	}
}

func (c *CCIPTestEnv) ChaosLabelForCLNodes(t *testing.T) {
	allowedFaulty := c.numOfAllowedFaultyCommit
	for i := c.commitNodeStartIndex; i < len(c.CLNodes); i++ {
		labelSelector := map[string]string{
			"app":      "chainlink-0",
			"instance": fmt.Sprintf("node-%d", i),
		}
		if i >= c.commitNodeStartIndex && i < c.commitNodeStartIndex+allowedFaulty+1 {
			err := c.K8Env.Client.LabelChaosGroupByLabels(c.K8Env.Cfg.Namespace, labelSelector, ChaosGroupCommitAndExecFaultyPlus)
			require.NoError(t, err)
		}
		if i >= c.commitNodeStartIndex && i < c.commitNodeStartIndex+allowedFaulty {
			err := c.K8Env.Client.LabelChaosGroupByLabels(c.K8Env.Cfg.Namespace, labelSelector, ChaosGroupCommitAndExecFaulty)
			require.NoError(t, err)
		}

		// commit node starts from index 2
		if i >= c.commitNodeStartIndex && i < c.commitNodeStartIndex+c.numOfCommitNodes {
			err := c.K8Env.Client.LabelChaosGroupByLabels(c.K8Env.Cfg.Namespace, labelSelector, ChaosGroupCommit)
			require.NoError(t, err)
		}
		if i >= c.commitNodeStartIndex && i < c.commitNodeStartIndex+c.numOfAllowedFaultyCommit+1 {
			err := c.K8Env.Client.LabelChaosGroupByLabels(c.K8Env.Cfg.Namespace, labelSelector, ChaosGroupCommitFaultyPlus)
			require.NoError(t, err)
		}
		if i >= c.commitNodeStartIndex && i < c.commitNodeStartIndex+c.numOfAllowedFaultyCommit {
			err := c.K8Env.Client.LabelChaosGroupByLabels(c.K8Env.Cfg.Namespace, labelSelector, ChaosGroupCommitFaulty)
			require.NoError(t, err)
		}
		if i >= c.execNodeStartIndex && i < c.execNodeStartIndex+c.numOfExecNodes {
			err := c.K8Env.Client.LabelChaosGroupByLabels(c.K8Env.Cfg.Namespace, labelSelector, ChaosGroupExecution)
			require.NoError(t, err)
		}
		if i >= c.execNodeStartIndex && i < c.execNodeStartIndex+c.numOfAllowedFaultyExec+1 {
			err := c.K8Env.Client.LabelChaosGroupByLabels(c.K8Env.Cfg.Namespace, labelSelector, ChaosGroupExecutionFaultyPlus)
			require.NoError(t, err)
		}
		if i >= c.execNodeStartIndex && i < c.execNodeStartIndex+c.numOfAllowedFaultyExec {
			err := c.K8Env.Client.LabelChaosGroupByLabels(c.K8Env.Cfg.Namespace, labelSelector, ChaosGroupExecutionFaulty)
			require.NoError(t, err)
		}
	}
}

func (c *CCIPTestEnv) SetUpNodesAndKeys(
	nodeFund *big.Float,
	chains []blockchain.EVMClient,
	logger zerolog.Logger,
) error {
	chainlinkNodes := make([]*client.ChainlinkClient, 0)

	//var err error
	if c.LocalCluster != nil {
		// for local cluster, fetch the values from the local cluster
		for _, chainlinkNode := range c.LocalCluster.ClCluster.Nodes {
			chainlinkNodes = append(chainlinkNodes, chainlinkNode.API.WithRetryCount(3))
			c.nodeMutexes = append(c.nodeMutexes, &sync.Mutex{})
		}
	} else {
		// in case of k8s, we need to connect to the chainlink nodes
		log.Info().Msg("Connecting to launched resources")
		chainlinkK8sNodes, err := client.ConnectChainlinkNodes(c.K8Env)
		if err != nil {
			return fmt.Errorf("failed to connect to chainlink nodes: %w", err)
		}
		if len(chainlinkK8sNodes) == 0 {
			return fmt.Errorf("no CL node found")
		}

		for _, chainlinkNode := range chainlinkK8sNodes {
			chainlinkNodes = append(chainlinkNodes, chainlinkNode.ChainlinkClient.WithRetryCount(3))
			c.nodeMutexes = append(c.nodeMutexes, &sync.Mutex{})
		}
		c.CLNodes = chainlinkK8sNodes
		mockServer, err := ctfClient.ConnectMockServer(c.K8Env)
		if err != nil {
			return fmt.Errorf("failed to connect to mock server: %w", err)
		}
		c.MockServer = mockServer
	}

	nodesWithKeys := make(map[string][]*client.CLNodesWithKeys)
	mu := &sync.Mutex{}
	//grp, _ := errgroup.WithContext(ctx)
	populateKeys := func(chain blockchain.EVMClient) error {
		log.Info().Str("chain id", chain.GetChainID().String()).Msg("creating node keys for chain")
		_, clNodes, err := client.CreateNodeKeysBundle(chainlinkNodes, "evm", chain.GetChainID().String())
		if err != nil {
			return fmt.Errorf("failed to create node keys for chain %s: %w", chain.GetChainID().String(), err)
		}
		if len(clNodes) == 0 {
			return fmt.Errorf("no CL node with keys found for chain %s", chain.GetNetworkName())
		}
		mu.Lock()
		defer mu.Unlock()
		nodesWithKeys[chain.GetChainID().String()] = clNodes
		return nil
	}

	fund := func(ec blockchain.EVMClient) error {
		cfg := ec.GetNetworkConfig()
		if cfg == nil {
			return fmt.Errorf("blank network config")
		}
		c1, err := blockchain.ConcurrentEVMClient(*cfg, c.K8Env, ec, logger)
		if err != nil {
			return fmt.Errorf("getting concurrent evmclient chain %s %w", ec.GetNetworkName(), err)
		}
		defer func() {
			if c1 != nil {
				c1.Close()
			}
		}()
		log.Info().Str("chain id", c1.GetChainID().String()).Msg("Funding Chainlink nodes for chain")
		err = actions.FundChainlinkNodesAddresses(chainlinkNodes[1:], c1, nodeFund)
		if err != nil {
			return fmt.Errorf("funding nodes for chain %s %w", c1.GetNetworkName(), err)
		}
		return nil
	}

	for _, chain := range chains {
		err := populateKeys(chain)
		if err != nil {
			return err
		}
		err = fund(chain)
		if err != nil {
			return err
		}
	}

	c.CLNodesWithKeys = nodesWithKeys
	return nil
}

func AssertBalances(t *testing.T, bas []testhelpers.BalanceAssertion) {
	logEvent := log.Info()
	for _, b := range bas {
		actual := b.Getter(t, b.Address)
		assert.NotNil(t, actual, "%v getter return nil", b.Name)
		if b.Within == "" {
			assert.Equal(t, b.Expected, actual.String(), "wrong balance for %s got %s want %s", b.Name, actual, b.Expected)
			logEvent.Interface(b.Name, struct {
				Exp    string
				Actual string
			}{
				Exp:    b.Expected,
				Actual: actual.String(),
			})
		} else {
			bi, _ := big.NewInt(0).SetString(b.Expected, 10)
			withinI, _ := big.NewInt(0).SetString(b.Within, 10)
			high := big.NewInt(0).Add(bi, withinI)
			low := big.NewInt(0).Sub(bi, withinI)
			assert.Equal(t, -1, actual.Cmp(high),
				"wrong balance for %s got %s outside expected range [%s, %s]", b.Name, actual, low, high)
			assert.Equal(t, 1, actual.Cmp(low),
				"wrong balance for %s got %s outside expected range [%s, %s]", b.Name, actual, low, high)
			logEvent.Interface(b.Name, struct {
				ExpRange string
				Actual   string
			}{
				ExpRange: fmt.Sprintf("[%s, %s]", low, high),
				Actual:   actual.String(),
			})
		}
	}
	logEvent.Msg("balance assertions succeeded")
}

type BalFunc func(ctx context.Context, addr string) (*big.Int, error)

func GetterForLinkToken(getBalance BalFunc, addr string) func(t *testing.T, _ common.Address) *big.Int {
	return func(t *testing.T, _ common.Address) *big.Int {
		balance, err := getBalance(context.Background(), addr)
		assert.NoError(t, err)
		return balance
	}
}

type BalanceItem struct {
	Address         common.Address
	Getter          func(t *testing.T, addr common.Address) *big.Int
	PreviousBalance *big.Int
	AmtToAdd        *big.Int
	AmtToSub        *big.Int
}

type BalanceSheet struct {
	mu          *sync.Mutex
	Items       map[string]BalanceItem
	PrevBalance map[string]*big.Int
}

func (b *BalanceSheet) Update(key string, item BalanceItem) {
	b.mu.Lock()
	defer b.mu.Unlock()
	prev, ok := b.Items[key]
	if !ok {
		b.Items[key] = item
		return
	}
	amtToAdd, amtToSub := big.NewInt(0), big.NewInt(0)
	if prev.AmtToAdd != nil {
		amtToAdd = prev.AmtToAdd
	}
	if prev.AmtToSub != nil {
		amtToSub = prev.AmtToSub
	}
	if item.AmtToAdd != nil {
		amtToAdd = new(big.Int).Add(amtToAdd, item.AmtToAdd)
	}
	if item.AmtToSub != nil {
		amtToSub = new(big.Int).Add(amtToSub, item.AmtToSub)
	}

	b.Items[key] = BalanceItem{
		Address:  item.Address,
		Getter:   item.Getter,
		AmtToAdd: amtToAdd,
		AmtToSub: amtToSub,
	}
}

func (b *BalanceSheet) RecordBalance(bal map[string]*big.Int) {
	b.mu.Lock()
	defer b.mu.Unlock()
	for key, value := range bal {
		if _, ok := b.PrevBalance[key]; !ok {
			b.PrevBalance[key] = value
		}
	}
}

func (b *BalanceSheet) Verify(t *testing.T) {
	var balAssertions []testhelpers.BalanceAssertion
	for key, item := range b.Items {
		prevBalance, ok := b.PrevBalance[key]
		require.Truef(t, ok, "previous balance is not captured for %s", key)
		exp := prevBalance
		if item.AmtToAdd != nil {
			exp = new(big.Int).Add(exp, item.AmtToAdd)
		}
		if item.AmtToSub != nil {
			exp = new(big.Int).Sub(exp, item.AmtToSub)
		}
		balAssertions = append(balAssertions, testhelpers.BalanceAssertion{
			Name:     key,
			Address:  item.Address,
			Getter:   item.Getter,
			Expected: exp.String(),
		})
	}
	AssertBalances(t, balAssertions)
}

func NewBalanceSheet() *BalanceSheet {
	return &BalanceSheet{
		mu:          &sync.Mutex{},
		Items:       make(map[string]BalanceItem),
		PrevBalance: make(map[string]*big.Int),
	}
<<<<<<< HEAD
=======
}

// SetMockServerWithUSDCAttestation responds with a mock attestation for any msgHash
// The path is set with regex to match any path that starts with /v1/attestations
func SetMockServerWithUSDCAttestation(
	killGrave *ctftestenv.Killgrave,
	mockserver *ctfClient.MockserverClient,
) error {
	path := "/v1/attestations"
	response := struct {
		Status      string `json:"status"`
		Attestation string `json:"attestation"`
		Error       string `json:"error"`
	}{
		Status:      "complete",
		Attestation: "0x9049623e91719ef2aa63c55f357be2529b0e7122ae552c18aff8db58b4633c4d3920ff03d3a6d1ddf11f06bf64d7fd60d45447ac81f527ba628877dc5ca759651b08ffae25a6d3b1411749765244f0a1c131cbfe04430d687a2e12fd9d2e6dc08e118ad95d94ad832332cf3c4f7a4f3da0baa803b7be024b02db81951c0f0714de1b",
	}
	if killGrave == nil && mockserver == nil {
		return fmt.Errorf("both killgrave and mockserver are nil")
	}
	log.Info().Str("path", path).Msg("setting attestation-api response for any msgHash")
	if killGrave != nil {
		err := killGrave.SetAnyValueResponse(fmt.Sprintf("%s/{_hash:.*}", path), []string{http.MethodGet}, response)
		if err != nil {
			return fmt.Errorf("failed to set killgrave server value: %w", err)
		}
	}
	if mockserver != nil {
		err := mockserver.SetAnyValueResponse(fmt.Sprintf("%s/.*", path), response)
		if err != nil {
			return fmt.Errorf("failed to set mockserver value: %w", err)
		}
	}
	return nil
}

// SetMockserverWithTokenPriceValue sets the mock responses in mockserver that are read by chainlink nodes
// to simulate different price feed value.
// it keeps updating the response every 15 seconds to simulate price feed updates
func SetMockserverWithTokenPriceValue(
	killGrave *ctftestenv.Killgrave,
	mockserver *ctfClient.MockserverClient,
) {
	wg := &sync.WaitGroup{}
	path := "token_contract_"
	wg.Add(1)
	go func() {
		set := true
		// keep updating token value every 15 second
		for {
			if killGrave == nil && mockserver == nil {
				log.Fatal().Msg("both killgrave and mockserver are nil")
				return
			}
			tokenValue := big.NewInt(time.Now().UnixNano()).String()
			if killGrave != nil {
				err := killGrave.SetAdapterBasedAnyValuePath(fmt.Sprintf("%s{.*}", path), []string{http.MethodGet}, tokenValue)
				if err != nil {
					log.Fatal().Err(err).Msg("failed to set killgrave server value")
					return
				}
			}
			if mockserver != nil {
				err := mockserver.SetAnyValuePath(fmt.Sprintf("/%s.*", path), tokenValue)
				if err != nil {
					log.Fatal().Err(err).Msg("failed to set mockserver value")
					return
				}
			}
			if set {
				set = false
				wg.Done()
			}
			time.Sleep(15 * time.Second)
		}
	}()
	// wait for the first value to be set
	wg.Wait()
}

// TokenPricePipelineURLs returns the mockserver urls for the token price pipeline
func TokenPricePipelineURLs(
	tokenAddresses []string,
	killGrave *ctftestenv.Killgrave,
	mockserver *ctfClient.MockserverClient,
) map[string]string {
	mapTokenURL := make(map[string]string)

	for _, tokenAddr := range tokenAddresses {
		path := fmt.Sprintf("token_contract_%s", tokenAddr[2:12])
		if mockserver != nil {
			mapTokenURL[tokenAddr] = fmt.Sprintf("%s/%s", mockserver.Config.ClusterURL, path)
		}
		if killGrave != nil {
			mapTokenURL[tokenAddr] = fmt.Sprintf("%s/%s", killGrave.InternalEndpoint, path)
		}
	}

	return mapTokenURL
>>>>>>> e8671b80
}<|MERGE_RESOLUTION|>--- conflicted
+++ resolved
@@ -5,11 +5,8 @@
 	"encoding/json"
 	"fmt"
 	"math/big"
-<<<<<<< HEAD
-=======
 	"math/rand"
 	"net/http"
->>>>>>> e8671b80
 	"strings"
 	"sync"
 	"testing"
@@ -123,15 +120,9 @@
 	ChainClient        blockchain.EVMClient
 	Deployer           *contracts.CCIPContractsDeployer
 	FeeToken           *contracts.LinkToken
-<<<<<<< HEAD
-	BridgeTokens       []*contracts.ERC20Token // as of now considering the bridge token is same as link token
+	BridgeTokens       []*contracts.ERC20Token
 	PriceAggregators   map[string]*contracts.MockAggregator
-	BridgeTokenPools   []*contracts.LockReleaseTokenPool
-=======
-	BridgeTokens       []*contracts.ERC20Token
-	TokenPrices        []*big.Int
 	BridgeTokenPools   []*contracts.TokenPool
->>>>>>> e8671b80
 	RateLimiterConfig  contracts.RateLimiterConfig
 	ARMContract        *common.Address
 	ARM                *contracts.ARM // populate only if the ARM contracts is not a mock and can be used to verify various ARM events; keep this nil for mock ARM
@@ -617,12 +608,12 @@
 						if err != nil {
 							return fmt.Errorf("getting new bridge token contract shouldn't fail %w", err)
 						}
+						aggregator, err := cd.DeployMockAggregator(18, LinkToUSD)
+						if err != nil {
+							return fmt.Errorf("deploying mock aggregator contract shouldn't fail %w", err)
+						}
+						ccipModule.PriceAggregators[linkToken.Address()] = aggregator
 					}
-					aggregator, err := cd.DeployMockAggregator(18, LinkToUSD)
-					if err != nil {
-						return fmt.Errorf("deploying mock aggregator contract shouldn't fail %w", err)
-					}
-					ccipModule.PriceAggregators[linkToken.Address()] = aggregator
 				} else {
 					token, err = cd.DeployERC20TokenContract(tokenDeployerFns[i])
 					if err != nil {
@@ -772,7 +763,6 @@
 	return ccipModule.ApproveTokens()
 }
 
-<<<<<<< HEAD
 // DynamicPriceGetterConfig specifies the configuration for the price getter in price pipeline.
 // This should match pricegetter.DynamicPriceGetterConfig in core/services/ocr2/plugins/ccip/internal/pricegetter
 type DynamicPriceGetterConfig struct {
@@ -845,10 +835,7 @@
 	Price   uint64 `json:"price,string"`
 }
 
-func DefaultCCIPModule(logger zerolog.Logger, chainClient blockchain.EVMClient, existingDeployment, multiCall bool) (*CCIPCommon, error) {
-=======
 func DefaultCCIPModule(logger zerolog.Logger, chainClient blockchain.EVMClient, existingDeployment, multiCall, usdc bool) (*CCIPCommon, error) {
->>>>>>> e8671b80
 	cd, err := contracts.NewCCIPContractsDeployer(logger, chainClient)
 	if err != nil {
 		return nil, err
@@ -2521,14 +2508,16 @@
 	}
 	lane.Logger.Info().Str("tokenPricesConfigJson", tokenPricesConfigJson).Msg("Price getter config")
 
-<<<<<<< HEAD
-=======
-	var killgrave *ctftestenv.Killgrave
-	if env.LocalCluster != nil {
-		killgrave = env.LocalCluster.MockAdapter
-	}
-	tokensUSDUrl := TokenPricePipelineURLs(tokenAddresses, killgrave, env.MockServer)
->>>>>>> e8671b80
+	var tokenAddresses []string
+	for _, token := range lane.Dest.Common.BridgeTokens {
+		tokenAddresses = append(tokenAddresses, token.Address())
+	}
+	tokenAddresses = append(tokenAddresses, lane.Dest.Common.FeeToken.Address(), lane.Source.Common.WrappedNative.Hex(), lane.Dest.Common.WrappedNative.Hex())
+
+	//var killgrave *ctftestenv.Killgrave
+	//if env.LocalCluster != nil {
+	//	killgrave = env.LocalCluster.MockAdapter
+	//}
 	jobParams := integrationtesthelpers.CCIPJobSpecParams{
 		OffRamp:           lane.Dest.OffRamp.EthAddress,
 		CommitStore:       lane.Dest.CommitStore.EthAddress,
@@ -2539,24 +2528,24 @@
 		PriceGetterConfig: tokenPricesConfigJson,
 		DestStartBlock:    currentBlockOnDest,
 	}
-	if !lane.Source.Common.ExistingDeployment && lane.Source.Common.USDCDeployment {
-		api := ""
-		if killgrave != nil {
-			api = killgrave.InternalEndpoint
-		}
-		if env.MockServer != nil {
-			api = env.MockServer.Config.ClusterURL
-		}
-		if lane.Source.Common.TokenTransmitter == nil {
-			return lane.SrcNetworkLaneCfg, lane.DstNetworkLaneCfg, fmt.Errorf("token transmitter address not set")
-		}
-		jobParams.USDCConfig = &config.USDCConfig{
-			SourceTokenAddress:              common.HexToAddress(lane.Source.Common.BridgeTokens[0].Address()),
-			SourceMessageTransmitterAddress: lane.Source.Common.TokenTransmitter.ContractAddress,
-			AttestationAPI:                  api,
-			AttestationAPITimeoutSeconds:    5,
-		}
-	}
+	//if !lane.Source.Common.ExistingDeployment && lane.Source.Common.USDCDeployment {
+	//	api := ""
+	//	if killgrave != nil {
+	//		api = killgrave.InternalEndpoint
+	//	}
+	//	if env.MockServer != nil {
+	//		api = env.MockServer.Config.ClusterURL
+	//	}
+	//	if lane.Source.Common.TokenTransmitter == nil {
+	//		return lane.SrcNetworkLaneCfg, lane.DstNetworkLaneCfg, fmt.Errorf("token transmitter address not set")
+	//	}
+	//	jobParams.USDCConfig = &config.USDCConfig{
+	//		SourceTokenAddress:              common.HexToAddress(lane.Source.Common.BridgeTokens[0].Address()),
+	//		SourceMessageTransmitterAddress: lane.Source.Common.TokenTransmitter.ContractAddress,
+	//		AttestationAPI:                  api,
+	//		AttestationAPITimeoutSeconds:    5,
+	//	}
+	//}
 	if !bootstrapAdded.Load() {
 		bootstrapAdded.Store(true)
 		err := CreateBootstrapJob(jobParams, bootstrapCommit, bootstrapExec)
@@ -3092,106 +3081,38 @@
 		Items:       make(map[string]BalanceItem),
 		PrevBalance: make(map[string]*big.Int),
 	}
-<<<<<<< HEAD
-=======
-}
-
-// SetMockServerWithUSDCAttestation responds with a mock attestation for any msgHash
-// The path is set with regex to match any path that starts with /v1/attestations
-func SetMockServerWithUSDCAttestation(
-	killGrave *ctftestenv.Killgrave,
-	mockserver *ctfClient.MockserverClient,
-) error {
-	path := "/v1/attestations"
-	response := struct {
-		Status      string `json:"status"`
-		Attestation string `json:"attestation"`
-		Error       string `json:"error"`
-	}{
-		Status:      "complete",
-		Attestation: "0x9049623e91719ef2aa63c55f357be2529b0e7122ae552c18aff8db58b4633c4d3920ff03d3a6d1ddf11f06bf64d7fd60d45447ac81f527ba628877dc5ca759651b08ffae25a6d3b1411749765244f0a1c131cbfe04430d687a2e12fd9d2e6dc08e118ad95d94ad832332cf3c4f7a4f3da0baa803b7be024b02db81951c0f0714de1b",
-	}
-	if killGrave == nil && mockserver == nil {
-		return fmt.Errorf("both killgrave and mockserver are nil")
-	}
-	log.Info().Str("path", path).Msg("setting attestation-api response for any msgHash")
-	if killGrave != nil {
-		err := killGrave.SetAnyValueResponse(fmt.Sprintf("%s/{_hash:.*}", path), []string{http.MethodGet}, response)
-		if err != nil {
-			return fmt.Errorf("failed to set killgrave server value: %w", err)
-		}
-	}
-	if mockserver != nil {
-		err := mockserver.SetAnyValueResponse(fmt.Sprintf("%s/.*", path), response)
-		if err != nil {
-			return fmt.Errorf("failed to set mockserver value: %w", err)
-		}
-	}
-	return nil
-}
-
-// SetMockserverWithTokenPriceValue sets the mock responses in mockserver that are read by chainlink nodes
-// to simulate different price feed value.
-// it keeps updating the response every 15 seconds to simulate price feed updates
-func SetMockserverWithTokenPriceValue(
-	killGrave *ctftestenv.Killgrave,
-	mockserver *ctfClient.MockserverClient,
-) {
-	wg := &sync.WaitGroup{}
-	path := "token_contract_"
-	wg.Add(1)
-	go func() {
-		set := true
-		// keep updating token value every 15 second
-		for {
-			if killGrave == nil && mockserver == nil {
-				log.Fatal().Msg("both killgrave and mockserver are nil")
-				return
-			}
-			tokenValue := big.NewInt(time.Now().UnixNano()).String()
-			if killGrave != nil {
-				err := killGrave.SetAdapterBasedAnyValuePath(fmt.Sprintf("%s{.*}", path), []string{http.MethodGet}, tokenValue)
-				if err != nil {
-					log.Fatal().Err(err).Msg("failed to set killgrave server value")
-					return
-				}
-			}
-			if mockserver != nil {
-				err := mockserver.SetAnyValuePath(fmt.Sprintf("/%s.*", path), tokenValue)
-				if err != nil {
-					log.Fatal().Err(err).Msg("failed to set mockserver value")
-					return
-				}
-			}
-			if set {
-				set = false
-				wg.Done()
-			}
-			time.Sleep(15 * time.Second)
-		}
-	}()
-	// wait for the first value to be set
-	wg.Wait()
-}
-
-// TokenPricePipelineURLs returns the mockserver urls for the token price pipeline
-func TokenPricePipelineURLs(
-	tokenAddresses []string,
-	killGrave *ctftestenv.Killgrave,
-	mockserver *ctfClient.MockserverClient,
-) map[string]string {
-	mapTokenURL := make(map[string]string)
-
-	for _, tokenAddr := range tokenAddresses {
-		path := fmt.Sprintf("token_contract_%s", tokenAddr[2:12])
-		if mockserver != nil {
-			mapTokenURL[tokenAddr] = fmt.Sprintf("%s/%s", mockserver.Config.ClusterURL, path)
-		}
-		if killGrave != nil {
-			mapTokenURL[tokenAddr] = fmt.Sprintf("%s/%s", killGrave.InternalEndpoint, path)
-		}
-	}
-
-	return mapTokenURL
->>>>>>> e8671b80
-}+}
+
+//// SetMockServerWithUSDCAttestation responds with a mock attestation for any msgHash
+//// The path is set with regex to match any path that starts with /v1/attestations
+//func SetMockServerWithUSDCAttestation(
+//	killGrave *ctftestenv.Killgrave,
+//	mockserver *ctfClient.MockserverClient,
+//) error {
+//	path := "/v1/attestations"
+//	response := struct {
+//		Status      string `json:"status"`
+//		Attestation string `json:"attestation"`
+//		Error       string `json:"error"`
+//	}{
+//		Status:      "complete",
+//		Attestation: "0x9049623e91719ef2aa63c55f357be2529b0e7122ae552c18aff8db58b4633c4d3920ff03d3a6d1ddf11f06bf64d7fd60d45447ac81f527ba628877dc5ca759651b08ffae25a6d3b1411749765244f0a1c131cbfe04430d687a2e12fd9d2e6dc08e118ad95d94ad832332cf3c4f7a4f3da0baa803b7be024b02db81951c0f0714de1b",
+//	}
+//	if killGrave == nil && mockserver == nil {
+//		return fmt.Errorf("both killgrave and mockserver are nil")
+//	}
+//	log.Info().Str("path", path).Msg("setting attestation-api response for any msgHash")
+//	if killGrave != nil {
+//		err := killGrave.SetAnyValueResponse(fmt.Sprintf("%s/{_hash:.*}", path), []string{http.MethodGet}, response)
+//		if err != nil {
+//			return fmt.Errorf("failed to set killgrave server value: %w", err)
+//		}
+//	}
+//	if mockserver != nil {
+//		err := mockserver.SetAnyValueResponse(fmt.Sprintf("%s/.*", path), response)
+//		if err != nil {
+//			return fmt.Errorf("failed to set mockserver value: %w", err)
+//		}
+//	}
+//	return nil
+//}