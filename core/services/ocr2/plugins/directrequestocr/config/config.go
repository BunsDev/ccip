--- conflicted
+++ resolved
@@ -1,14 +1,8 @@
 package config
 
-<<<<<<< HEAD
-// This Config is part of the job spec.
-// TODO: Define which values should be in the config stored in the contract vs here.
-// https://app.shortcut.com/chainlinklabs/story/56615/config-for-reporting-plugin
-=======
 import "google.golang.org/protobuf/proto"
 
 // This config is part of the job spec and is loaded only once on node boot/job creation.
->>>>>>> 846f7b4a
 type PluginConfig struct {
 	MinIncomingConfirmations uint32 `json:"minIncomingConfirmations"`
 	RequestE2eTimeoutMillis  uint32 `json:"requestE2eTimeoutMillis"`
