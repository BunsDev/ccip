package common

import (
	"context"
	"crypto/ecdsa"
	"encoding/hex"
	"flag"
	"fmt"
	"math/big"
	"os"
	"strconv"
	"strings"
	"time"

	"github.com/ethereum/go-ethereum/common/hexutil"
	types2 "github.com/smartcontractkit/libocr/offchainreporting2/types"

	avaxclient "github.com/ava-labs/coreth/ethclient"
	"github.com/ethereum/go-ethereum"
	"github.com/ethereum/go-ethereum/accounts/abi/bind"
	"github.com/ethereum/go-ethereum/common"
	"github.com/ethereum/go-ethereum/core/types"
	"github.com/ethereum/go-ethereum/crypto"
	"github.com/ethereum/go-ethereum/ethclient"
	"github.com/shopspring/decimal"

	"github.com/smartcontractkit/chainlink/core/gethwrappers/generated/link_token_interface"
	"github.com/smartcontractkit/chainlink/core/gethwrappers/generated/mock_v3_aggregator_contract"
)

type Environment struct {
	Owner *bind.TransactOpts
	Ec    *ethclient.Client

	// AvaxEc is appropriately set if the environment is configured to interact with an avalanche
	// chain. It should be used instead of the regular Ec field because avalanche calculates
	// blockhashes differently and the regular Ec will give consistently incorrect results on basic
	// queries (like e.g eth_blockByNumber).
	AvaxEc  avaxclient.Client
	ChainID int64
}

func DeployLinkToken(e Environment) common.Address {
	_, tx, _, err := link_token_interface.DeployLinkToken(e.Owner, e.Ec)
	PanicErr(err)
	return ConfirmContractDeployed(context.Background(), e.Ec, tx, e.ChainID)
}

func DeployLinkEthFeed(e Environment, linkAddress string, weiPerUnitLink *big.Int) common.Address {
	_, tx, _, err :=
		mock_v3_aggregator_contract.DeployMockV3AggregatorContract(
			e.Owner, e.Ec, 18, weiPerUnitLink)
	PanicErr(err)
	return ConfirmContractDeployed(context.Background(), e.Ec, tx, e.ChainID)
}

// SetupEnv returns an Environment object populated from environment variables.
// If overrideNonce is set to true, the nonce will be set to what is returned
// by NonceAt (rather than the typical PendingNonceAt).
func SetupEnv(overrideNonce bool) Environment {
	ethURL, set := os.LookupEnv("ETH_URL")
	if !set {
		panic("need eth url")
	}

	chainIDEnv, set := os.LookupEnv("ETH_CHAIN_ID")
	if !set {
		panic("need chain ID")
	}

	accountKey, set := os.LookupEnv("ACCOUNT_KEY")
	if !set {
		panic("need account key")
	}

	ec, err := ethclient.Dial(ethURL)
	PanicErr(err)

	chainID, err := strconv.ParseInt(chainIDEnv, 10, 64)
	PanicErr(err)

	var avaxClient avaxclient.Client
	if IsAvaxNetwork(chainID) {
		avaxClient, err = avaxclient.Dial(ethURL)
		PanicErr(err)
	}

	// Owner key. Make sure it has eth
	b, err := hex.DecodeString(accountKey)
	PanicErr(err)
	d := new(big.Int).SetBytes(b)

	pkX, pkY := crypto.S256().ScalarBaseMult(d.Bytes())
	privateKey := ecdsa.PrivateKey{
		PublicKey: ecdsa.PublicKey{
			Curve: crypto.S256(),
			X:     pkX,
			Y:     pkY,
		},
		D: d,
	}
	owner, err := bind.NewKeyedTransactorWithChainID(&privateKey, big.NewInt(chainID))
	PanicErr(err)
	// Explicitly set gas price to ensure non-eip 1559
	gp, err := ec.SuggestGasPrice(context.Background())
	PanicErr(err)
	owner.GasPrice = gp
	gasLimit, set := os.LookupEnv("GAS_LIMIT")
	if set {
		parsedGasLimit, err := strconv.ParseUint(gasLimit, 10, 64)
		if err != nil {
			panic(fmt.Sprintf("Failure while parsing GAS_LIMIT: %s", gasLimit))
		}
		owner.GasLimit = parsedGasLimit
	}

	if overrideNonce {
		block, err := ec.BlockNumber(context.Background())
		PanicErr(err)

		nonce, err := ec.NonceAt(context.Background(), owner.From, big.NewInt(int64(block)))
		PanicErr(err)

		owner.Nonce = big.NewInt(int64(nonce))
		owner.GasPrice = gp.Mul(gp, big.NewInt(2))
	}

	// the execution environment for the scripts
	return Environment{
		Owner:   owner,
		Ec:      ec,
		AvaxEc:  avaxClient,
		ChainID: chainID,
	}
}

// PanicErr panics if error the given error is non-nil.
func PanicErr(err error) {
	if err != nil {
		panic(err)
	}
}

// ParseArgs parses arguments and ensures required args are set.
func ParseArgs(flagSet *flag.FlagSet, args []string, requiredArgs ...string) {
	PanicErr(flagSet.Parse(args))
	seen := map[string]bool{}
	argValues := map[string]string{}
	flagSet.Visit(func(f *flag.Flag) {
		seen[f.Name] = true
		argValues[f.Name] = f.Value.String()
	})
	for _, req := range requiredArgs {
		if !seen[req] {
			panic(fmt.Errorf("missing required -%s argument/flag", req))
		}
	}
}

func explorerLinkPrefix(chainID int64) (prefix string) {
	switch chainID {
	case 1: // ETH mainnet
		prefix = "https://etherscan.io"
	case 4: // Rinkeby
		prefix = "https://rinkeby.etherscan.io"
	case 5: // Goerli
		prefix = "https://goerli.etherscan.io"
	case 42: // Kovan
		prefix = "https://kovan.etherscan.io"
	case 11155111: // Sepolia
		prefix = "https://sepolia.etherscan.io"

	case 420: // Optimism Goerli
		prefix = "https://goerli-optimism.etherscan.io"

	case ArbitrumGoerliChainID: // Arbitrum Goerli
		prefix = "https://goerli-rollup-explorer.arbitrum.io"

	case 56: // BSC mainnet
		prefix = "https://bscscan.com"
	case 97: // BSC testnet
		prefix = "https://testnet.bscscan.com"

	case 137: // Polygon mainnet
		prefix = "https://polygonscan.com"
	case 80001: // Polygon Mumbai testnet
		prefix = "https://mumbai.polygonscan.com"

	case 250: // Fantom mainnet
		prefix = "https://ftmscan.com"
	case 4002: // Fantom testnet
		prefix = "https://testnet.ftmscan.com"

	case 43114: // Avalanche mainnet
		prefix = "https://snowtrace.io"
	case 43113: // Avalanche testnet
		prefix = "https://testnet.snowtrace.io"
	case 335: // Defi Kingdoms testnet
		prefix = "https://subnets-test.avax.network/defi-kingdoms"
	case 53935: // Defi Kingdoms mainnet
		prefix = "https://subnets.avax.network/defi-kingdoms"

	case 1666600000, 1666600001, 1666600002, 1666600003: // Harmony mainnet
		prefix = "https://explorer.harmony.one"
	case 1666700000, 1666700001, 1666700002, 1666700003: // Harmony testnet
		prefix = "https://explorer.testnet.harmony.one"

	default: // Unknown chain, return prefix as-is
		prefix = ""
	}
	return
}

// ExplorerLink creates a block explorer link for the given transaction hash. If the chain ID is
// unrecognized, the hash is returned as-is.
func ExplorerLink(chainID int64, txHash common.Hash) string {
	prefix := explorerLinkPrefix(chainID)
	if prefix != "" {
		return fmt.Sprintf("%s/tx/%s", prefix, txHash.String())
	}
	return txHash.String()
}

// ContractExplorerLink creates a block explorer link for the given contract address.
// If the chain ID is unrecognized the address is returned as-is.
func ContractExplorerLink(chainID int64, contractAddress common.Address) string {
	prefix := explorerLinkPrefix(chainID)
	if prefix != "" {
		return fmt.Sprintf("%s/address/%s", prefix, contractAddress.Hex())
	}
	return contractAddress.Hex()
}

// ConfirmTXMined confirms that the given transaction is mined and prints useful execution information.
func ConfirmTXMined(context context.Context, client *ethclient.Client, transaction *types.Transaction, chainID int64, txInfo ...string) (receipt *types.Receipt) {
	fmt.Println("Executing TX", ExplorerLink(chainID, transaction.Hash()), txInfo)
	receipt, err := bind.WaitMined(context, client, transaction)
	PanicErr(err)
	fmt.Println("TX", receipt.TxHash, "mined. \nBlock Number:", receipt.BlockNumber,
		"\nGas Used: ", receipt.GasUsed,
		"\nBlock hash: ", receipt.BlockHash.String())
	return
}

// ConfirmContractDeployed confirms that the given contract deployment transaction completed and prints useful execution information.
func ConfirmContractDeployed(context context.Context, client *ethclient.Client, transaction *types.Transaction, chainID int64) (address common.Address) {
	fmt.Println("Executing contract deployment, TX:", ExplorerLink(chainID, transaction.Hash()))
	contractAddress, err := bind.WaitDeployed(context, client, transaction)
	PanicErr(err)
	fmt.Println("Contract Address:", contractAddress.String())
	fmt.Println("Contract explorer link:", ContractExplorerLink(chainID, contractAddress))
	return contractAddress
}

func ConfirmCodeAt(ctx context.Context, client *ethclient.Client, addr common.Address, chainID int64) {
	fmt.Println("Confirming contract deployment:", addr)
	timeout := time.After(time.Minute)
	for {
		select {
		case <-time.After(2 * time.Second):
			fmt.Println("getting code at", addr)
			code, err := client.CodeAt(ctx, addr, nil)
			PanicErr(err)
			if len(code) > 0 {
				fmt.Println("contract deployment confirmed:", ContractExplorerLink(chainID, addr))
				return
			}
		case <-timeout:
			fmt.Println("Could not confirm contract deployment:", addr)
			return
		}
	}
}

// ParseBigIntSlice parses the given comma-separated string of integers into a slice
// of *big.Int objects.
func ParseBigIntSlice(arg string) (ret []*big.Int) {
	parts := strings.Split(arg, ",")
	ret = []*big.Int{}
	for _, part := range parts {
		ret = append(ret, decimal.RequireFromString(part).BigInt())
	}
	return ret
}

// ParseIntSlice parses the given comma-separated string of integers into a slice
// of int.
func ParseIntSlice(arg string) (ret []int) {
	parts := strings.Split(arg, ",")
	for _, part := range parts {
		num, err := strconv.Atoi(part)
		PanicErr(err)
		ret = append(ret, num)
	}
	return ret
}

// ParseAddressSlice parses the given comma-separated string of addresses into a slice
// of common.Address objects.
func ParseAddressSlice(arg string) (ret []common.Address) {
	parts := strings.Split(arg, ",")
	ret = []common.Address{}
	for _, part := range parts {
		ret = append(ret, common.HexToAddress(part))
	}
	return
}

// ParseHashSlice parses the given comma-separated string of hashes into a slice of
// common.Hash objects.
func ParseHashSlice(arg string) (ret []common.Hash) {
	parts := strings.Split(arg, ",")
	ret = []common.Hash{}
	for _, part := range parts {
		ret = append(ret, common.HexToHash(part))
	}
	return
}

func FundNodes(e Environment, transmitters []string, fundingAmount *big.Int) {
	block, err := e.Ec.BlockNumber(context.Background())
	PanicErr(err)

	nonce, err := e.Ec.NonceAt(context.Background(), e.Owner.From, big.NewInt(int64(block)))
	PanicErr(err)

	for i := 0; i < len(transmitters); i++ {
		// Special case for Arbitrum since gas estimation there is different.
		var gasLimit uint64
		if IsArbitrumChainID(e.ChainID) {
			to := common.HexToAddress(transmitters[i])
			estimated, err := e.Ec.EstimateGas(context.Background(), ethereum.CallMsg{
				From:  e.Owner.From,
				To:    &to,
				Value: fundingAmount,
			})
			PanicErr(err)
			gasLimit = estimated
		} else {
			gasLimit = uint64(21_000)
		}

		tx := types.NewTransaction(
			nonce+uint64(i),
			common.HexToAddress(transmitters[i]),
			fundingAmount,
			gasLimit,
			e.Owner.GasPrice,
			nil,
		)
		signedTx, err := e.Owner.Signer(e.Owner.From, tx)
		PanicErr(err)
		err = e.Ec.SendTransaction(context.Background(), signedTx)
		PanicErr(err)

		fmt.Printf("Sending to %s: %s\n", transmitters[i], ExplorerLink(e.ChainID, signedTx.Hash()))
	}
}

// IsAvaxNetwork returns true if the given chain ID corresponds to an avalanche network or subnet.
func IsAvaxNetwork(chainID int64) bool {
	return chainID == 43114 || // C-chain mainnet
<<<<<<< HEAD
		chainID == 43113 // Fuji testnet
}

// ChainName returns the name of the EVM network based on its chainID
func ChainName(chainID int64) string {
	switch chainID {
	case 1:
		return "Ethereum"
	case 4:
		return "Rinkeby"
	case 5:
		return "Goerli"
	case 42:
		return "Kovan"
	case 56:
		return "BSC"
	case 97:
		return "BSC Testnet"
	case 137:
		return "Polygon"
	case 4002:
		return "Fantom testnet"
	case 43113:
		return "Avax Fuji"
	case 80001:
		return "Polygon Mumbai"
	default: // Unknown chain, return chainID as string
		return strconv.FormatInt(chainID, 10)
	}
}

func ToOffchainPublicKey(s string) (key types2.OffchainPublicKey) {
	copy(key[:], hexutil.MustDecode(s)[:])
	return
}

func StringTo32Bytes(s string) [32]byte {
	var b [32]byte
	copy(b[:], hexutil.MustDecode(s))
	return b
=======
		chainID == 43113 || // Fuji testnet
		chainID == 335 || // DFK testnet
		chainID == 53935 // DFK mainnet
>>>>>>> 2f48387f
}<|MERGE_RESOLUTION|>--- conflicted
+++ resolved
@@ -360,8 +360,9 @@
 // IsAvaxNetwork returns true if the given chain ID corresponds to an avalanche network or subnet.
 func IsAvaxNetwork(chainID int64) bool {
 	return chainID == 43114 || // C-chain mainnet
-<<<<<<< HEAD
-		chainID == 43113 // Fuji testnet
+		chainID == 43113 || // Fuji testnet
+		chainID == 335 || // DFK testnet
+		chainID == 53935 // DFK mainnet
 }
 
 // ChainName returns the name of the EVM network based on its chainID
@@ -401,9 +402,4 @@
 	var b [32]byte
 	copy(b[:], hexutil.MustDecode(s))
 	return b
-=======
-		chainID == 43113 || // Fuji testnet
-		chainID == 335 || // DFK testnet
-		chainID == 53935 // DFK mainnet
->>>>>>> 2f48387f
 }