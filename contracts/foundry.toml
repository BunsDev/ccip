[profile.default]
optimizer = true
optimizer_runs = 15_000

src = 'src/v0.8'
test = 'test/v0.8/foundry'
out = 'foundry-artifacts'
cache_path  = 'foundry-cache'
libs = ['node_modules', 'foundry-lib']
bytecode_hash = "none"
ffi = false

# default is zero, using a non-zero amount enables us to test e.g. billing based on gas prices.
gas_price = 1
block_timestamp = 1234567890
block_number = 12345

<<<<<<< HEAD
[profile.ccip]
solc_version = '0.8.19'
src = 'src/v0.8/ccip'
test = 'src/v0.8/ccip/test'

[profile.metatx]
solc_version = '0.8.15'
src = 'src/v0.8/metatx'
test = 'src/v0.8/metatx/test'
=======
[profile.functions]
solc_version = '0.8.6'
src = 'src/v0.8/functions'
test = 'src/v0.8/functions/tests'

>>>>>>> 06344b95
# See more config options https://github.com/foundry-rs/foundry/tree/master/config<|MERGE_RESOLUTION|>--- conflicted
+++ resolved
@@ -15,7 +15,6 @@
 block_timestamp = 1234567890
 block_number = 12345
 
-<<<<<<< HEAD
 [profile.ccip]
 solc_version = '0.8.19'
 src = 'src/v0.8/ccip'
@@ -25,11 +24,10 @@
 solc_version = '0.8.15'
 src = 'src/v0.8/metatx'
 test = 'src/v0.8/metatx/test'
-=======
+
 [profile.functions]
 solc_version = '0.8.6'
 src = 'src/v0.8/functions'
 test = 'src/v0.8/functions/tests'
 
->>>>>>> 06344b95
 # See more config options https://github.com/foundry-rs/foundry/tree/master/config