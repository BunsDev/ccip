package synchronization

// TelemetryType defines supported telemetry types
type TelemetryType string

const (
<<<<<<< HEAD
	EnhancedEA           TelemetryType = "enhanced-ea"
	FunctionsRequests    TelemetryType = "functions-requests"
	EnhancedEAMercury    TelemetryType = "enhanced-ea-mercury"
	OCR                  TelemetryType = "ocr"
	OCR2Automation       TelemetryType = "ocr2-automation"
	OCR2Functions        TelemetryType = "ocr2-functions"
	OCR2CCIP             TelemetryType = "ocr2-ccip"
	OCR2Threshold        TelemetryType = "ocr2-threshold"
	OCR2S4               TelemetryType = "ocr2-s4"
	OCR2Median           TelemetryType = "ocr2-median"
	OCR3Mercury          TelemetryType = "ocr3-mercury"
	OCR2VRF              TelemetryType = "ocr2-vrf"
	AutomationLogTrigger TelemetryType = "automation-log-trigger"
=======
	EnhancedEA        TelemetryType = "enhanced-ea"
	FunctionsRequests TelemetryType = "functions-requests"
	EnhancedEAMercury TelemetryType = "enhanced-ea-mercury"
	OCR               TelemetryType = "ocr"
	OCR2Automation    TelemetryType = "ocr2-automation"
	OCR2Functions     TelemetryType = "ocr2-functions"
	OCR2Threshold     TelemetryType = "ocr2-threshold"
	OCR2S4            TelemetryType = "ocr2-s4"
	OCR2Median        TelemetryType = "ocr2-median"
	OCR3Mercury       TelemetryType = "ocr3-mercury"
	OCR2VRF           TelemetryType = "ocr2-vrf"
	AutomationCustom  TelemetryType = "automation-custom"
>>>>>>> c3ae941b
)<|MERGE_RESOLUTION|>--- conflicted
+++ resolved
@@ -4,32 +4,17 @@
 type TelemetryType string
 
 const (
-<<<<<<< HEAD
-	EnhancedEA           TelemetryType = "enhanced-ea"
-	FunctionsRequests    TelemetryType = "functions-requests"
-	EnhancedEAMercury    TelemetryType = "enhanced-ea-mercury"
-	OCR                  TelemetryType = "ocr"
-	OCR2Automation       TelemetryType = "ocr2-automation"
-	OCR2Functions        TelemetryType = "ocr2-functions"
-	OCR2CCIP             TelemetryType = "ocr2-ccip"
-	OCR2Threshold        TelemetryType = "ocr2-threshold"
-	OCR2S4               TelemetryType = "ocr2-s4"
-	OCR2Median           TelemetryType = "ocr2-median"
-	OCR3Mercury          TelemetryType = "ocr3-mercury"
-	OCR2VRF              TelemetryType = "ocr2-vrf"
-	AutomationLogTrigger TelemetryType = "automation-log-trigger"
-=======
 	EnhancedEA        TelemetryType = "enhanced-ea"
 	FunctionsRequests TelemetryType = "functions-requests"
 	EnhancedEAMercury TelemetryType = "enhanced-ea-mercury"
 	OCR               TelemetryType = "ocr"
 	OCR2Automation    TelemetryType = "ocr2-automation"
 	OCR2Functions     TelemetryType = "ocr2-functions"
+	OCR2CCIP          TelemetryType = "ocr2-ccip"
 	OCR2Threshold     TelemetryType = "ocr2-threshold"
 	OCR2S4            TelemetryType = "ocr2-s4"
 	OCR2Median        TelemetryType = "ocr2-median"
 	OCR3Mercury       TelemetryType = "ocr3-mercury"
 	OCR2VRF           TelemetryType = "ocr2-vrf"
 	AutomationCustom  TelemetryType = "automation-custom"
->>>>>>> c3ae941b
 )