package evm

import (
	"context"
	"encoding/json"
	"strings"

	"github.com/ethereum/go-ethereum/accounts/abi"
	"github.com/ethereum/go-ethereum/common"
	"github.com/pkg/errors"
	"github.com/smartcontractkit/libocr/gethwrappers2/ocr2aggregator"

	ocrtypes "github.com/smartcontractkit/libocr/offchainreporting2plus/types"
	"go.uber.org/multierr"

	relaytypes "github.com/smartcontractkit/chainlink-relay/pkg/types"
	txmgrcommon "github.com/smartcontractkit/chainlink/v2/common/txmgr"
	"github.com/smartcontractkit/chainlink/v2/core/chains/evm"
	txm "github.com/smartcontractkit/chainlink/v2/core/chains/evm/txmgr"
	"github.com/smartcontractkit/chainlink/v2/core/logger"
	"github.com/smartcontractkit/chainlink/v2/core/services/keystore"
	"github.com/smartcontractkit/chainlink/v2/core/services/ocr2/plugins/functions/config"
	"github.com/smartcontractkit/chainlink/v2/core/services/ocrcommon"
	functionsRelay "github.com/smartcontractkit/chainlink/v2/core/services/relay/evm/functions"
	evmRelayTypes "github.com/smartcontractkit/chainlink/v2/core/services/relay/evm/types"
	"github.com/smartcontractkit/chainlink/v2/core/utils"
)

type functionsProvider struct {
	utils.StartStopOnce
	configWatcher       *configWatcher
	contractTransmitter ContractTransmitter
	logPollerWrapper    evmRelayTypes.LogPollerWrapper
}

var _ evmRelayTypes.FunctionsProvider = (*functionsProvider)(nil)

func (p *functionsProvider) ContractTransmitter() ocrtypes.ContractTransmitter {
	return p.contractTransmitter
}

func (p *functionsProvider) LogPollerWrapper() evmRelayTypes.LogPollerWrapper {
	return p.logPollerWrapper
}

func (p *functionsProvider) Start(ctx context.Context) error {
	return p.StartOnce("FunctionsProvider", func() error {
		if err := p.configWatcher.Start(ctx); err != nil {
			return err
		}
		return p.logPollerWrapper.Start(ctx)
	})
}

func (p *functionsProvider) Close() error {
	return p.StopOnce("FunctionsProvider", func() (err error) {
		err = multierr.Combine(err, p.logPollerWrapper.Close())
		err = multierr.Combine(err, p.configWatcher.Close())
		return
	})
}

// Forward all calls to the underlying configWatcher
func (p *functionsProvider) OffchainConfigDigester() ocrtypes.OffchainConfigDigester {
	return p.configWatcher.OffchainConfigDigester()
}

func (p *functionsProvider) ContractConfigTracker() ocrtypes.ContractConfigTracker {
	return p.configWatcher.ContractConfigTracker()
}

func (p *functionsProvider) HealthReport() map[string]error {
	return p.configWatcher.HealthReport()
}

func (p *functionsProvider) Name() string {
	return p.configWatcher.Name()
}

func NewFunctionsProvider(chainSet evm.ChainSet, rargs relaytypes.RelayArgs, pargs relaytypes.PluginArgs, lggr logger.Logger, ethKeystore keystore.Eth, pluginType functionsRelay.FunctionsPluginType) (evmRelayTypes.FunctionsProvider, error) {
	var relayConfig evmRelayTypes.RelayConfig
	err := json.Unmarshal(rargs.RelayConfig, &relayConfig)
	if err != nil {
		return nil, err
	}
<<<<<<< HEAD
	contractTransmitter, err := newContractTransmitter(lggr, rargs, pargs.TransmitterID, configWatcher, ethKeystore, nil)
=======
	chain, err := chainSet.Get(relayConfig.ChainID.ToInt())
>>>>>>> c3ae941b
	if err != nil {
		return nil, err
	}
	if !common.IsHexAddress(rargs.ContractID) {
		return nil, errors.Errorf("invalid contractID, expected hex address")
	}
	var pluginConfig config.PluginConfig
	if err2 := json.Unmarshal(pargs.PluginConfig, &pluginConfig); err2 != nil {
		return nil, err2
	}
	routerContractAddress := common.HexToAddress(rargs.ContractID)
	logPollerWrapper, err := functionsRelay.NewLogPollerWrapper(routerContractAddress, pluginConfig, chain.Client(), chain.LogPoller(), lggr)
	if err != nil {
		return nil, err
	}
	configWatcher, err := newFunctionsConfigProvider(pluginType, chain, rargs, relayConfig.FromBlock, logPollerWrapper, lggr)
	if err != nil {
		return nil, err
	}
	contractTransmitter, err := newFunctionsContractTransmitter(pluginConfig.ContractVersion, rargs, pargs.TransmitterID, configWatcher, ethKeystore, logPollerWrapper, lggr)
	if err != nil {
		return nil, err
	}
	return &functionsProvider{
		configWatcher:       configWatcher,
		contractTransmitter: contractTransmitter,
		logPollerWrapper:    logPollerWrapper,
	}, nil
}

func newFunctionsConfigProvider(pluginType functionsRelay.FunctionsPluginType, chain evm.Chain, args relaytypes.RelayArgs, fromBlock uint64, logPollerWrapper evmRelayTypes.LogPollerWrapper, lggr logger.Logger) (*configWatcher, error) {
	if !common.IsHexAddress(args.ContractID) {
		return nil, errors.Errorf("invalid contractID, expected hex address")
	}

	routerContractAddress := common.HexToAddress(args.ContractID)
	contractABI, err := abi.JSON(strings.NewReader(ocr2aggregator.OCR2AggregatorMetaData.ABI))
	if err != nil {
		return nil, errors.Wrap(err, "could not get contract ABI JSON")
	}

	cp, err := functionsRelay.NewFunctionsConfigPoller(pluginType, chain.LogPoller(), lggr)
	if err != nil {
		return nil, err
	}
	logPollerWrapper.SubscribeToUpdates("FunctionsConfigPoller", cp)

	offchainConfigDigester := functionsRelay.NewFunctionsOffchainConfigDigester(pluginType, chain.ID().Uint64())
	logPollerWrapper.SubscribeToUpdates("FunctionsOffchainConfigDigester", offchainConfigDigester)

	return newConfigWatcher(lggr, routerContractAddress, contractABI, offchainConfigDigester, cp, chain, fromBlock, args.New), nil
}

func newFunctionsContractTransmitter(contractVersion uint32, rargs relaytypes.RelayArgs, transmitterID string, configWatcher *configWatcher, ethKeystore keystore.Eth, logPollerWrapper evmRelayTypes.LogPollerWrapper, lggr logger.Logger) (ContractTransmitter, error) {
	var relayConfig evmRelayTypes.RelayConfig
	if err := json.Unmarshal(rargs.RelayConfig, &relayConfig); err != nil {
		return nil, err
	}
	var fromAddresses []common.Address
	sendingKeys := relayConfig.SendingKeys
	if !relayConfig.EffectiveTransmitterID.Valid {
		return nil, errors.New("EffectiveTransmitterID must be specified")
	}
	effectiveTransmitterAddress := common.HexToAddress(relayConfig.EffectiveTransmitterID.String)

	sendingKeysLength := len(sendingKeys)
	if sendingKeysLength == 0 {
		return nil, errors.New("no sending keys provided")
	}

	// If we are using multiple sending keys, then a forwarder is needed to rotate transmissions.
	// Ensure that this forwarder is not set to a local sending key, and ensure our sending keys are enabled.
	for _, s := range sendingKeys {
		if sendingKeysLength > 1 && s == effectiveTransmitterAddress.String() {
			return nil, errors.New("the transmitter is a local sending key with transaction forwarding enabled")
		}
		if err := ethKeystore.CheckEnabled(common.HexToAddress(s), configWatcher.chain.Config().EVM().ChainID()); err != nil {
			return nil, errors.Wrap(err, "one of the sending keys given is not enabled")
		}
		fromAddresses = append(fromAddresses, common.HexToAddress(s))
	}

	scoped := configWatcher.chain.Config()
	strategy := txmgrcommon.NewQueueingTxStrategy(rargs.ExternalJobID, scoped.OCR2().DefaultTransactionQueueDepth(), scoped.Database().DefaultQueryTimeout())

	var checker txm.TransmitCheckerSpec
	if configWatcher.chain.Config().OCR2().SimulateTransactions() {
		checker.CheckerType = txm.TransmitCheckerTypeSimulate
	}

	gasLimit := configWatcher.chain.Config().EVM().GasEstimator().LimitDefault()
	ocr2Limit := configWatcher.chain.Config().EVM().GasEstimator().LimitJobType().OCR2()
	if ocr2Limit != nil {
		gasLimit = *ocr2Limit
	}

	transmitter, err := ocrcommon.NewTransmitter(
		configWatcher.chain.TxManager(),
		fromAddresses,
		gasLimit,
		effectiveTransmitterAddress,
		strategy,
		checker,
		configWatcher.chain.ID(),
		ethKeystore,
	)

	if err != nil {
		return nil, errors.Wrap(err, "failed to create transmitter")
	}

	functionsTransmitter, err := functionsRelay.NewFunctionsContractTransmitter(
		configWatcher.chain.Client(),
		configWatcher.contractABI,
		transmitter,
		configWatcher.chain.LogPoller(),
		lggr,
		nil,
		contractVersion,
	)
	if err != nil {
		return nil, err
	}
	logPollerWrapper.SubscribeToUpdates("FunctionsConfigTransmitter", functionsTransmitter)
	return functionsTransmitter, err
}<|MERGE_RESOLUTION|>--- conflicted
+++ resolved
@@ -83,11 +83,7 @@
 	if err != nil {
 		return nil, err
 	}
-<<<<<<< HEAD
-	contractTransmitter, err := newContractTransmitter(lggr, rargs, pargs.TransmitterID, configWatcher, ethKeystore, nil)
-=======
 	chain, err := chainSet.Get(relayConfig.ChainID.ToInt())
->>>>>>> c3ae941b
 	if err != nil {
 		return nil, err
 	}
