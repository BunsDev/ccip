name: Bash CICD Scripts

on:
  pull_request:

jobs:
  changes:
    name: detect changes
    runs-on: ubuntu-latest
    outputs:
      bash-cicd-scripts-src: ${{ steps.bash-cicd-scripts.outputs.src }}
    steps:
      - name: Checkout the repo
<<<<<<< HEAD
        uses: actions/checkout@ac593985615ec2ede58e132d2e21d2b1cbd6127c # v3.3.0
=======
        uses: actions/checkout@24cb9080177205b6e8c946b17badbe402adc938f # v3.4.0
>>>>>>> f1df0793
      - uses: dorny/paths-filter@b2feaf19c27470162a626bd6fa8438ae5b263721 # v2.10.2
        id: bash-cicd-scripts
        with:
          filters: |
            src:
            - '.github/scripts/bash/**'
            - '.github/workflows/bash-cicd-scripts.yml'
  shellcheck:
    name: ShellCheck Lint
    runs-on: ubuntu-latest
    needs: [changes]
    steps:
      - name: Checkout the repo
<<<<<<< HEAD
        uses: actions/checkout@ac593985615ec2ede58e132d2e21d2b1cbd6127c # v3.3.0
=======
        uses: actions/checkout@24cb9080177205b6e8c946b17badbe402adc938f # v3.4.0
>>>>>>> f1df0793
      - name: Run ShellCheck
        if: needs.changes.outputs.bash-cicd-scripts-src == 'true'
        uses: ludeeus/action-shellcheck@00cae500b08a931fb5698e11e79bfbd38e612a38 # v2.0.0
        with:
          scandir: './.github/scripts/bash'
  shellspec:
    name: ShellSpec Tests
    runs-on: ubuntu-latest
    needs: [changes]
    defaults:
      run:
        shell: bash
    steps:
      - name: Checkout the repo
<<<<<<< HEAD
        uses: actions/checkout@ac593985615ec2ede58e132d2e21d2b1cbd6127c # v3.3.0
=======
        uses: actions/checkout@24cb9080177205b6e8c946b17badbe402adc938f # v3.4.0
>>>>>>> f1df0793
      - name: Install shellspec
        if: needs.changes.outputs.bash-cicd-scripts-src == 'true'
        env:
          VERSION: 0.28.1
          VERSION_SHA256SUM: 350d3de04ba61505c54eda31a3c2ee912700f1758b1a80a284bc08fd8b6c5992
          GZ_TAR_FILE: shellspec-dist.tar.gz
        run: |
          curl -sSfL "https://github.com/shellspec/shellspec/releases/download/${VERSION}/shellspec-dist.tar.gz" \
            --output "${GZ_TAR_FILE}"
          echo "Checking sha256sum of ShellSpec released archive."
          echo "${VERSION_SHA256SUM} ${GZ_TAR_FILE}" | sha256sum --check
          tar -xzf "${GZ_TAR_FILE}" -C "${HOME}/.local"
          ln -s "${HOME}/.local/shellspec/shellspec" /usr/local/bin/shellspec
          shellspec --version
      - name: Run shellspec tests
        if: needs.changes.outputs.bash-cicd-scripts-src == 'true'
        working-directory: ./.github/scripts/bash
        run: shellspec<|MERGE_RESOLUTION|>--- conflicted
+++ resolved
@@ -11,11 +11,7 @@
       bash-cicd-scripts-src: ${{ steps.bash-cicd-scripts.outputs.src }}
     steps:
       - name: Checkout the repo
-<<<<<<< HEAD
-        uses: actions/checkout@ac593985615ec2ede58e132d2e21d2b1cbd6127c # v3.3.0
-=======
         uses: actions/checkout@24cb9080177205b6e8c946b17badbe402adc938f # v3.4.0
->>>>>>> f1df0793
       - uses: dorny/paths-filter@b2feaf19c27470162a626bd6fa8438ae5b263721 # v2.10.2
         id: bash-cicd-scripts
         with:
@@ -29,11 +25,7 @@
     needs: [changes]
     steps:
       - name: Checkout the repo
-<<<<<<< HEAD
-        uses: actions/checkout@ac593985615ec2ede58e132d2e21d2b1cbd6127c # v3.3.0
-=======
         uses: actions/checkout@24cb9080177205b6e8c946b17badbe402adc938f # v3.4.0
->>>>>>> f1df0793
       - name: Run ShellCheck
         if: needs.changes.outputs.bash-cicd-scripts-src == 'true'
         uses: ludeeus/action-shellcheck@00cae500b08a931fb5698e11e79bfbd38e612a38 # v2.0.0
@@ -48,11 +40,7 @@
         shell: bash
     steps:
       - name: Checkout the repo
-<<<<<<< HEAD
-        uses: actions/checkout@ac593985615ec2ede58e132d2e21d2b1cbd6127c # v3.3.0
-=======
         uses: actions/checkout@24cb9080177205b6e8c946b17badbe402adc938f # v3.4.0
->>>>>>> f1df0793
       - name: Install shellspec
         if: needs.changes.outputs.bash-cicd-scripts-src == 'true'
         env:
