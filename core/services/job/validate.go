--- conflicted
+++ resolved
@@ -12,7 +12,6 @@
 	ErrInvalidJobType       = errors.New("invalid job type")
 	ErrInvalidSchemaVersion = errors.New("invalid schema version")
 	jobTypes                = map[Type]struct{}{
-<<<<<<< HEAD
 		Cron:                    {},
 		DirectRequest:           {},
 		FluxMonitor:             {},
@@ -26,20 +25,7 @@
 		BlockHeaderFeeder:       {},
 		LegacyGasStationServer:  {},
 		LegacyGasStationSidecar: {},
-=======
-		Cron:               {},
-		DirectRequest:      {},
-		FluxMonitor:        {},
-		OffchainReporting:  {},
-		OffchainReporting2: {},
-		Keeper:             {},
-		VRF:                {},
-		Webhook:            {},
-		BlockhashStore:     {},
-		Bootstrap:          {},
-		BlockHeaderFeeder:  {},
-		Gateway:            {},
->>>>>>> a76ab96e
+		Gateway:                 {},
 	}
 )
 
