--- conflicted
+++ resolved
@@ -640,7 +640,6 @@
 	return BlockhashStoreSpec{BlockhashStoreSpecParams: params, toml: toml}
 }
 
-<<<<<<< HEAD
 type CCIPSpecParams struct {
 	contractID string
 }
@@ -652,7 +651,8 @@
 
 func (c CCIPSpec) Toml() string {
 	return c.toml
-=======
+}
+
 // BlockHeaderFeederSpecParams defines params for building a block header feeder job spec.
 type BlockHeaderFeederSpecParams struct {
 	JobID                      string
@@ -767,5 +767,4 @@
 		params.StoreBlockhashesBatchSize)
 
 	return BlockHeaderFeederSpec{BlockHeaderFeederSpecParams: params, toml: toml}
->>>>>>> dffc9f08
 }