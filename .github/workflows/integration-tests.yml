name: Integration Tests
on:
  pull_request:
  push:
    tags:
      - "*"

# Only run 1 of this workflow at a time per PR
concurrency:
  group: integration-tests-chainlink-${{ github.ref }}
  cancel-in-progress: true

env:
<<<<<<< HEAD
  CL_ECR: ${{ secrets.QA_AWS_ACCOUNT_NUMBER }}.dkr.ecr.${{ secrets.QA_AWS_REGION }}.amazonaws.com/chainlink
  ENV_JOB_IMAGE: ${{ secrets.QA_AWS_ACCOUNT_NUMBER }}.dkr.ecr.${{ secrets.QA_AWS_REGION }}.amazonaws.com/chainlink-ccip-tests:ci.${{ github.sha }}
=======
  ENV_JOB_IMAGE: ${{ secrets.QA_AWS_ACCOUNT_NUMBER }}.dkr.ecr.${{ secrets.QA_AWS_REGION }}.amazonaws.com/chainlink-tests:ci.${{ github.sha }}
  CL_ECR: ${{ secrets.QA_AWS_ACCOUNT_NUMBER }}.dkr.ecr.${{ secrets.QA_AWS_REGION }}.amazonaws.com/chainlink
>>>>>>> 571e0751
  SOLANA_REF: develop

jobs:
  changes:
    environment: integration
    name: Check Paths That Require Tests To Run
    runs-on: ubuntu-latest
    steps:
      - name: Checkout the repo
        uses: actions/checkout@ac593985615ec2ede58e132d2e21d2b1cbd6127c # v3.3.0
      - uses: dorny/paths-filter@4512585405083f25c027a35db413c2b3b9006d50 # v2.11.1
        id: changes
        with:
          filters: |
            src:
              - '**/*.go'
              - '**/*go.sum'
              - '**/*go.mod'
              - '.github/workflows/integration-tests.yml'
      - name: Collect Metrics
        if: always()
        id: collect-gha-metrics
        uses: smartcontractkit/push-gha-metrics-action@808c183d1f5c26a4f3fd50b75d3cf7b58d9aa293
        with:
          basic-auth: ${{ secrets.GRAFANA_CLOUD_BASIC_AUTH }}
          hostname: ${{ secrets.GRAFANA_CLOUD_HOST }}
          this-job-name: Check Paths That Require Tests To Run
        continue-on-error: true
    outputs:
      src: ${{ steps.changes.outputs.src }}

  build-chainlink:
    environment: integration
    permissions:
      id-token: write
      contents: read
    name: Build Chainlink Image
    runs-on: ubuntu20.04-16cores-64GB
    needs: [changes]
    steps:
      - name: Checkout the repo
        uses: actions/checkout@ac593985615ec2ede58e132d2e21d2b1cbd6127c # v3.3.0
        with:
          ref: ${{ github.event.pull_request.head.sha }}
      - name: Build Image
        if: needs.changes.outputs.src == 'true'
        uses: smartcontractkit/chainlink-github-actions/chainlink-testing-framework/build-image@e72f0a768ac934afce498a802de893d89b12802f # v2.1.1
        with:
          cl_repo: smartcontractkit/chainlink-ccip
          cl_ref: ${{ github.sha }}
          push_tag: ${{ secrets.QA_AWS_ACCOUNT_NUMBER }}.dkr.ecr.${{ secrets.QA_AWS_REGION }}.amazonaws.com/chainlink:latest.${{ github.sha }}
          QA_AWS_REGION: ${{ secrets.QA_AWS_REGION }}
          QA_AWS_ROLE_TO_ASSUME: ${{ secrets.QA_AWS_ROLE_TO_ASSUME }}
      - name: Collect Metrics
        if: always()
        id: collect-gha-metrics
        uses: smartcontractkit/push-gha-metrics-action@808c183d1f5c26a4f3fd50b75d3cf7b58d9aa293
        with:
          basic-auth: ${{ secrets.GRAFANA_CLOUD_BASIC_AUTH }}
          hostname: ${{ secrets.GRAFANA_CLOUD_HOST }}
          this-job-name: Build Chainlink Image
        continue-on-error: true

  build-test-image:
    environment: integration
    permissions:
      id-token: write
      contents: read
    name: Build Test Image
    runs-on: ubuntu20.04-16cores-64GB
    needs: [changes]
    steps:
      - name: Collect Metrics
        id: collect-gha-metrics
        uses: smartcontractkit/push-gha-metrics-action@v1
        with:
          basic-auth: ${{ secrets.GRAFANA_CLOUD_BASIC_AUTH }}
          hostname: ${{ secrets.GRAFANA_CLOUD_HOST }}
          this-job-name: Build Test Image
        continue-on-error: true
      - name: Checkout the repo
        uses: actions/checkout@ac593985615ec2ede58e132d2e21d2b1cbd6127c # v3.3.0
        with:
          ref: ${{ github.event.pull_request.head.sha }}
      - name: build test runner
        uses: smartcontractkit/chainlink-github-actions/docker/build-push@e72f0a768ac934afce498a802de893d89b12802f # v2.1.1
        with:
          tags: ${{ env.ENV_JOB_IMAGE }}
          file: ./integration-tests/test.Dockerfile
          build-args: |
            BASE_IMAGE=${{ secrets.QA_AWS_ACCOUNT_NUMBER }}.dkr.ecr.${{ secrets.QA_AWS_REGION }}.amazonaws.com/test-base-image
            IMAGE_VERSION=v0.3.8
            SUITES="smoke soak chaos benchmark migration performance"
          AWS_REGION: ${{ secrets.QA_AWS_REGION }}
          AWS_ROLE_TO_ASSUME: ${{ secrets.QA_AWS_ROLE_TO_ASSUME }}

  eth-smoke-tests-matrix:
    environment: integration
    permissions:
      issues: read
      checks: write
      pull-requests: write
      id-token: write
      contents: read
    name: ETH Smoke Tests Matrix
    needs: [build-chainlink, changes, build-test-image]
    env:
      SELECTED_NETWORKS: SIMULATED,SIMULATED_1,SIMULATED_2
      CHAINLINK_COMMIT_SHA: ${{ github.sha }}
      CHAINLINK_ENV_USER: ${{ github.actor }}
      TEST_TRIGGERED_BY: core-CI-eth
      TEST_LOG_LEVEL: debug
      KEEP_ENVIRONMENTS: ONFAIL
      DATABASE_URL: postgresql://postgres:node@localhost:5432/chainlink_test?sslmode=disable
    strategy:
      fail-fast: false
      matrix:
        product:
          - name: ccip
            nodes: 1
            os: ubuntu-latest
          - name: automation
            nodes: 9
            os: ubuntu-latest
          - name: cron
            nodes: 1
            os: ubuntu-latest
          - name: flux
            nodes: 1
            os: ubuntu-latest
          - name: keeper
            nodes: 30
            os: ubuntu20.04-4cores-16GB
          - name: forwarder_ocr
            nodes: 1
            os: ubuntu-latest
          - name: ocr
            nodes: 1
            os: ubuntu-latest
          - name: runlog
            nodes: 1
            os: ubuntu-latest
          - name: vrf
            nodes: 1
            os: ubuntu-latest
          - name: vrfv2
            nodes: 1
            os: ubuntu-latest
          - name: ocr2vrf
            nodes: 2
            os: ubuntu-latest
    runs-on: ${{ matrix.product.os }}
    steps:
      - name: Checkout the repo
        uses: actions/checkout@ac593985615ec2ede58e132d2e21d2b1cbd6127c # v3.3.0
        with:
          ref: ${{ github.event.pull_request.head.sha }}
      ## Run this step when changes that require tests to be run are made
      - name: Run Tests
        if: needs.changes.outputs.src == 'true'
        uses: smartcontractkit/chainlink-github-actions/chainlink-testing-framework/run-tests@e72f0a768ac934afce498a802de893d89b12802f # v2.1.1
        env:
          TEST_SUITE: smoke
          TEST_ARGS: -test.timeout 30m
          CHAINLINK_IMAGE: ${{ env.CL_ECR }}
          CHAINLINK_VERSION: latest.${{ github.sha }}
        with:
          test_command_to_run: make test_need_operator_assets && cd ./integration-tests && go test -timeout 30m -count=1 -json -test.parallel=${{ matrix.product.nodes }} ./smoke/${{ matrix.product.name }}_test.go 2>&1 | tee /tmp/gotest.log | gotestfmt
          test_download_vendor_packages_command: make gomod
          cl_repo: ${{ secrets.QA_AWS_ACCOUNT_NUMBER }}.dkr.ecr.${{ secrets.QA_AWS_REGION }}.amazonaws.com/chainlink
          cl_image_tag: latest.${{ github.sha }}
          artifacts_location: ./integration-tests/smoke/logs
          publish_check_name: EVM Smoke Test Results ${{ matrix.product.name }}
          triggered_by: ${{ env.TEST_TRIGGERED_BY }}-${{ matrix.product.name }}
          token: ${{ secrets.GITHUB_TOKEN }}
          go_mod_path: ./integration-tests/go.mod
          QA_AWS_REGION: ${{ secrets.QA_AWS_REGION }}
          QA_AWS_ROLE_TO_ASSUME: ${{ secrets.QA_AWS_ROLE_TO_ASSUME }}
          QA_KUBECONFIG: ${{ secrets.QA_KUBECONFIG }}

      ## Run this step when changes that do not need the test to run are made
      - name: Run Setup
        if: needs.changes.outputs.src == 'false'
        uses: smartcontractkit/chainlink-github-actions/chainlink-testing-framework/setup-run-tests-environment@e72f0a768ac934afce498a802de893d89b12802f # v2.1.1
        with:
          test_download_vendor_packages_command: make gomod
          go_mod_path: ./integration-tests/go.mod
          QA_AWS_REGION: ${{ secrets.QA_AWS_REGION }}
          QA_AWS_ROLE_TO_ASSUME: ${{ secrets.QA_AWS_ROLE_TO_ASSUME }}
          QA_KUBECONFIG: ${{ secrets.QA_KUBECONFIG }}

      ## Run Cleanup if the job succeeds
      - name: cleanup
        if: always()
        uses: smartcontractkit/chainlink-github-actions/chainlink-testing-framework/cleanup@e72f0a768ac934afce498a802de893d89b12802f # v2.1.1
        with:
          triggered_by: ${{ env.TEST_TRIGGERED_BY }}-${{ matrix.product.name }}
      - name: Upload test log
        uses: actions/upload-artifact@0b7f8abb1508181956e8e162db84b466c27e18ce # v3.1.2
        if: failure()
        with:
          name: test-log-${{ matrix.product.name }}
          path: /tmp/gotest.log
          retention-days: 7
      - name: Collect Metrics
        if: always()
        id: collect-gha-metrics
        uses: smartcontractkit/push-gha-metrics-action@808c183d1f5c26a4f3fd50b75d3cf7b58d9aa293
        with:
          basic-auth: ${{ secrets.GRAFANA_CLOUD_BASIC_AUTH }}
          hostname: ${{ secrets.GRAFANA_CLOUD_HOST }}
          this-job-name: ETH Smoke Tests Matrix (${{ matrix.product.name }}, ${{ matrix.product.nodes }}, ${{ matrix.product.os }})
        continue-on-error: true
  ### Used to check the required checks box when the matrix completes
  eth-smoke-tests:
    if: ${{ always() }}
    runs-on: ubuntu-latest
    name: ETH Smoke Tests
    needs: eth-smoke-tests-matrix
    steps:
      - name: Check smoke test matrix status
        if: ${{ needs.eth-smoke-tests-matrix.result != 'success' }}
        run: exit 1

  ### Solana Section
  get_projectserum_version:
    name: Get ProjectSerum Version
    environment: integration
    runs-on: ubuntu-latest
    outputs:
      projectserum_version: ${{ steps.psversion.outputs.projectserum_version }}
    steps:
      - name: Checkout the solana repo
        uses: actions/checkout@ac593985615ec2ede58e132d2e21d2b1cbd6127c # v3.3.0
        with:
          repository: smartcontractkit/chainlink-solana
          ref: ${{ env.SOLANA_REF }}
      - name: Get ProjectSerum Version
        id: psversion
        uses: smartcontractkit/chainlink-solana/.github/actions/projectserum_version@4b971869e26b79c7ce3fb7c98005cc2e3f350915 # stable action on Oct 12 2022

  solana-build-contracts:
    environment: integration
    permissions:
      checks: write
      pull-requests: write
      id-token: write
      contents: read
    name: Solana Build Artifacts
    runs-on: ubuntu20.04-16cores-64GB
    needs: [changes, get_projectserum_version]
    container:
      image: projectserum/build:${{ needs.get_projectserum_version.outputs.projectserum_version }}
      env:
        RUSTUP_HOME: "/root/.rustup"
        FORCE_COLOR: 1
    steps:
      - name: Checkout the solana repo
        uses: actions/checkout@ac593985615ec2ede58e132d2e21d2b1cbd6127c # v3.3.0
        with:
          repository: smartcontractkit/chainlink-solana
          ref: ${{ env.SOLANA_REF }}
      - name: Build contracts
        if: ${{needs.changes.outputs.src == 'true' && env.SOLANA_REF != 'develop' }}
        uses: smartcontractkit/chainlink-solana/.github/actions/build_contract_artifacts@4b971869e26b79c7ce3fb7c98005cc2e3f350915 # stable action on Oct 12 2022
        with:
          ref: ${{ env.SOLANA_REF }}
      - name: Collect Metrics
        if: always()
        id: collect-gha-metrics
        uses: smartcontractkit/push-gha-metrics-action@808c183d1f5c26a4f3fd50b75d3cf7b58d9aa293
        with:
          basic-auth: ${{ secrets.GRAFANA_CLOUD_BASIC_AUTH }}
          hostname: ${{ secrets.GRAFANA_CLOUD_HOST }}
          this-job-name: Solana Build Artifacts
        continue-on-error: true

  solana-smoke-tests:
    environment: integration
    permissions:
      issues: read
      checks: write
      pull-requests: write
      id-token: write
      contents: read
    name: Solana Smoke Tests
    runs-on: ubuntu-latest
    needs: [build-chainlink, solana-build-contracts, changes]
    env:
      TEST_SUITE: smoke
      TEST_ARGS: -test.timeout 30m
      CHAINLINK_COMMIT_SHA: ${{ github.sha }}
      CHAINLINK_ENV_USER: ${{ github.actor }}
      TEST_LOG_LEVEL: debug
      CONTRACT_ARTIFACTS_PATH: contracts/target/deploy
    steps:
      - name: Checkout the repo
        uses: actions/checkout@ac593985615ec2ede58e132d2e21d2b1cbd6127c # v3.3.0
        with:
          repository: smartcontractkit/chainlink-solana
          ref: ${{ env.SOLANA_REF }}
      - name: Download Artifacts
        if: ${{ env.SOLANA_REF != 'develop' }}
        uses: actions/download-artifact@v3
        with:
          name: artifacts
          path: ${{ env.CONTRACT_ARTIFACTS_PATH }}
      - name: Build Test Runner
        if: ${{ env.SOLANA_REF != 'develop' }}
        uses: smartcontractkit/chainlink-github-actions/docker/build-push@e72f0a768ac934afce498a802de893d89b12802f # v2.1.1
        with:
          tags: ${{ secrets.QA_AWS_ACCOUNT_NUMBER }}.dkr.ecr.${{ secrets.QA_AWS_REGION }}.amazonaws.com/chainlink-solana-tests:${{ env.SOLANA_REF }}
          file: ./integration-tests/test.Dockerfile
          build-args: |
            BASE_IMAGE=${{ secrets.QA_AWS_ACCOUNT_NUMBER }}.dkr.ecr.${{ secrets.QA_AWS_REGION }}.amazonaws.com/test-base-image
            IMAGE_VERSION=v0.3.8
            SUITES="smoke"
          AWS_REGION: ${{ secrets.QA_AWS_REGION }}
          AWS_ROLE_TO_ASSUME: ${{ secrets.QA_AWS_ROLE_TO_ASSUME }}
      - name: Run Tests
        if: needs.changes.outputs.src == 'true'
        uses: smartcontractkit/chainlink-github-actions/chainlink-testing-framework/run-tests@e72f0a768ac934afce498a802de893d89b12802f # v2.1.1
        with:
          test_command_to_run: export ENV_JOB_IMAGE=${{ secrets.QA_AWS_ACCOUNT_NUMBER }}.dkr.ecr.${{ secrets.QA_AWS_REGION }}.amazonaws.com/chainlink-solana-tests:${{ env.SOLANA_REF }} && make test_smoke
          cl_repo: ${{ secrets.QA_AWS_ACCOUNT_NUMBER }}.dkr.ecr.${{ secrets.QA_AWS_REGION }}.amazonaws.com/chainlink
          cl_image_tag: latest.${{ github.sha }}
          artifacts_location: /home/runner/work/chainlink-solana/chainlink-solana/integration-tests/logs
          publish_check_name: Solana Smoke Test Results
          go_mod_path: ./integration-tests/go.mod
          token: ${{ secrets.GITHUB_TOKEN }}
          QA_AWS_REGION: ${{ secrets.QA_AWS_REGION }}
          QA_AWS_ROLE_TO_ASSUME: ${{ secrets.QA_AWS_ROLE_TO_ASSUME }}
          QA_KUBECONFIG: ${{ secrets.QA_KUBECONFIG }}
          should_cleanup: false
<<<<<<< HEAD
=======
      - name: Collect Metrics
        if: always()
        id: collect-gha-metrics
        uses: smartcontractkit/push-gha-metrics-action@808c183d1f5c26a4f3fd50b75d3cf7b58d9aa293
        with:
          basic-auth: ${{ secrets.GRAFANA_CLOUD_BASIC_AUTH }}
          hostname: ${{ secrets.GRAFANA_CLOUD_HOST }}
          this-job-name: Solana Smoke Tests
        continue-on-error: true
  ### End Solana Section

  ### Start Live Testnet Section

  testnet-smoke-tests-matrix:
    if: startsWith(github.ref, 'refs/tags/') ## Only run live tests on new tags
    environment: integration
    permissions:
      checks: write
      pull-requests: write
      id-token: write
      contents: read
    name: Live Testnet Smoke Tests Matrix
    needs: [build-chainlink, build-test-image]
    env:
      SELECTED_NETWORKS: ${{ matrix.testnet }}
      CHAINLINK_COMMIT_SHA: ${{ github.sha }}
      CHAINLINK_ENV_USER: ${{ github.actor }}
      TEST_TRIGGERED_BY: testnet-ci
      TEST_LOG_LEVEL: debug
      EVM_KEYS: ${{ secrets.QA_EVM_KEYS }}
      TEST_EVM_KEYS: ${{ secrets.QA_EVM_KEYS }}
      GOERLI_URLS: ${{ secrets.QA_GOERLI_URLS }}
      TEST_GOERLI_URLS: ${{ secrets.QA_GOERLI_URLS }}
      GOERLI_HTTP_URLS: ${{ secrets.QA_GOERLI_HTTP_URLS }}
      TEST_GOERLI_HTTP_URLS: ${{ secrets.QA_GOERLI_HTTP_URLS }}
      OPTIMISM_GOERLI_URLS: ${{ secrets.QA_OPTIMISM_GOERLI_URLS }}
      TEST_OPTIMISM_GOERLI_URLS: ${{ secrets.QA_OPTIMISM_GOERLI_URLS }}
      OPTIMISM_GOERLI_HTTP_URLS: ${{ secrets.QA_OPTIMISM_GOERLI_HTTP_URLS }}
      TEST_OPTIMISM_GOERLI_HTTP_URLS: ${{ secrets.QA_OPTIMISM_GOERLI_HTTP_URLS }}
      ARBITRUM_GOERLI_URLS: ${{ secrets.QA_ARBITRUM_GOERLI_URLS }}
      TEST_ARBITRUM_GOERLI_URLS: ${{ secrets.QA_ARBITRUM_GOERLI_URLS }}
      ARBITRUM_GOERLI_HTTP_URLS: ${{ secrets.QA_ARBITRUM_GOERLI_HTTP_URLS }}
      TEST_ARBITRUM_GOERLI_HTTP_URLS: ${{ secrets.QA_ARBITRUM_GOERLI_HTTP_URLS }}
    strategy:
      fail-fast: false
      matrix:
        testnet: [GOERLI, OPTIMISM_GOERLI, ARBITRUM_GOERLI]
    runs-on: ubuntu-latest
    steps:
      - name: Checkout the repo
        uses: actions/checkout@ac593985615ec2ede58e132d2e21d2b1cbd6127c # v3.3.0
        with:
          ref: ${{ github.event.pull_request.head.sha }}
      ## Only run OCR smoke test for now
      - name: Run Tests
        uses: smartcontractkit/chainlink-github-actions/chainlink-testing-framework/run-tests@e72f0a768ac934afce498a802de893d89b12802f # v2.1.1
        env:
          TEST_SUITE: smoke
          TEST_ARGS: -test.timeout 30m
          CHAINLINK_IMAGE: ${{ env.CL_ECR }}
          CHAINLINK_VERSION: latest.${{ github.sha }}
        with:
          test_command_to_run: make test_need_operator_assets && cd ./integration-tests && go test -timeout 30m -count=1 -json -test.parallel=1 ./smoke/ocr_test.go 2>&1 | tee /tmp/gotest.log | gotestfmt
          test_download_vendor_packages_command: make gomod
          cl_repo: ${{ secrets.QA_AWS_ACCOUNT_NUMBER }}.dkr.ecr.${{ secrets.QA_AWS_REGION }}.amazonaws.com/chainlink
          cl_image_tag: latest.${{ github.sha }}
          artifacts_location: ./integration-tests/smoke/logs
          publish_check_name: ${{ matrix.testnet }} OCR Smoke Test Results
          triggered_by: ${{ env.TEST_TRIGGERED_BY }}-${{ matrix.testnet }}
          token: ${{ secrets.GITHUB_TOKEN }}
          go_mod_path: ./integration-tests/go.mod
          QA_AWS_REGION: ${{ secrets.QA_AWS_REGION }}
          QA_AWS_ROLE_TO_ASSUME: ${{ secrets.QA_AWS_ROLE_TO_ASSUME }}
          QA_KUBECONFIG: ${{ secrets.QA_KUBECONFIG }}
          should_cleanup: false

>>>>>>> 571e0751
      - name: Collect Metrics
        if: always()
        id: collect-gha-metrics
        uses: smartcontractkit/push-gha-metrics-action@808c183d1f5c26a4f3fd50b75d3cf7b58d9aa293
        with:
          basic-auth: ${{ secrets.GRAFANA_CLOUD_BASIC_AUTH }}
          hostname: ${{ secrets.GRAFANA_CLOUD_HOST }}
          this-job-name: Live Testnet Smoke Tests Matrix (${{ matrix.testnet }})
        continue-on-error: true

  ### End Live Testnet Section<|MERGE_RESOLUTION|>--- conflicted
+++ resolved
@@ -11,13 +11,8 @@
   cancel-in-progress: true
 
 env:
-<<<<<<< HEAD
+  ENV_JOB_IMAGE: ${{ secrets.QA_AWS_ACCOUNT_NUMBER }}.dkr.ecr.${{ secrets.QA_AWS_REGION }}.amazonaws.com/chainlink-ccip-tests:ci.${{ github.sha }}
   CL_ECR: ${{ secrets.QA_AWS_ACCOUNT_NUMBER }}.dkr.ecr.${{ secrets.QA_AWS_REGION }}.amazonaws.com/chainlink
-  ENV_JOB_IMAGE: ${{ secrets.QA_AWS_ACCOUNT_NUMBER }}.dkr.ecr.${{ secrets.QA_AWS_REGION }}.amazonaws.com/chainlink-ccip-tests:ci.${{ github.sha }}
-=======
-  ENV_JOB_IMAGE: ${{ secrets.QA_AWS_ACCOUNT_NUMBER }}.dkr.ecr.${{ secrets.QA_AWS_REGION }}.amazonaws.com/chainlink-tests:ci.${{ github.sha }}
-  CL_ECR: ${{ secrets.QA_AWS_ACCOUNT_NUMBER }}.dkr.ecr.${{ secrets.QA_AWS_REGION }}.amazonaws.com/chainlink
->>>>>>> 571e0751
   SOLANA_REF: develop
 
 jobs:
@@ -352,16 +347,14 @@
           QA_AWS_ROLE_TO_ASSUME: ${{ secrets.QA_AWS_ROLE_TO_ASSUME }}
           QA_KUBECONFIG: ${{ secrets.QA_KUBECONFIG }}
           should_cleanup: false
-<<<<<<< HEAD
-=======
-      - name: Collect Metrics
-        if: always()
-        id: collect-gha-metrics
-        uses: smartcontractkit/push-gha-metrics-action@808c183d1f5c26a4f3fd50b75d3cf7b58d9aa293
-        with:
-          basic-auth: ${{ secrets.GRAFANA_CLOUD_BASIC_AUTH }}
-          hostname: ${{ secrets.GRAFANA_CLOUD_HOST }}
-          this-job-name: Solana Smoke Tests
+      - name: Collect Metrics
+        if: always()
+        id: collect-gha-metrics
+        uses: smartcontractkit/push-gha-metrics-action@808c183d1f5c26a4f3fd50b75d3cf7b58d9aa293
+        with:
+          basic-auth: ${{ secrets.GRAFANA_CLOUD_BASIC_AUTH }}
+          hostname: ${{ secrets.GRAFANA_CLOUD_HOST }}
+          this-job-name: Live Testnet Smoke Tests Matrix (${{ matrix.testnet }})
         continue-on-error: true
   ### End Solana Section
 
@@ -430,7 +423,6 @@
           QA_KUBECONFIG: ${{ secrets.QA_KUBECONFIG }}
           should_cleanup: false
 
->>>>>>> 571e0751
       - name: Collect Metrics
         if: always()
         id: collect-gha-metrics
