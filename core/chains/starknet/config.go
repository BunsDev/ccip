package starknet

import (
	"fmt"
	"net/url"
	"time"

	"github.com/pelletier/go-toml/v2"
<<<<<<< HEAD
	stkcfg "github.com/smartcontractkit/chainlink-starknet/relayer/pkg/chainlink/config"
	"github.com/smartcontractkit/chainlink-starknet/relayer/pkg/chainlink/db"
	"go.uber.org/multierr"
	"golang.org/x/exp/slices"
=======
	"go.uber.org/multierr"
	"golang.org/x/exp/slices"

	"github.com/smartcontractkit/chainlink-relay/pkg/types"
	stkcfg "github.com/smartcontractkit/chainlink-starknet/relayer/pkg/chainlink/config"
	"github.com/smartcontractkit/chainlink-starknet/relayer/pkg/chainlink/db"
>>>>>>> 450989d2

	"github.com/smartcontractkit/chainlink/v2/core/chains"
	v2 "github.com/smartcontractkit/chainlink/v2/core/config/v2"
)

type StarknetConfigs []*StarknetConfig

func (cs StarknetConfigs) ValidateConfig() (err error) {
	// Unique chain IDs
	chainIDs := v2.UniqueStrings{}
	for i, c := range cs {
		if chainIDs.IsDupe(c.ChainID) {
			err = multierr.Append(err, v2.NewErrDuplicate(fmt.Sprintf("%d.ChainID", i), *c.ChainID))
		}
	}

	// Unique node names
	names := v2.UniqueStrings{}
	for i, c := range cs {
		for j, n := range c.Nodes {
			if names.IsDupe(n.Name) {
				err = multierr.Append(err, v2.NewErrDuplicate(fmt.Sprintf("%d.Nodes.%d.Name", i, j), *n.Name))
			}
		}
	}

	// Unique URLs
	urls := v2.UniqueStrings{}
	for i, c := range cs {
		for j, n := range c.Nodes {
			u := (*url.URL)(n.URL)
			if urls.IsDupeFmt(u) {
				err = multierr.Append(err, v2.NewErrDuplicate(fmt.Sprintf("%d.Nodes.%d.URL", i, j), u.String()))
			}
		}
	}
	return
}

func (cs *StarknetConfigs) SetFrom(fs *StarknetConfigs) {
	for _, f := range *fs {
		if f.ChainID == nil {
			*cs = append(*cs, f)
		} else if i := slices.IndexFunc(*cs, func(c *StarknetConfig) bool {
			return c.ChainID != nil && *c.ChainID == *f.ChainID
		}); i == -1 {
			*cs = append(*cs, f)
		} else {
			(*cs)[i].SetFrom(f)
		}
	}
}

<<<<<<< HEAD
func (cs StarknetConfigs) Chains(ids ...string) (r []chains.ChainConfig, err error) {
=======
func (cs StarknetConfigs) Chains(ids ...string) (r []types.ChainStatus, err error) {
>>>>>>> 450989d2
	for _, ch := range cs {
		if ch == nil {
			continue
		}
		if len(ids) > 0 {
			var match bool
			for _, id := range ids {
				if id == *ch.ChainID {
					match = true
					break
				}
			}
			if !match {
				continue
			}
		}
<<<<<<< HEAD
		ch2 := chains.ChainConfig{
			ID:      *ch.ChainID,
			Enabled: ch.IsEnabled(),
		}
		ch2.Cfg, err = ch.TOMLString()
=======
		ch2 := types.ChainStatus{
			ID:      *ch.ChainID,
			Enabled: ch.IsEnabled(),
		}
		ch2.Config, err = ch.TOMLString()
>>>>>>> 450989d2
		if err != nil {
			return
		}
		r = append(r, ch2)
	}
	return
}

func (cs StarknetConfigs) Node(name string) (n db.Node, err error) {
	for i := range cs {
		for _, n := range cs[i].Nodes {
			if n.Name != nil && *n.Name == name {
				return legacyNode(n, *cs[i].ChainID), nil
			}
		}
	}
	err = chains.ErrNotFound
	return
}

func (cs StarknetConfigs) nodes(chainID string) (ns StarknetNodes) {
	for _, c := range cs {
		if *c.ChainID == chainID {
			return c.Nodes
		}
	}
	return nil
}

func (cs StarknetConfigs) Nodes(chainID string) (ns []db.Node, err error) {
	nodes := cs.nodes(chainID)
	if nodes == nil {
		err = chains.ErrNotFound
		return
	}
	for _, n := range nodes {
		if n == nil {
			continue
		}
		ns = append(ns, legacyNode(n, chainID))
	}
	return
}

func (cs StarknetConfigs) NodeStatus(name string) (n types.NodeStatus, err error) {
	for i := range cs {
		for _, n := range cs[i].Nodes {
			if n.Name != nil && *n.Name == name {
				return nodeStatus(n, *cs[i].ChainID)
			}
		}
	}
	err = chains.ErrNotFound
	return
}

func (cs StarknetConfigs) NodeStatuses(chainIDs ...string) (ns []types.NodeStatus, err error) {
	if len(chainIDs) == 0 {
		for i := range cs {
			for _, n := range cs[i].Nodes {
				if n == nil {
					continue
				}
				n2, err := nodeStatus(n, *cs[i].ChainID)
				if err != nil {
					return nil, err
				}
				ns = append(ns, n2)
			}
		}
		return
	}
	for _, id := range chainIDs {
		for _, n := range cs.nodes(id) {
			if n == nil {
				continue
			}
			n2, err := nodeStatus(n, id)
			if err != nil {
				return nil, err
			}
			ns = append(ns, n2)
		}
	}
	return
}

func nodeStatus(n *stkcfg.Node, chainID string) (types.NodeStatus, error) {
	var s types.NodeStatus
	s.ChainID = chainID
	s.Name = *n.Name
	b, err := toml.Marshal(n)
	if err != nil {
		return types.NodeStatus{}, err
	}
	s.Config = string(b)
	return s, nil
}

type StarknetConfig struct {
	ChainID *string
	Enabled *bool
	stkcfg.Chain
	Nodes StarknetNodes
}

func (c *StarknetConfig) IsEnabled() bool {
	return c.Enabled == nil || *c.Enabled
}

func (c *StarknetConfig) SetFrom(f *StarknetConfig) {
	if f.ChainID != nil {
		c.ChainID = f.ChainID
	}
	if f.Enabled != nil {
		c.Enabled = f.Enabled
	}
	setFromChain(&c.Chain, &f.Chain)
	c.Nodes.SetFrom(&f.Nodes)
}

func setFromChain(c, f *stkcfg.Chain) {
	if f.OCR2CachePollPeriod != nil {
		c.OCR2CachePollPeriod = f.OCR2CachePollPeriod
	}
	if f.OCR2CacheTTL != nil {
		c.OCR2CacheTTL = f.OCR2CacheTTL
	}
	if f.RequestTimeout != nil {
		c.RequestTimeout = f.RequestTimeout
	}
	if f.TxTimeout != nil {
		c.TxTimeout = f.TxTimeout
	}
	if f.TxSendFrequency != nil {
		c.TxSendFrequency = f.TxSendFrequency
	}
	if f.TxMaxBatchSize != nil {
		c.TxMaxBatchSize = f.TxMaxBatchSize
	}
}

func (c *StarknetConfig) ValidateConfig() (err error) {
	if c.ChainID == nil {
		err = multierr.Append(err, v2.ErrMissing{Name: "ChainID", Msg: "required for all chains"})
	} else if *c.ChainID == "" {
		err = multierr.Append(err, v2.ErrEmpty{Name: "ChainID", Msg: "required for all chains"})
	}

	if len(c.Nodes) == 0 {
		err = multierr.Append(err, v2.ErrMissing{Name: "Nodes", Msg: "must have at least one node"})
	}

	return
}

func (c *StarknetConfig) TOMLString() (string, error) {
	b, err := toml.Marshal(c)
	if err != nil {
		return "", err
	}
	return string(b), nil
}

type StarknetNodes []*stkcfg.Node

func (ns *StarknetNodes) SetFrom(fs *StarknetNodes) {
	for _, f := range *fs {
		if f.Name == nil {
			*ns = append(*ns, f)
		} else if i := slices.IndexFunc(*ns, func(n *stkcfg.Node) bool {
			return n.Name != nil && *n.Name == *f.Name
		}); i == -1 {
			*ns = append(*ns, f)
		} else {
			setFromNode((*ns)[i], f)
		}
	}
}

func setFromNode(n, f *stkcfg.Node) {
	if f.Name != nil {
		n.Name = f.Name
	}
	if f.URL != nil {
		n.URL = f.URL
	}
}

func legacyNode(n *stkcfg.Node, id string) db.Node {
	return db.Node{
		Name:    *n.Name,
		ChainID: id,
		URL:     (*url.URL)(n.URL).String(),
	}
}

var _ stkcfg.Config = &StarknetConfig{}

func (c *StarknetConfig) TxTimeout() time.Duration {
	return c.Chain.TxTimeout.Duration()
}

func (c *StarknetConfig) TxSendFrequency() time.Duration {
	return c.Chain.TxSendFrequency.Duration()
}

func (c *StarknetConfig) TxMaxBatchSize() int {
	return int(*c.Chain.TxMaxBatchSize)
}

func (c *StarknetConfig) OCR2CachePollPeriod() time.Duration {
	return c.Chain.OCR2CachePollPeriod.Duration()
}

func (c *StarknetConfig) OCR2CacheTTL() time.Duration {
	return c.Chain.OCR2CacheTTL.Duration()
}

func (c *StarknetConfig) RequestTimeout() time.Duration {
	return c.Chain.RequestTimeout.Duration()
}<|MERGE_RESOLUTION|>--- conflicted
+++ resolved
@@ -6,19 +6,12 @@
 	"time"
 
 	"github.com/pelletier/go-toml/v2"
-<<<<<<< HEAD
-	stkcfg "github.com/smartcontractkit/chainlink-starknet/relayer/pkg/chainlink/config"
-	"github.com/smartcontractkit/chainlink-starknet/relayer/pkg/chainlink/db"
-	"go.uber.org/multierr"
-	"golang.org/x/exp/slices"
-=======
 	"go.uber.org/multierr"
 	"golang.org/x/exp/slices"
 
 	"github.com/smartcontractkit/chainlink-relay/pkg/types"
 	stkcfg "github.com/smartcontractkit/chainlink-starknet/relayer/pkg/chainlink/config"
 	"github.com/smartcontractkit/chainlink-starknet/relayer/pkg/chainlink/db"
->>>>>>> 450989d2
 
 	"github.com/smartcontractkit/chainlink/v2/core/chains"
 	v2 "github.com/smartcontractkit/chainlink/v2/core/config/v2"
@@ -72,11 +65,7 @@
 	}
 }
 
-<<<<<<< HEAD
-func (cs StarknetConfigs) Chains(ids ...string) (r []chains.ChainConfig, err error) {
-=======
 func (cs StarknetConfigs) Chains(ids ...string) (r []types.ChainStatus, err error) {
->>>>>>> 450989d2
 	for _, ch := range cs {
 		if ch == nil {
 			continue
@@ -93,19 +82,11 @@
 				continue
 			}
 		}
-<<<<<<< HEAD
-		ch2 := chains.ChainConfig{
-			ID:      *ch.ChainID,
-			Enabled: ch.IsEnabled(),
-		}
-		ch2.Cfg, err = ch.TOMLString()
-=======
 		ch2 := types.ChainStatus{
 			ID:      *ch.ChainID,
 			Enabled: ch.IsEnabled(),
 		}
 		ch2.Config, err = ch.TOMLString()
->>>>>>> 450989d2
 		if err != nil {
 			return
 		}
