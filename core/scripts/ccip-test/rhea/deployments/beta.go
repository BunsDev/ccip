--- conflicted
+++ resolved
@@ -265,21 +265,6 @@
 			DeployRamp:         false,
 			DeployPingPongDapp: false,
 			DeployedAtBlock:    9970189,
-<<<<<<< HEAD
-		},
-	},
-	UpgradeLaneConfig: rhea.EVMLaneConfig{
-		OnRamp:       gethcommon.HexToAddress("0x0000000000000000000000000000000000000000"),
-		OffRamp:      gethcommon.HexToAddress("0x0000000000000000000000000000000000000000"),
-		CommitStore:  gethcommon.HexToAddress("0x0000000000000000000000000000000000000000"),
-		PingPongDapp: gethcommon.HexToAddress("0xad32200ae6227be9165164688061172624decbf7"),
-		DeploySettings: rhea.LaneDeploySettings{
-			DeployCommitStore:  false,
-			DeployRamp:         false,
-			DeployPingPongDapp: false,
-			DeployedAtBlock:    9963744,
-=======
->>>>>>> 880b2303
 		},
 	},
 }
@@ -296,21 +281,6 @@
 			DeployRamp:         false,
 			DeployPingPongDapp: false,
 			DeployedAtBlock:    22426883,
-<<<<<<< HEAD
-		},
-	},
-	UpgradeLaneConfig: rhea.EVMLaneConfig{
-		OnRamp:       gethcommon.HexToAddress("0x0000000000000000000000000000000000000000"),
-		OffRamp:      gethcommon.HexToAddress("0x0000000000000000000000000000000000000000"),
-		CommitStore:  gethcommon.HexToAddress("0x0000000000000000000000000000000000000000"),
-		PingPongDapp: gethcommon.HexToAddress("0x6c0fd3007f043e1333cedcf02dd4043b19499db8"),
-		DeploySettings: rhea.LaneDeploySettings{
-			DeployCommitStore:  false,
-			DeployRamp:         false,
-			DeployPingPongDapp: false,
-			DeployedAtBlock:    22420827,
-=======
->>>>>>> 880b2303
 		},
 	},
 }
@@ -402,30 +372,11 @@
 		OffRamp:      gethcommon.HexToAddress("0x0a504a58f3711662ae07a053451524b73b4f6c99"),
 		CommitStore:  gethcommon.HexToAddress("0xabe9631a964a76eafe278a508f462741dcf708c3"),
 		PingPongDapp: gethcommon.HexToAddress("0x4752c8696cec308abd92abc3465de5e384ec0738"),
-<<<<<<< HEAD
 		DeploySettings: rhea.LaneDeploySettings{
 			DeployCommitStore:  false,
 			DeployRamp:         false,
 			DeployPingPongDapp: false,
 			DeployedAtBlock:    3583064,
-		},
-	},
-	UpgradeLaneConfig: rhea.EVMLaneConfig{
-		OnRamp:       gethcommon.HexToAddress("0x0000000000000000000000000000000000000000"),
-		OffRamp:      gethcommon.HexToAddress("0x0000000000000000000000000000000000000000"),
-		CommitStore:  gethcommon.HexToAddress("0x0000000000000000000000000000000000000000"),
-		PingPongDapp: gethcommon.HexToAddress("0x8cedc8b7d0a853aeb8c87ca27e8a7556b0c516f4"),
-=======
->>>>>>> 880b2303
-		DeploySettings: rhea.LaneDeploySettings{
-			DeployCommitStore:  false,
-			DeployRamp:         false,
-			DeployPingPongDapp: false,
-<<<<<<< HEAD
-			DeployedAtBlock:    3582304,
-=======
-			DeployedAtBlock:    3583064,
->>>>>>> 880b2303
 		},
 	},
 }
@@ -433,38 +384,15 @@
 var Beta_OptimismGoerliToSepolia = rhea.EvmDeploymentConfig{
 	ChainConfig: Beta_OptimismGoerli,
 	LaneConfig: rhea.EVMLaneConfig{
-<<<<<<< HEAD
-		OnRamp:       gethcommon.HexToAddress("0x962d3bb6655254faa1ab98f64a6245e068f8410f"),
-		OffRamp:      gethcommon.HexToAddress("0x0c8eb1019602a5d084cdd27b649736a18c497784"),
-		CommitStore:  gethcommon.HexToAddress("0x6c6e8a8dd0c7b225116d993c7186f1aae72dca57"),
-		PingPongDapp: gethcommon.HexToAddress("0x701ccf1c98bd3284649dc6cf08c69410d90c8590"),
-		DeploySettings: rhea.LaneDeploySettings{
-			DeployCommitStore:  false,
-			DeployRamp:         false,
-			DeployPingPongDapp: false,
-			DeployedAtBlock:    9966484,
-		},
-	},
-	UpgradeLaneConfig: rhea.EVMLaneConfig{
-		OnRamp:       gethcommon.HexToAddress("0x0000000000000000000000000000000000000000"),
-		OffRamp:      gethcommon.HexToAddress("0x0000000000000000000000000000000000000000"),
-		CommitStore:  gethcommon.HexToAddress("0x0000000000000000000000000000000000000000"),
-		PingPongDapp: gethcommon.HexToAddress("0xdcbaa471eed744811a4f0112c4e2178fc640bfff"),
-=======
 		OnRamp:       gethcommon.HexToAddress("0xa2a7e89a684784dd73e80bdcf2f2368ef7c7a690"),
 		OffRamp:      gethcommon.HexToAddress("0xaa0090ab7944648c7d3a950f714b6acd3338774b"),
 		CommitStore:  gethcommon.HexToAddress("0xfd7676202c2e64bb2d030e7f8bb519fad378780f"),
 		PingPongDapp: gethcommon.HexToAddress("0x701ccf1c98bd3284649dc6cf08c69410d90c8590"),
->>>>>>> 880b2303
-		DeploySettings: rhea.LaneDeploySettings{
-			DeployCommitStore:  false,
-			DeployRamp:         false,
-			DeployPingPongDapp: false,
-<<<<<<< HEAD
-			DeployedAtBlock:    9966484,
-=======
+		DeploySettings: rhea.LaneDeploySettings{
+			DeployCommitStore:  false,
+			DeployRamp:         false,
+			DeployPingPongDapp: false,
 			DeployedAtBlock:    9768160,
->>>>>>> 880b2303
 		},
 	},
 }
@@ -472,37 +400,15 @@
 var Beta_SepoliaToOptimismGoerli = rhea.EvmDeploymentConfig{
 	ChainConfig: Beta_Sepolia,
 	LaneConfig: rhea.EVMLaneConfig{
-<<<<<<< HEAD
-		OnRamp:       gethcommon.HexToAddress("0x9daddc3896ce63b197b2054a5eb09819a56b154d"),
-		OffRamp:      gethcommon.HexToAddress("0x2b69f7dbf8592492bd783092095e5dbdb1c3c3ed"),
-		CommitStore:  gethcommon.HexToAddress("0x815ef1fa86a7dec1a6cdb926c8502bf6895f0330"),
-=======
 		OnRamp:       gethcommon.HexToAddress("0xf248de56e32d8f6fe8d8fba42d39020d8bfc89fc"),
 		OffRamp:      gethcommon.HexToAddress("0xf117c308b9d5f2df16871255c04697309c8b7b0f"),
 		CommitStore:  gethcommon.HexToAddress("0x3eae3950ff71db1c6eeee5a777be03c36a517fee"),
->>>>>>> 880b2303
 		PingPongDapp: gethcommon.HexToAddress("0x244209b8cd80ac7c9e43f8fdcbcd8435be1e2729"),
 		DeploySettings: rhea.LaneDeploySettings{
 			DeployCommitStore:  false,
 			DeployRamp:         false,
 			DeployPingPongDapp: false,
-<<<<<<< HEAD
-			DeployedAtBlock:    3582443,
-		},
-	},
-	UpgradeLaneConfig: rhea.EVMLaneConfig{
-		OnRamp:       gethcommon.HexToAddress("0x0000000000000000000000000000000000000000"),
-		OffRamp:      gethcommon.HexToAddress("0x0000000000000000000000000000000000000000"),
-		CommitStore:  gethcommon.HexToAddress("0x0000000000000000000000000000000000000000"),
-		PingPongDapp: gethcommon.HexToAddress("0xaed8b499ed395df8bb801ce3a15335154e01f96a"),
-		DeploySettings: rhea.LaneDeploySettings{
-			DeployCommitStore:  false,
-			DeployRamp:         false,
-			DeployPingPongDapp: false,
-			DeployedAtBlock:    3582443,
-=======
 			DeployedAtBlock:    3552407,
->>>>>>> 880b2303
 		},
 	},
 }
@@ -521,18 +427,6 @@
 			DeployedAtBlock:    22949258,
 		},
 	},
-	UpgradeLaneConfig: rhea.EVMLaneConfig{
-		OnRamp:       gethcommon.HexToAddress("0x0"),
-		OffRamp:      gethcommon.HexToAddress("0x0"),
-		CommitStore:  gethcommon.HexToAddress("0x0"),
-		PingPongDapp: gethcommon.HexToAddress("0x7fd2e811b6507fe4b255d37f709c250804aaa810"),
-		DeploySettings: rhea.LaneDeploySettings{
-			DeployCommitStore:  false,
-			DeployRamp:         false,
-			DeployPingPongDapp: false,
-			DeployedAtBlock:    22949258,
-		},
-	},
 }
 
 var Beta_SepoliaToArbitrumGoerli = rhea.EvmDeploymentConfig{
@@ -549,16 +443,4 @@
 			DeployedAtBlock:    3587929,
 		},
 	},
-	UpgradeLaneConfig: rhea.EVMLaneConfig{
-		OnRamp:       gethcommon.HexToAddress("0x0"),
-		OffRamp:      gethcommon.HexToAddress("0x0"),
-		CommitStore:  gethcommon.HexToAddress("0x0"),
-		PingPongDapp: gethcommon.HexToAddress("0x95e69e03a151478ec20fe349be5332274bf7cb00"),
-		DeploySettings: rhea.LaneDeploySettings{
-			DeployCommitStore:  false,
-			DeployRamp:         false,
-			DeployPingPongDapp: false,
-			DeployedAtBlock:    3587929,
-		},
-	},
 }