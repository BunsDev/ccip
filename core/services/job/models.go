--- conflicted
+++ resolved
@@ -284,18 +284,14 @@
 
 	OCR2VRF OCR2PluginType = "ocr2vrf"
 
-<<<<<<< HEAD
-	OCR2Keeper OCR2PluginType = "ocr2keeper"
+	// Keeper was rebranded to automation. For now the plugin type required in job spec points
+	// to the new name (automation) but in code we refer it to keepers
+	// TODO: sc-55296 to rename ocr2keeper to ocr2automation in code
+	OCR2Keeper OCR2PluginType = "ocr2automation"
 	// CCIPRelay refers to the ccip.CCIPRelay plugin
 	CCIPRelay OCR2PluginType = "ccip-relay"
 	// CCIPExecution refers to the ccip.CCIPExecution plugin
 	CCIPExecution OCR2PluginType = "ccip-execution"
-=======
-	// Keeper was rebranded to automation. For now the plugin type required in job spec points
-	// to the new name (automation) but in code we refer it to keepers
-	// TODO: sc-55296 to rename ocr2keeper to ocr2automation in code
-	OCR2Keeper OCR2PluginType = "ocr2automation"
->>>>>>> b216712f
 )
 
 // OCR2OracleSpec defines the job spec for OCR2 jobs.
