# Changelog CCIP

All notable changes to the CCIP project will be documented in this file.

The format is based on [Keep a Changelog](https://keepachangelog.com/en/1.0.0/),
and this project adheres to [Semantic Versioning](https://semver.org/spec/v2.0.0.html).

<!-- unreleased -->
## [dev]

...


## 0.5.0 - Unreleased

<!-- unreleasedstop -->

<<<<<<< HEAD
## 0.4.1 - 2023-06-02
=======
## 0.4.0 - 2023-05-24
>>>>>>> 880b2303

## Added

- BurnMintERC677 is the new default token that should be deployed whenever there is a need for a burn/mint token
  - Supports ERC677
  - OZ AccessControlEnumerable
  - OZ ERC20Burnable
  - OZ ERC20
  - Compatible with IBurnMintERC20 (CCIP interface)

## Changed
- db migrations scripts aligned with the main repo. This might be breaking, as we had a clash - there were two different migrations scripts using the same version.

<<<<<<< HEAD
## Removed

## 0.4.0 - 2023-05-24

## Added

- BurnMintERC677 is the new default token that should be deployed whenever there is a need for a burn/mint token
  - Supports ERC677
  - OZ AccessControlEnumerable
  - OZ ERC20Burnable
  - OZ ERC20
  - Compatible with IBurnMintERC20 (CCIP interface)

## Changed

=======
>>>>>>> 880b2303
- IBurnMintERC20 interface has changed to follow OZ Burnable tokens
  - New interface
    - function burn(uint256 amount)
    - function burnFrom(address account, uint256 amount)
    - mint(address account, uint256 amount)
  - Old interface
    - function mint(address account, uint256 amount)
- Reduced rate limiting gas usage, this changes the config params to uint128
- Upgrade OZ dependencies to v4.8.0
- Bumped Solidity optimizations from 15k to 30k
- Config changes
  - CommitOffchainConfig
    - SourceIncomingConfirmations renamed to SourceFinalityDepth
    - DestIncomingConfirmations removed
  - ExecOffchainConfig
    - SourceIncomingConfirmations -> SourceFinalityDepth
    - DestIncomingConfirmations -> DestFinalityDepth
    - NEW DestOptimisticConfirmations (required, cannot be 0. Can be DestFinalityDepth)

## Removed

- wrapped token pools
  - Pools should be deployed as burn/mint together with a newly introduced token: BurnMintERC677.
  - This allows us to upgrade the pools without deploying a new token
  - The pool should be allowed to burn and/or mint by calling `grantMintAndBurnRoles(address pool)`


## 0.3.0 - 2023-05-09

### Added
- Added token bps fee to each individual token transfer
  - Fee structure is as follows:
    - bps fee, accurate to 0.1 bps
    - minFee, in US cents, the minimum fee to charge for 1 transfer
    - maxFee, in US cents, the maximum fee to charge for 1 transfer
  - Fee is in the range of [minFee, maxFee] 
  - The fee is configurable per token per lane per direction
  - Edge cases:
    - each token transfer is charged independently, we do not aggregate same-token transfers
    - transfers with 0 token amount is charged the minimum fee
    - all fee fields can be 0
  - The fee is charged in `feeTokens` and added to message execution fee; we do not take breadcrumbs of token transfers

### Changed

- Solidity version bumped to 0.8.19
- AggregateRateLimiter values are now in US dollar amounts with 18 decimals. Previously, it was 36 decimals.
- _setNops calls payNops 
- OnRamp and OffRamp contracts emit PoolAdded event from constructor 
- `EVM2EVMOnRamp.applyAllowListUpdates(address[] calldata removes, address[] calldata adds)` signature changed. Arguments order was `adds`, `removes`

## [0.2.0] - 2023-04-30
## [0.1.0] - 2023-03-14<|MERGE_RESOLUTION|>--- conflicted
+++ resolved
@@ -10,30 +10,17 @@
 
 ...
 
-
 ## 0.5.0 - Unreleased
 
 <!-- unreleasedstop -->
 
-<<<<<<< HEAD
 ## 0.4.1 - 2023-06-02
-=======
-## 0.4.0 - 2023-05-24
->>>>>>> 880b2303
 
 ## Added
 
-- BurnMintERC677 is the new default token that should be deployed whenever there is a need for a burn/mint token
-  - Supports ERC677
-  - OZ AccessControlEnumerable
-  - OZ ERC20Burnable
-  - OZ ERC20
-  - Compatible with IBurnMintERC20 (CCIP interface)
+## Changed
+- Db migrations scripts aligned with the main repo. This might be breaking, as we had a clash - there were two different migrations scripts using the same version.
 
-## Changed
-- db migrations scripts aligned with the main repo. This might be breaking, as we had a clash - there were two different migrations scripts using the same version.
-
-<<<<<<< HEAD
 ## Removed
 
 ## 0.4.0 - 2023-05-24
@@ -49,8 +36,15 @@
 
 ## Changed
 
-=======
->>>>>>> 880b2303
+- BurnMintERC677 is the new default token that should be deployed whenever there is a need for a burn/mint token
+  - Supports ERC677
+  - OZ AccessControlEnumerable
+  - OZ ERC20Burnable
+  - OZ ERC20
+  - Compatible with IBurnMintERC20 (CCIP interface)
+
+## Changed
+
 - IBurnMintERC20 interface has changed to follow OZ Burnable tokens
   - New interface
     - function burn(uint256 amount)
