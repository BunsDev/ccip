package evm

import (
	"context"
	"encoding/json"
	"fmt"
	"strings"
	"sync"

	"github.com/ethereum/go-ethereum/accounts/abi"
	"github.com/ethereum/go-ethereum/common"
	"github.com/pkg/errors"
	"github.com/smartcontractkit/libocr/gethwrappers2/ocr2aggregator"
	"github.com/smartcontractkit/libocr/offchainreporting2/reportingplugin/median"
	"github.com/smartcontractkit/libocr/offchainreporting2/reportingplugin/median/evmreportcodec"
	"github.com/smartcontractkit/libocr/offchainreporting2plus/chains/evmutil"
	ocrtypes "github.com/smartcontractkit/libocr/offchainreporting2plus/types"
	"github.com/smartcontractkit/sqlx"
	"go.uber.org/multierr"
	"golang.org/x/exp/maps"

	relaytypes "github.com/smartcontractkit/chainlink-relay/pkg/types"

	txmgrcommon "github.com/smartcontractkit/chainlink/v2/common/txmgr"
	"github.com/smartcontractkit/chainlink/v2/core/chains/evm"
	txm "github.com/smartcontractkit/chainlink/v2/core/chains/evm/txmgr"
	"github.com/smartcontractkit/chainlink/v2/core/logger"
	"github.com/smartcontractkit/chainlink/v2/core/services"
	"github.com/smartcontractkit/chainlink/v2/core/services/job"
	"github.com/smartcontractkit/chainlink/v2/core/services/keystore"
	"github.com/smartcontractkit/chainlink/v2/core/services/keystore/keys/ethkey"
	mercuryconfig "github.com/smartcontractkit/chainlink/v2/core/services/ocr2/plugins/mercury/config"
	"github.com/smartcontractkit/chainlink/v2/core/services/ocrcommon"
	"github.com/smartcontractkit/chainlink/v2/core/services/pg"
	"github.com/smartcontractkit/chainlink/v2/core/services/pipeline"
	"github.com/smartcontractkit/chainlink/v2/core/services/relay/evm/functions"
	"github.com/smartcontractkit/chainlink/v2/core/services/relay/evm/mercury"
	reportcodecv1 "github.com/smartcontractkit/chainlink/v2/core/services/relay/evm/mercury/v1/reportcodec"
	reportcodecv2 "github.com/smartcontractkit/chainlink/v2/core/services/relay/evm/mercury/v2/reportcodec"
	reportcodecv3 "github.com/smartcontractkit/chainlink/v2/core/services/relay/evm/mercury/v3/reportcodec"
	"github.com/smartcontractkit/chainlink/v2/core/services/relay/evm/mercury/wsrpc"
	"github.com/smartcontractkit/chainlink/v2/core/services/relay/evm/types"
	"github.com/smartcontractkit/chainlink/v2/core/utils"
)

var _ relaytypes.Relayer = &Relayer{}

type Relayer struct {
	db               *sqlx.DB
	chain            evm.Chain
	lggr             logger.Logger
	ks               CSAETHKeystore
	mercuryPool      wsrpc.Pool
	eventBroadcaster pg.EventBroadcaster
	pgCfg            pg.QConfig
}

type CSAETHKeystore interface {
	CSA() keystore.CSA
	Eth() keystore.Eth
}

func NewRelayer(db *sqlx.DB, chain evm.Chain, cfg pg.QConfig, lggr logger.Logger, ks CSAETHKeystore, eventBroadcaster pg.EventBroadcaster) *Relayer {
	lggr = lggr.Named("Relayer")
	return &Relayer{
		db:               db,
		chain:            chain,
		lggr:             lggr,
		ks:               ks,
		mercuryPool:      wsrpc.NewPool(lggr),
		eventBroadcaster: eventBroadcaster,
		pgCfg:            cfg,
	}
}

func (r *Relayer) Name() string {
	return r.lggr.Name()
}

// Start does noop: no subservices started on relay start, but when the first job is started
func (r *Relayer) Start(context.Context) error {
	return nil
}

func (r *Relayer) Close() error {
	return r.mercuryPool.Close()
}

// Ready does noop: always ready
func (r *Relayer) Ready() error {
	return r.mercuryPool.Ready()
}

func (r *Relayer) HealthReport() (report map[string]error) {
	report = make(map[string]error)
	maps.Copy(report, r.mercuryPool.HealthReport())
	return
}

func (r *Relayer) NewMercuryProvider(rargs relaytypes.RelayArgs, pargs relaytypes.PluginArgs) (relaytypes.MercuryProvider, error) {
	relayOpts := types.NewRelayOpts(rargs)
	relayConfig, err := relayOpts.RelayConfig()
	if err != nil {
		return nil, fmt.Errorf("failed to get relay config: %w", err)
	}

	var mercuryConfig mercuryconfig.PluginConfig
	if err := json.Unmarshal(pargs.PluginConfig, &mercuryConfig); err != nil {
		return nil, errors.WithStack(err)
	}

	if relayConfig.FeedID == nil {
		return nil, errors.New("FeedID must be specified")
	}

	if relayConfig.ChainID.String() != r.chain.ID().String() {
		return nil, fmt.Errorf("internal error: chain id in spec does not match this relayer's chain: have %s expected %s", relayConfig.ChainID.String(), r.chain.ID().String())
	}
	configWatcher, err := newConfigProvider(r.lggr, r.chain, relayOpts, r.eventBroadcaster)
	if err != nil {
		return nil, errors.WithStack(err)
	}

	// FIXME: We actually know the version here since it's in the feed ID, can
	// we use generics to avoid passing three of this?
	// https://smartcontract-it.atlassian.net/browse/MERC-1414
	reportCodecV1 := reportcodecv1.NewReportCodec(*relayConfig.FeedID, r.lggr.Named("ReportCodecV1"))
	reportCodecV2 := reportcodecv2.NewReportCodec(*relayConfig.FeedID, r.lggr.Named("ReportCodecV2"))
	reportCodecV3 := reportcodecv3.NewReportCodec(*relayConfig.FeedID, r.lggr.Named("ReportCodecV3"))

	if !relayConfig.EffectiveTransmitterID.Valid {
		return nil, errors.New("EffectiveTransmitterID must be specified")
	}
	privKey, err := r.ks.CSA().Get(relayConfig.EffectiveTransmitterID.String)
	if err != nil {
		return nil, errors.Wrap(err, "failed to get CSA key for mercury connection")
	}

	client, err := r.mercuryPool.Checkout(context.Background(), privKey, mercuryConfig.ServerPubKey, mercuryConfig.ServerURL())
	if err != nil {
		return nil, err
	}
	transmitter := mercury.NewTransmitter(r.lggr, configWatcher.ContractConfigTracker(), client, privKey.PublicKey, rargs.JobID, *relayConfig.FeedID, r.db, r.pgCfg)

	return NewMercuryProvider(configWatcher, transmitter, reportCodecV1, reportCodecV2, reportCodecV3, r.lggr), nil
}

func (r *Relayer) NewFunctionsProvider(rargs relaytypes.RelayArgs, pargs relaytypes.PluginArgs) (relaytypes.FunctionsProvider, error) {
	// TODO(FUN-668): Not ready yet (doesn't implement FunctionsEvents() properly)
	return NewFunctionsProvider(r.chain, rargs, pargs, r.lggr, r.ks.Eth(), functions.FunctionsPlugin)
}

func (r *Relayer) NewConfigProvider(args relaytypes.RelayArgs) (relaytypes.ConfigProvider, error) {
	relayOpts := types.NewRelayOpts(args)
	relayConfig, err := relayOpts.RelayConfig()
	if err != nil {
		return nil, fmt.Errorf("failed to get relay config: %w", err)
	}
	expectedChainID := relayConfig.ChainID.String()
	if expectedChainID != r.chain.ID().String() {
		return nil, fmt.Errorf("internal error: chain id in spec does not match this relayer's chain: have %s expected %s", relayConfig.ChainID.String(), r.chain.ID().String())
	}

	configProvider, err := newConfigProvider(r.lggr, r.chain, relayOpts, r.eventBroadcaster)
	if err != nil {
		// Never return (*configProvider)(nil)
		return nil, err
	}
	return configProvider, err
}

func FilterNamesFromRelayArgs(args relaytypes.RelayArgs) (filterNames []string, err error) {
	var addr ethkey.EIP55Address
	if addr, err = ethkey.NewEIP55Address(args.ContractID); err != nil {
		return nil, err
	}
	var relayConfig types.RelayConfig
	if err = json.Unmarshal(args.RelayConfig, &relayConfig); err != nil {
		return nil, errors.WithStack(err)
	}

	if relayConfig.FeedID != nil {
		filterNames = []string{mercury.FilterName(addr.Address(), *relayConfig.FeedID)}
	} else {
		filterNames = []string{configPollerFilterName(addr.Address()), transmitterFilterName(addr.Address())}
	}
	return filterNames, err
}

type configWatcher struct {
	utils.StartStopOnce
	lggr             logger.Logger
	contractAddress  common.Address
	contractABI      abi.ABI
	offchainDigester ocrtypes.OffchainConfigDigester
	configPoller     types.ConfigPoller
	chain            evm.Chain
	runReplay        bool
	fromBlock        uint64
	replayCtx        context.Context
	replayCancel     context.CancelFunc
	wg               sync.WaitGroup
}

func newConfigWatcher(lggr logger.Logger,
	contractAddress common.Address,
	contractABI abi.ABI,
	offchainDigester ocrtypes.OffchainConfigDigester,
	configPoller types.ConfigPoller,
	chain evm.Chain,
	fromBlock uint64,
	runReplay bool,
) *configWatcher {
	replayCtx, replayCancel := context.WithCancel(context.Background())
	return &configWatcher{
		StartStopOnce:    utils.StartStopOnce{},
		lggr:             lggr,
		contractAddress:  contractAddress,
		contractABI:      contractABI,
		offchainDigester: offchainDigester,
		configPoller:     configPoller,
		chain:            chain,
		runReplay:        runReplay,
		fromBlock:        fromBlock,
		replayCtx:        replayCtx,
		replayCancel:     replayCancel,
		wg:               sync.WaitGroup{},
	}

}

func (c *configWatcher) Name() string {
	return c.lggr.Name()
}

func (c *configWatcher) Start(ctx context.Context) error {
	return c.StartOnce(fmt.Sprintf("configWatcher %x", c.contractAddress), func() error {
		if c.runReplay && c.fromBlock != 0 {
			// Only replay if it's a brand runReplay job.
			c.wg.Add(1)
			go func() {
				defer c.wg.Done()
				c.lggr.Infow("starting replay for config", "fromBlock", c.fromBlock)
				if err := c.configPoller.Replay(c.replayCtx, int64(c.fromBlock)); err != nil {
					c.lggr.Errorf("error replaying for config", "err", err)
				} else {
					c.lggr.Infow("completed replaying for config", "fromBlock", c.fromBlock)
				}
			}()
		}
		c.configPoller.Start()
		return nil
	})
}

func (c *configWatcher) Close() error {
	return c.StopOnce(fmt.Sprintf("configWatcher %x", c.contractAddress), func() error {
		c.replayCancel()
		c.wg.Wait()
		return c.configPoller.Close()
	})
}

func (c *configWatcher) HealthReport() map[string]error {
	return map[string]error{c.Name(): c.StartStopOnce.Healthy()}
}

func (c *configWatcher) OffchainConfigDigester() ocrtypes.OffchainConfigDigester {
	return c.offchainDigester
}

func (c *configWatcher) ContractConfigTracker() ocrtypes.ContractConfigTracker {
	return c.configPoller
}

func newConfigProvider(lggr logger.Logger, chain evm.Chain, opts *types.RelayOpts, eventBroadcaster pg.EventBroadcaster) (*configWatcher, error) {
	if !common.IsHexAddress(opts.ContractID) {
		return nil, errors.Errorf("invalid contractID, expected hex address")
	}

	contractAddress := common.HexToAddress(opts.ContractID)
	contractABI, err := abi.JSON(strings.NewReader(ocr2aggregator.OCR2AggregatorMetaData.ABI))
	if err != nil {
		return nil, errors.Wrap(err, "could not get contract ABI JSON")
	}
	var cp types.ConfigPoller

	relayConfig, err := opts.RelayConfig()
	if err != nil {
		return nil, fmt.Errorf("failed to get relay config: %w", err)
	}
	if relayConfig.FeedID != nil {
		cp, err = mercury.NewConfigPoller(
			lggr,
			chain.LogPoller(),
			contractAddress,
			*relayConfig.FeedID,
			eventBroadcaster,
		)
	} else {
		cp, err = NewConfigPoller(lggr,
			chain.LogPoller(),
			contractAddress,
		)
	}
	if err != nil {
		return nil, err
	}

	var offchainConfigDigester ocrtypes.OffchainConfigDigester
	if relayConfig.FeedID != nil {
		// Mercury
		offchainConfigDigester = mercury.NewOffchainConfigDigester(*relayConfig.FeedID, chain.Config().EVM().ChainID(), contractAddress)
	} else {
		// Non-mercury
		offchainConfigDigester = evmutil.EVMOffchainConfigDigester{
			ChainID:         chain.Config().EVM().ChainID().Uint64(),
			ContractAddress: contractAddress,
		}
	}
	return newConfigWatcher(lggr, contractAddress, contractABI, offchainConfigDigester, cp, chain, relayConfig.FromBlock, opts.New), nil
}

func newContractTransmitter(lggr logger.Logger, rargs relaytypes.RelayArgs, transmitterID string, configWatcher *configWatcher, ethKeystore keystore.Eth, reportToEthMeta ReportToEthMetadata) (*contractTransmitter, error) {
	var relayConfig types.RelayConfig
	if err := json.Unmarshal(rargs.RelayConfig, &relayConfig); err != nil {
		return nil, err
	}
	var fromAddresses []common.Address
	sendingKeys := relayConfig.SendingKeys
	if !relayConfig.EffectiveTransmitterID.Valid {
		return nil, errors.New("EffectiveTransmitterID must be specified")
	}
	effectiveTransmitterAddress := common.HexToAddress(relayConfig.EffectiveTransmitterID.String)

	sendingKeysLength := len(sendingKeys)
	if sendingKeysLength == 0 {
		return nil, errors.New("no sending keys provided")
	}

	// If we are using multiple sending keys, then a forwarder is needed to rotate transmissions.
	// Ensure that this forwarder is not set to a local sending key, and ensure our sending keys are enabled.
	for _, s := range sendingKeys {
		if sendingKeysLength > 1 && s == effectiveTransmitterAddress.String() {
			return nil, errors.New("the transmitter is a local sending key with transaction forwarding enabled")
		}
		if err := ethKeystore.CheckEnabled(common.HexToAddress(s), configWatcher.chain.Config().EVM().ChainID()); err != nil {
			return nil, errors.Wrap(err, "one of the sending keys given is not enabled")
		}
		fromAddresses = append(fromAddresses, common.HexToAddress(s))
	}

	scoped := configWatcher.chain.Config()
	strategy := txmgrcommon.NewQueueingTxStrategy(rargs.ExternalJobID, scoped.OCR2().DefaultTransactionQueueDepth(), scoped.Database().DefaultQueryTimeout())

	var checker txm.TransmitCheckerSpec
	if configWatcher.chain.Config().OCR2().SimulateTransactions() {
		checker.CheckerType = txm.TransmitCheckerTypeSimulate
	}

	gasLimit := configWatcher.chain.Config().EVM().GasEstimator().LimitDefault()
	ocr2Limit := configWatcher.chain.Config().EVM().GasEstimator().LimitJobType().OCR2()
	if ocr2Limit != nil {
		gasLimit = *ocr2Limit
	}

	transmitter, err := ocrcommon.NewTransmitter(
		configWatcher.chain.TxManager(),
		fromAddresses,
		gasLimit,
		effectiveTransmitterAddress,
		strategy,
		checker,
		configWatcher.chain.ID(),
		ethKeystore,
	)

	if err != nil {
		return nil, errors.Wrap(err, "failed to create transmitter")
	}

	return NewOCRContractTransmitter(
		configWatcher.contractAddress,
		configWatcher.chain.Client(),
		configWatcher.contractABI,
		transmitter,
		configWatcher.chain.LogPoller(),
		lggr,
		reportToEthMeta,
	)
}

func newPipelineContractTransmitter(lggr logger.Logger, rargs relaytypes.RelayArgs, transmitterID string, pluginGasLimit *uint32, configWatcher *configWatcher, spec job.Job, pr pipeline.Runner) (*contractTransmitter, error) {
	var relayConfig types.RelayConfig
	if err := json.Unmarshal(rargs.RelayConfig, &relayConfig); err != nil {
		return nil, err
	}

	if !relayConfig.EffectiveTransmitterID.Valid {
		return nil, errors.New("EffectiveTransmitterID must be specified")
	}
	effectiveTransmitterAddress := common.HexToAddress(relayConfig.EffectiveTransmitterID.String)
	transmitterAddress := common.HexToAddress(transmitterID)
	scoped := configWatcher.chain.Config()
	strategy := txmgrcommon.NewQueueingTxStrategy(rargs.ExternalJobID, scoped.OCR2().DefaultTransactionQueueDepth(), scoped.Database().DefaultQueryTimeout())

	var checker txm.TransmitCheckerSpec
	if configWatcher.chain.Config().OCR2().SimulateTransactions() {
		checker.CheckerType = txm.TransmitCheckerTypeSimulate
	}

	gasLimit := configWatcher.chain.Config().EVM().GasEstimator().LimitDefault()
	ocr2Limit := configWatcher.chain.Config().EVM().GasEstimator().LimitJobType().OCR2()
	if ocr2Limit != nil {
		gasLimit = *ocr2Limit
	}
	if pluginGasLimit != nil {
		gasLimit = *pluginGasLimit
	}

	return NewOCRContractTransmitter(
		configWatcher.contractAddress,
		configWatcher.chain.Client(),
		configWatcher.contractABI,
		ocrcommon.NewPipelineTransmitter(
			lggr,
			transmitterAddress,
			gasLimit,
			effectiveTransmitterAddress,
			strategy,
			checker,
			pr,
			spec,
			configWatcher.chain.ID().String(),
		),
		configWatcher.chain.LogPoller(),
		lggr,
		nil,
	)
}

func (r *Relayer) NewMedianProvider(rargs relaytypes.RelayArgs, pargs relaytypes.PluginArgs) (relaytypes.MedianProvider, error) {
	relayOpts := types.NewRelayOpts(rargs)
	relayConfig, err := relayOpts.RelayConfig()
	if err != nil {
		return nil, fmt.Errorf("failed to get relay config: %w", err)
	}
	expectedChainID := relayConfig.ChainID.String()
	if expectedChainID != r.chain.ID().String() {
		return nil, fmt.Errorf("internal error: chain id in spec does not match this relayer's chain: have %s expected %s", relayConfig.ChainID.String(), r.chain.ID().String())
	}

	configWatcher, err := newConfigProvider(r.lggr, r.chain, relayOpts, r.eventBroadcaster)
	if err != nil {
		return nil, err
	}

<<<<<<< HEAD
	var contractTransmitter ContractTransmitter
	reportCodec := evmreportcodec.ReportCodec{}
	contractTransmitter, err = newContractTransmitter(r.lggr, rargs, pargs.TransmitterID, configWatcher, r.ks.Eth(), nil)
=======
	reportCodec := evmreportcodec.ReportCodec{}
	contractTransmitter, err := newContractTransmitter(r.lggr, rargs, pargs.TransmitterID, configWatcher, r.ks.Eth())
>>>>>>> dcf265dd
	if err != nil {
		return nil, err
	}

	medianContract, err := newMedianContract(configWatcher.ContractConfigTracker(), configWatcher.contractAddress, configWatcher.chain, rargs.JobID, r.db, r.lggr)
	if err != nil {
		return nil, err
	}
	return &medianProvider{
		configWatcher:       configWatcher,
		reportCodec:         reportCodec,
		contractTransmitter: contractTransmitter,
		medianContract:      medianContract,
	}, nil
}

var _ relaytypes.MedianProvider = (*medianProvider)(nil)

type medianProvider struct {
	configWatcher       *configWatcher
	contractTransmitter ContractTransmitter
	reportCodec         median.ReportCodec
	medianContract      *medianContract

	ms services.MultiStart
}

func (p *medianProvider) Name() string {
	return "EVM.MedianProvider"
}

func (p *medianProvider) Start(ctx context.Context) error {
	return p.ms.Start(ctx, p.configWatcher, p.contractTransmitter)
}

func (p *medianProvider) Close() error {
	return p.ms.Close()
}

func (p *medianProvider) Ready() error {
	return multierr.Combine(p.configWatcher.Ready(), p.contractTransmitter.Ready())
}

func (p *medianProvider) HealthReport() map[string]error {
	report := p.configWatcher.HealthReport()
	maps.Copy(report, p.contractTransmitter.HealthReport())
	return report
}

func (p *medianProvider) ContractTransmitter() ocrtypes.ContractTransmitter {
	return p.contractTransmitter
}

func (p *medianProvider) ReportCodec() median.ReportCodec {
	return p.reportCodec
}

func (p *medianProvider) MedianContract() median.MedianContract {
	return p.medianContract
}

func (p *medianProvider) OnchainConfigCodec() median.OnchainConfigCodec {
	return median.StandardOnchainConfigCodec{}
}

func (p *medianProvider) OffchainConfigDigester() ocrtypes.OffchainConfigDigester {
	return p.configWatcher.OffchainConfigDigester()
}

func (p *medianProvider) ContractConfigTracker() ocrtypes.ContractConfigTracker {
	return p.configWatcher.ContractConfigTracker()
}<|MERGE_RESOLUTION|>--- conflicted
+++ resolved
@@ -455,14 +455,8 @@
 		return nil, err
 	}
 
-<<<<<<< HEAD
-	var contractTransmitter ContractTransmitter
 	reportCodec := evmreportcodec.ReportCodec{}
-	contractTransmitter, err = newContractTransmitter(r.lggr, rargs, pargs.TransmitterID, configWatcher, r.ks.Eth(), nil)
-=======
-	reportCodec := evmreportcodec.ReportCodec{}
-	contractTransmitter, err := newContractTransmitter(r.lggr, rargs, pargs.TransmitterID, configWatcher, r.ks.Eth())
->>>>>>> dcf265dd
+	contractTransmitter, err := newContractTransmitter(r.lggr, rargs, pargs.TransmitterID, configWatcher, r.ks.Eth(), nil)
 	if err != nil {
 		return nil, err
 	}
