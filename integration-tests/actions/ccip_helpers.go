--- conflicted
+++ resolved
@@ -1675,10 +1675,7 @@
 		SourceStartBlock: lane.Source.SrcStartBlock,
 		DestStartBlock:   currentBlockOnDest,
 	}
-<<<<<<< HEAD
-=======
-
->>>>>>> 53c9d687
+
 	if newBootstrap {
 		CreateBootstrapJob(jobParams, bootstrapCommit, bootstrapExec)
 	}
