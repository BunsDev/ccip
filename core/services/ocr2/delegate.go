--- conflicted
+++ resolved
@@ -543,15 +543,14 @@
 		}
 		// TODO replace with a DB: https://app.shortcut.com/chainlinklabs/story/54049/database-table-in-core-node
 		pluginORM := drocr_service.NewInMemoryORM()
-<<<<<<< HEAD
-		pluginOracle, _ = directrequestocr.NewDROracle(jobSpec, d.pipelineRunner, d.jobORM, pluginORM, chain, lggr, ocrLogger)
+		pluginOracle, _ = directrequestocr.NewDROracle(jb, d.pipelineRunner, d.jobORM, pluginORM, chain, lggr, ocrLogger)
 	case job.CCIPCommit:
 		if spec.Relay != relay.EVM {
 			return nil, errors.New("Non evm chains are not supported for CCIP commit")
 		}
 		ccipProvider, err2 := evmrelay.NewCCIPRelayer(relayer).NewCCIPRelayProvider(
 			types.RelayArgs{
-				ExternalJobID: jobSpec.ExternalJobID,
+				ExternalJobID: jb.ExternalJobID,
 				JobID:         spec.ID,
 				ContractID:    spec.ContractID,
 				RelayConfig:   spec.RelayConfig.Bytes(),
@@ -579,7 +578,7 @@
 		}
 		ccipProvider, err2 := evmrelay.NewCCIPRelayer(relayer).NewCCIPExecutionProvider(
 			types.RelayArgs{
-				ExternalJobID: jobSpec.ExternalJobID,
+				ExternalJobID: jb.ExternalJobID,
 				JobID:         spec.ID,
 				ContractID:    spec.ContractID,
 				RelayConfig:   spec.RelayConfig.Bytes(),
@@ -600,10 +599,7 @@
 			OffchainKeyring:              kb,
 			OnchainKeyring:               kb,
 		}
-		return ccip.NewExecutionServices(lggr, jobSpec, d.chainSet, d.isNewlyCreatedJob, d.pipelineRunner, oracleArgsNoPlugin)
-=======
-		pluginOracle, _ = directrequestocr.NewDROracle(jb, d.pipelineRunner, d.jobORM, pluginORM, chain, lggr, ocrLogger)
->>>>>>> 82d34d35
+		return ccip.NewExecutionServices(lggr, jb, d.chainSet, d.isNewlyCreatedJob, d.pipelineRunner, oracleArgsNoPlugin)
 	default:
 		return nil, errors.Errorf("plugin type %s not supported", spec.PluginType)
 	}
