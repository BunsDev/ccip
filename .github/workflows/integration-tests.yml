name: Integration Tests
on:
  pull_request:

# Only run 1 of this workflow at a time per PR
concurrency:
  group: integration-tests-chainlink-${{ github.ref }}
  cancel-in-progress: true

jobs:
  changes:
    environment: integration
    name: Check Paths That Require Tests To Run
    runs-on: ubuntu-latest
    steps:
      - name: Collect Metrics
        id: collect-gha-metrics
        uses: smartcontractkit/push-gha-metrics-action@v1
        with:
          basic-auth: ${{ secrets.GRAFANA_CLOUD_BASIC_AUTH }}
          hostname: ${{ secrets.GRAFANA_CLOUD_HOST }}
          this-job-name: Check Paths That Require Tests To Run
        continue-on-error: true
      - name: Checkout the repo
        uses: actions/checkout@2541b1294d2704b0964813337f33b291d3f8596b # v3.0.2
      - uses: dorny/paths-filter@b2feaf19c27470162a626bd6fa8438ae5b263721 # v2.10.2
        id: changes
        with:
          filters: |
            src:
              - '**/*.go'
              - '**/*go.sum'
              - '**/*go.mod'
              - '.github/workflows/integration-tests.yml'
    outputs:
      src: ${{ steps.changes.outputs.src }}
  build-chainlink:
    environment: integration
    permissions:
      id-token: write
      contents: read
    name: Build Chainlink Image
    runs-on: ubuntu-latest
    needs: [changes]
    steps:
      - name: Collect Metrics
        id: collect-gha-metrics
        uses: smartcontractkit/push-gha-metrics-action@v1
        with:
          basic-auth: ${{ secrets.GRAFANA_CLOUD_BASIC_AUTH }}
          hostname: ${{ secrets.GRAFANA_CLOUD_HOST }}
          this-job-name: Build Chainlink Image
        continue-on-error: true
      - name: Checkout the repo
        uses: actions/checkout@2541b1294d2704b0964813337f33b291d3f8596b # v3.0.2
        with:
          ref: ${{ github.event.pull_request.head.sha }}
      - name: Build Image
        if: needs.changes.outputs.src == 'true'
        uses: smartcontractkit/chainlink-github-actions/chainlink-testing-framework/build-image@3ec87dc8f53432e209f1fa6d79ee5ef93ff63b09 
        env:
          GH_TOKEN: ${{ github.token }}
        with:
<<<<<<< HEAD
          cl_repo: smartcontractkit/chainlink-ccip
=======
          install_operator_ui: true
          cl_repo: smartcontractkit/chainlink
>>>>>>> 640a5dcf
          cl_ref: ${{ github.sha }}
          push_tag: ${{ secrets.QA_AWS_ACCOUNT_NUMBER }}.dkr.ecr.${{ secrets.QA_AWS_REGION }}.amazonaws.com/chainlink:latest.${{ github.sha }}
          QA_AWS_REGION: ${{ secrets.QA_AWS_REGION }}
          QA_AWS_ROLE_TO_ASSUME: ${{ secrets.QA_AWS_ROLE_TO_ASSUME }}

  eth-smoke-tests:
    environment: integration
    permissions:
      issues: read
      checks: write
      pull-requests: write
      id-token: write
      contents: read
    name: ETH Smoke Tests
    runs-on: ubuntu-latest
    needs: [build-chainlink, changes]
    env:
      CHAINLINK_COMMIT_SHA: ${{ github.sha }}
      CHAINLINK_ENV_USER: ${{ github.actor }}
      TEST_TRIGGERED_BY: core-CI-eth
      TEST_LOG_LEVEL: debug
      KEEP_ENVIRONMENTS: ONFAIL
    steps:
      - name: Collect Metrics
        id: collect-gha-metrics
        uses: smartcontractkit/push-gha-metrics-action@v1
        with:
          basic-auth: ${{ secrets.GRAFANA_CLOUD_BASIC_AUTH }}
          hostname: ${{ secrets.GRAFANA_CLOUD_HOST }}
          this-job-name: ETH Smoke Tests
        continue-on-error: true
      - name: Checkout the repo
        uses: actions/checkout@2541b1294d2704b0964813337f33b291d3f8596b # v3.0.2
        with:
          ref: ${{ github.event.pull_request.head.sha }}
      ## Run this step when changes that require tests to be run are made
      - name: Run Tests
        if: needs.changes.outputs.src == 'true'
        uses: smartcontractkit/chainlink-github-actions/chainlink-testing-framework/run-tests@1f3c81b148e53caaa0563f8963f884f0e5a4f82d # v2.0.15
        with:
          test_command_to_run: make test_smoke_simulated args="-nodes=30"
          test_download_vendor_packages_command: make gomod
          test_download_ginkgo_command: make test_install_ginkgo
          cl_repo: ${{ secrets.QA_AWS_ACCOUNT_NUMBER }}.dkr.ecr.${{ secrets.QA_AWS_REGION }}.amazonaws.com/chainlink
          cl_image_tag: latest.${{ github.sha }}
          artifacts_location: ./integration-tests/smoke/logs
          publish_check_name: EVM Smoke Test Results
          triggered_by: ${{ env.TEST_TRIGGERED_BY }}
          QA_AWS_REGION: ${{ secrets.QA_AWS_REGION }}
          QA_AWS_ROLE_TO_ASSUME: ${{ secrets.QA_AWS_ROLE_TO_ASSUME }}
          QA_KUBECONFIG: ${{ secrets.QA_KUBECONFIG }}
          CGO_ENABLED: "1"

      ## Run this step when changes that do not need the test to run are made
      - name: Run Setup
        if: needs.changes.outputs.src == 'false'
        uses: smartcontractkit/chainlink-github-actions/chainlink-testing-framework/setup-run-tests-environment@1f3c81b148e53caaa0563f8963f884f0e5a4f82d # v2.0.15
        with:
          test_download_vendor_packages_command: make gomod
          test_download_ginkgo_command: make test_install_ginkgo
          QA_AWS_REGION: ${{ secrets.QA_AWS_REGION }}
          QA_AWS_ROLE_TO_ASSUME: ${{ secrets.QA_AWS_ROLE_TO_ASSUME }}
          QA_KUBECONFIG: ${{ secrets.QA_KUBECONFIG }}

      ## Run Cleanup if the job succeeds
      - name: cleanup
       # if: always()
        uses: smartcontractkit/chainlink-github-actions/chainlink-testing-framework/cleanup@1f3c81b148e53caaa0563f8963f884f0e5a4f82d # v2.0.15
        with:
          triggered_by: ${{ env.TEST_TRIGGERED_BY }}

  ### Solana Section

  solana-build-contracts:
    environment: integration
    permissions:
      checks: write
      pull-requests: write
      id-token: write
      contents: read
    name: Solana Build Artifacts
    runs-on: ubuntu-latest
    needs: [changes]
    container:
      image: projectserum/build:v0.24.2
      env:
        RUSTUP_HOME: "/root/.rustup"
        FORCE_COLOR: 1
    steps:
      - name: Collect Metrics
        id: collect-gha-metrics
        uses: smartcontractkit/push-gha-metrics-action@v1
        with:
          basic-auth: ${{ secrets.GRAFANA_CLOUD_BASIC_AUTH }}
          hostname: ${{ secrets.GRAFANA_CLOUD_HOST }}
          this-job-name: Solana Build Artifacts
        continue-on-error: true
      - name: Checkout the solana repo
        uses: actions/checkout@2541b1294d2704b0964813337f33b291d3f8596b # v3.0.2
        with:
          repository: smartcontractkit/chainlink-solana
          ref: ${{ env.solana_sha }}
      - name: Build contracts
        if: needs.changes.outputs.src == 'true'
        uses: smartcontractkit/chainlink-solana/.github/actions/build_contract_artifacts@691e86b1e3b27e6b90830661499a5c372224fea1 # stable action on 18/07/2022
        with:
          ref: ${{ env.solana_sha }}

  solana-smoke-tests:
    environment: integration
    permissions:
      issues: read
      checks: write
      pull-requests: write
      id-token: write
      contents: read
    name: Solana Smoke Tests
    runs-on: ubuntu-latest
    needs: [build-chainlink, solana-build-contracts, changes]
    env:
      CHAINLINK_COMMIT_SHA: ${{ github.sha }}
      CHAINLINK_ENV_USER: ${{ github.actor }}
      TEST_TRIGGERED_BY: core-CI-solana
      TEST_LOG_LEVEL: debug
    steps:
      - name: Collect Metrics
        id: collect-gha-metrics
        uses: smartcontractkit/push-gha-metrics-action@v1
        with:
          basic-auth: ${{ secrets.GRAFANA_CLOUD_BASIC_AUTH }}
          hostname: ${{ secrets.GRAFANA_CLOUD_HOST }}
          this-job-name: Solana Smoke Tests
        continue-on-error: true
      - name: Checkout the repo
        uses: actions/checkout@2541b1294d2704b0964813337f33b291d3f8596b # v3.0.2
        with:
          repository: smartcontractkit/chainlink-solana
          ref: ${{ env.solana_sha }}
      - name: Run Tests
        if: needs.changes.outputs.src == 'true'
        uses: smartcontractkit/chainlink-github-actions/chainlink-testing-framework/run-tests@1f3c81b148e53caaa0563f8963f884f0e5a4f82d # v2.0.15
        with:
          test_command_to_run: make test_smoke
          cl_repo: ${{ secrets.QA_AWS_ACCOUNT_NUMBER }}.dkr.ecr.${{ secrets.QA_AWS_REGION }}.amazonaws.com/chainlink
          cl_image_tag: latest.${{ github.sha }}
          download_contract_artifacts_path: contracts/target/deploy
          artifacts_location: /home/runner/work/chainlink-solana/chainlink-solana/tests/e2e/logs
          publish_check_name: Solana Smoke Test Results
          triggered_by: ${{ env.TEST_TRIGGERED_BY }}
          QA_AWS_REGION: ${{ secrets.QA_AWS_REGION }}
          QA_AWS_ROLE_TO_ASSUME: ${{ secrets.QA_AWS_ROLE_TO_ASSUME }}
          QA_KUBECONFIG: ${{ secrets.QA_KUBECONFIG }}
      - name: cleanup
        if: always()
        uses: smartcontractkit/chainlink-github-actions/chainlink-testing-framework/cleanup@1f3c81b148e53caaa0563f8963f884f0e5a4f82d # v2.0.15
        with:
          triggered_by: ${{ env.TEST_TRIGGERED_BY }}

  ### End Solana Section<|MERGE_RESOLUTION|>--- conflicted
+++ resolved
@@ -57,16 +57,12 @@
           ref: ${{ github.event.pull_request.head.sha }}
       - name: Build Image
         if: needs.changes.outputs.src == 'true'
-        uses: smartcontractkit/chainlink-github-actions/chainlink-testing-framework/build-image@3ec87dc8f53432e209f1fa6d79ee5ef93ff63b09 
+        uses: smartcontractkit/chainlink-github-actions/chainlink-testing-framework/build-image@3ec87dc8f53432e209f1fa6d79ee5ef93ff63b09
         env:
           GH_TOKEN: ${{ github.token }}
         with:
-<<<<<<< HEAD
+          install_operator_ui: true
           cl_repo: smartcontractkit/chainlink-ccip
-=======
-          install_operator_ui: true
-          cl_repo: smartcontractkit/chainlink
->>>>>>> 640a5dcf
           cl_ref: ${{ github.sha }}
           push_tag: ${{ secrets.QA_AWS_ACCOUNT_NUMBER }}.dkr.ecr.${{ secrets.QA_AWS_REGION }}.amazonaws.com/chainlink:latest.${{ github.sha }}
           QA_AWS_REGION: ${{ secrets.QA_AWS_REGION }}
