--- conflicted
+++ resolved
@@ -352,7 +352,6 @@
         continue-on-error: true
 
   ### Solana Section
-<<<<<<< HEAD
 #  get_solana_sha:
 #    name: Get Solana Sha From Go Mod
 #    environment: Integration
@@ -418,7 +417,7 @@
 #    steps:
 #      - name: Check if image exists
 #        id: check-image
-#        uses: smartcontractkit/chainlink-github-actions/docker/image-exists@336617ae6d70fec60c15cc3382e17a4d2615a801 # v2.2.0
+#        uses: smartcontractkit/chainlink-github-actions/docker/image-exists@ad22fbd6f4d108b82aaf49b527bcf40f32babea8 # v2.2.1
 #        with:
 #          repository: chainlink-solana-tests
 #          tag: ${{ needs.get_solana_sha.outputs.sha }}
@@ -450,7 +449,7 @@
 #      - name: Collect Metrics
 #        if: needs.changes.outputs.src == 'true'
 #        id: collect-gha-metrics
-#        uses: smartcontractkit/push-gha-metrics-action@90fcbaac8ebf86da9c4d55dba24f6fe3029f0e0b
+#        uses: smartcontractkit/push-gha-metrics-action@9d03d67aca5cab68f3c8565ee9fde236593bef3f
 #        with:
 #          basic-auth: ${{ secrets.GRAFANA_CLOUD_BASIC_AUTH }}
 #          hostname: ${{ secrets.GRAFANA_CLOUD_HOST }}
@@ -489,7 +488,7 @@
 #      - name: Collect Metrics
 #        if: needs.changes.outputs.src == 'true'
 #        id: collect-gha-metrics
-#        uses: smartcontractkit/push-gha-metrics-action@90fcbaac8ebf86da9c4d55dba24f6fe3029f0e0b
+#        uses: smartcontractkit/push-gha-metrics-action@9d03d67aca5cab68f3c8565ee9fde236593bef3f
 #        with:
 #          basic-auth: ${{ secrets.GRAFANA_CLOUD_BASIC_AUTH }}
 #          hostname: ${{ secrets.GRAFANA_CLOUD_HOST }}
@@ -543,7 +542,7 @@
 #      - name: Collect Metrics
 #        if: needs.changes.outputs.src == 'true'
 #        id: collect-gha-metrics
-#        uses: smartcontractkit/push-gha-metrics-action@90fcbaac8ebf86da9c4d55dba24f6fe3029f0e0b
+#        uses: smartcontractkit/push-gha-metrics-action@9d03d67aca5cab68f3c8565ee9fde236593bef3f
 #        with:
 #          basic-auth: ${{ secrets.GRAFANA_CLOUD_BASIC_AUTH }}
 #          hostname: ${{ secrets.GRAFANA_CLOUD_HOST }}
@@ -557,7 +556,7 @@
 #          ref: ${{ needs.get_solana_sha.outputs.sha }}
 #      - name: Run Tests
 #        if: needs.changes.outputs.src == 'true'
-#        uses: smartcontractkit/chainlink-github-actions/chainlink-testing-framework/run-tests@336617ae6d70fec60c15cc3382e17a4d2615a801 # v2.2.0
+#        uses: smartcontractkit/chainlink-github-actions/chainlink-testing-framework/run-tests@ad22fbd6f4d108b82aaf49b527bcf40f32babea8 # v2.2.1
 #        with:
 #          test_command_to_run: export ENV_JOB_IMAGE=${{ secrets.QA_AWS_ACCOUNT_NUMBER }}.dkr.ecr.${{ secrets.QA_AWS_REGION }}.amazonaws.com/chainlink-solana-tests:${{ needs.get_solana_sha.outputs.sha }} && make test_smoke
 #          cl_repo: ${{ env.CHAINLINK_IMAGE }}
@@ -578,351 +577,7 @@
 #          retention-days: 7
 #        continue-on-error: true
 #  ### End Solana Section
-=======
-  get_solana_sha:
-    name: Get Solana Sha From Go Mod
-    environment: Integration
-    runs-on: ubuntu-latest
-    outputs:
-      sha: ${{ steps.getsha.outputs.sha }}
-    steps:
-      - name: Checkout the repo
-        uses: actions/checkout@c85c95e3d7251135ab7dc9ce3241c5835cc595a9 # v3.5.3
-        with:
-          ref: ${{ github.event.pull_request.head.sha || github.event.merge_group.head_sha }}
-      - name: Get the sha from go mod
-        id: getshortsha
-        run: |
-          sol_ver=$(go list -m -json github.com/smartcontractkit/chainlink-solana  | jq -r .Version)
-          short_sha="${sol_ver##*-}"
-          echo "short sha is: ${short_sha}"
-          echo "short_sha=${short_sha}" >> "$GITHUB_OUTPUT"
-      - name: Checkout solana
-        uses: actions/checkout@c85c95e3d7251135ab7dc9ce3241c5835cc595a9 # v3.5.3
-        with:
-          repository: smartcontractkit/chainlink-solana
-          ref: develop
-          fetch-depth: 0
-          path: solanapath
-      - name: Get long sha
-        id: getsha
-        run: |
-          cd solanapath
-          full_sha=$(git rev-parse ${{steps.getshortsha.outputs.short_sha}})
-          echo "sha is: ${full_sha}"
-          echo "sha=${full_sha}" >> "$GITHUB_OUTPUT"
-
-  get_projectserum_version:
-    name: Get ProjectSerum Version
-    environment: integration
-    runs-on: ubuntu-latest
-    needs: [get_solana_sha]
-    outputs:
-      projectserum_version: ${{ steps.psversion.outputs.projectserum_version }}
-    steps:
-      - name: Checkout the solana repo
-        uses: actions/checkout@c85c95e3d7251135ab7dc9ce3241c5835cc595a9 # v3.5.3
-        with:
-          repository: smartcontractkit/chainlink-solana
-          ref: ${{ needs.get_solana_sha.outputs.sha }}
-      - name: Get ProjectSerum Version
-        id: psversion
-        uses: smartcontractkit/chainlink-solana/.github/actions/projectserum_version@4b971869e26b79c7ce3fb7c98005cc2e3f350915 # stable action on Oct 12 2022
-
-  solana-test-image-exists:
-    environment: integration
-    permissions:
-      checks: write
-      pull-requests: write
-      id-token: write
-      contents: read
-    name: Check If Solana Test Image Exists
-    runs-on: ubuntu-latest
-    needs: [get_solana_sha]
-    outputs:
-      exists: ${{ steps.check-image.outputs.exists }}
-    steps:
-      - name: Check if image exists
-        id: check-image
-        uses: smartcontractkit/chainlink-github-actions/docker/image-exists@ad22fbd6f4d108b82aaf49b527bcf40f32babea8 # v2.2.1
-        with:
-          repository: chainlink-solana-tests
-          tag: ${{ needs.get_solana_sha.outputs.sha }}
-          AWS_REGION: ${{ secrets.QA_AWS_REGION }}
-          AWS_ROLE_TO_ASSUME: ${{ secrets.QA_AWS_ROLE_TO_ASSUME }}
-
-  solana-build-contracts:
-    environment: integration
-    permissions:
-      checks: write
-      pull-requests: write
-      id-token: write
-      contents: read
-    name: Solana Build Artifacts
-    runs-on: ubuntu20.04-16cores-64GB
-    needs:
-      [
-        changes,
-        get_projectserum_version,
-        solana-test-image-exists,
-        get_solana_sha,
-      ]
-    container:
-      image: projectserum/build:${{ needs.get_projectserum_version.outputs.projectserum_version }}
-      env:
-        RUSTUP_HOME: "/root/.rustup"
-        FORCE_COLOR: 1
-    steps:
-      - name: Collect Metrics
-        if: needs.changes.outputs.src == 'true'
-        id: collect-gha-metrics
-        uses: smartcontractkit/push-gha-metrics-action@9d03d67aca5cab68f3c8565ee9fde236593bef3f
-        with:
-          basic-auth: ${{ secrets.GRAFANA_CLOUD_BASIC_AUTH }}
-          hostname: ${{ secrets.GRAFANA_CLOUD_HOST }}
-          this-job-name: Solana Build Artifacts
-        continue-on-error: true
-      - name: Checkout the solana repo
-        uses: actions/checkout@c85c95e3d7251135ab7dc9ce3241c5835cc595a9 # v3.5.3
-        with:
-          repository: smartcontractkit/chainlink-solana
-          ref: ${{ needs.get_solana_sha.outputs.sha }}
-      - name: Build contracts
-        if: needs.changes.outputs.src == 'true' && needs.solana-test-image-exists.outputs.exists == 'false'
-        uses: smartcontractkit/chainlink-solana/.github/actions/build_contract_artifacts@23816fcf7d380a30c87b6d87e4fb0ca94419b259 # stable action on April 17 2023
-        with:
-          ref: ${{ needs.get_solana_sha.outputs.sha }}
-
-  solana-build-test-image:
-    environment: integration
-    permissions:
-      checks: write
-      pull-requests: write
-      id-token: write
-      contents: read
-    name: Solana Build Test Image
-    runs-on: ubuntu20.04-16cores-64GB
-    needs:
-      [
-        solana-build-contracts,
-        solana-test-image-exists,
-        changes,
-        get_solana_sha,
-      ]
-    env:
-      CONTRACT_ARTIFACTS_PATH: contracts/target/deploy
-    steps:
-      - name: Collect Metrics
-        if: needs.changes.outputs.src == 'true'
-        id: collect-gha-metrics
-        uses: smartcontractkit/push-gha-metrics-action@9d03d67aca5cab68f3c8565ee9fde236593bef3f
-        with:
-          basic-auth: ${{ secrets.GRAFANA_CLOUD_BASIC_AUTH }}
-          hostname: ${{ secrets.GRAFANA_CLOUD_HOST }}
-          this-job-name: Solana Build Test Image
-        continue-on-error: true
-      - name: Checkout the repo
-        uses: actions/checkout@c85c95e3d7251135ab7dc9ce3241c5835cc595a9 # v3.5.3
-        with:
-          repository: smartcontractkit/chainlink-solana
-          ref: 23816fcf7d380a30c87b6d87e4fb0ca94419b259 # swtich back to this after the next solana release${{ needs.get_solana_sha.outputs.sha }}
-      - name: Build Test Image
-        if: needs.changes.outputs.src == 'true' && needs.solana-test-image-exists.outputs.exists == 'false'
-        uses: ./.github/actions/build-test-image
-        with:
-          tag: ${{ needs.get_solana_sha.outputs.sha }}
-          artifacts_path: ${{ env.CONTRACT_ARTIFACTS_PATH }}
-          QA_AWS_ROLE_TO_ASSUME: ${{ secrets.QA_AWS_ROLE_TO_ASSUME }}
-          QA_AWS_REGION: ${{ secrets.QA_AWS_REGION }}
-          QA_AWS_ACCOUNT_NUMBER: ${{ secrets.QA_AWS_ACCOUNT_NUMBER }}
-
-  solana-smoke-tests:
-    environment: integration
-    permissions:
-      checks: write
-      pull-requests: write
-      id-token: write
-      contents: read
-    strategy:
-      matrix:
-        image:
-          - name: ""
-            tag-suffix: ""
-          - name: (plugins)
-            tag-suffix: -plugins
-    name: Solana Smoke Tests ${{ matrix.image.name }}
-    runs-on: ubuntu-latest
-    needs:
-      [
-        build-chainlink,
-        solana-build-contracts,
-        solana-build-test-image,
-        changes,
-        get_solana_sha,
-      ]
-    env:
-      CHAINLINK_COMMIT_SHA: ${{ github.sha }}
-      CHAINLINK_ENV_USER: ${{ github.actor }}
-      TEST_LOG_LEVEL: debug
-      CONTRACT_ARTIFACTS_PATH: contracts/target/deploy
-    steps:
-      - name: Collect Metrics
-        if: needs.changes.outputs.src == 'true'
-        id: collect-gha-metrics
-        uses: smartcontractkit/push-gha-metrics-action@9d03d67aca5cab68f3c8565ee9fde236593bef3f
-        with:
-          basic-auth: ${{ secrets.GRAFANA_CLOUD_BASIC_AUTH }}
-          hostname: ${{ secrets.GRAFANA_CLOUD_HOST }}
-          this-job-name: Solana Smoke Tests ${{ matrix.image.name }}
-          test-results-file: '{"testType":"go","filePath":"/tmp/gotest.log"}'
-        continue-on-error: true
-      - name: Checkout the repo
-        uses: actions/checkout@c85c95e3d7251135ab7dc9ce3241c5835cc595a9 # v3.5.3
-        with:
-          repository: smartcontractkit/chainlink-solana
-          ref: ${{ needs.get_solana_sha.outputs.sha }}
-      - name: Run Tests
-        if: needs.changes.outputs.src == 'true'
-        uses: smartcontractkit/chainlink-github-actions/chainlink-testing-framework/run-tests@ad22fbd6f4d108b82aaf49b527bcf40f32babea8 # v2.2.1
-        with:
-          test_command_to_run: export ENV_JOB_IMAGE=${{ secrets.QA_AWS_ACCOUNT_NUMBER }}.dkr.ecr.${{ secrets.QA_AWS_REGION }}.amazonaws.com/chainlink-solana-tests:${{ needs.get_solana_sha.outputs.sha }} && make test_smoke
-          cl_repo: ${{ env.CHAINLINK_IMAGE }}
-          cl_image_tag: ${{ github.sha }}${{ matrix.image.tag-suffix }}
-          artifacts_location: /home/runner/work/chainlink-solana/chainlink-solana/integration-tests/logs
-          publish_check_name: Solana Smoke Test Results
-          go_mod_path: ./integration-tests/go.mod
-          token: ${{ secrets.GITHUB_TOKEN }}
-          QA_AWS_REGION: ${{ secrets.QA_AWS_REGION }}
-          QA_AWS_ROLE_TO_ASSUME: ${{ secrets.QA_AWS_ROLE_TO_ASSUME }}
-          QA_KUBECONFIG: ${{ secrets.QA_KUBECONFIG }}
-      - name: Upload test log
-        uses: actions/upload-artifact@0b7f8abb1508181956e8e162db84b466c27e18ce # v3.1.2
-        if: failure()
-        with:
-          name: test-log-solana
-          path: /tmp/gotest.log
-          retention-days: 7
-        continue-on-error: true
-  ### End Solana Section
-
-  ### Start Live Testnet Section
-
-  testnet-smoke-tests-matrix:
-    if: ${{ github.event_name == 'schedule' || (github.event_name == 'push' && startsWith(github.ref, 'refs/tags/')) }} ## Only run live tests on new tags and nightly
-    environment: integration
-    permissions:
-      checks: write
-      pull-requests: write
-      id-token: write
-      contents: read
-    needs: [build-chainlink, build-test-image]
-    env:
-      SELECTED_NETWORKS: ${{ matrix.testnet }}
-      CHAINLINK_COMMIT_SHA: ${{ github.sha }}
-      CHAINLINK_ENV_USER: ${{ github.actor }}
-      TEST_LOG_LEVEL: debug
-      EVM_KEYS: ${{ secrets.QA_EVM_KEYS }}
-      TEST_EVM_KEYS: ${{ secrets.QA_EVM_KEYS }}
-
-      GOERLI_URLS: ${{ secrets.QA_GOERLI_URLS }}
-      TEST_GOERLI_URLS: ${{ secrets.QA_GOERLI_URLS }}
-      GOERLI_HTTP_URLS: ${{ secrets.QA_GOERLI_HTTP_URLS }}
-      TEST_GOERLI_HTTP_URLS: ${{ secrets.QA_GOERLI_HTTP_URLS }}
-
-      OPTIMISM_GOERLI_URLS: ${{ secrets.QA_OPTIMISM_GOERLI_URLS }}
-      TEST_OPTIMISM_GOERLI_URLS: ${{ secrets.QA_OPTIMISM_GOERLI_URLS }}
-      OPTIMISM_GOERLI_HTTP_URLS: ${{ secrets.QA_OPTIMISM_GOERLI_HTTP_URLS }}
-      TEST_OPTIMISM_GOERLI_HTTP_URLS: ${{ secrets.QA_OPTIMISM_GOERLI_HTTP_URLS }}
-
-      ARBITRUM_GOERLI_URLS: ${{ secrets.QA_ARBITRUM_GOERLI_URLS }}
-      TEST_ARBITRUM_GOERLI_URLS: ${{ secrets.QA_ARBITRUM_GOERLI_URLS }}
-      ARBITRUM_GOERLI_HTTP_URLS: ${{ secrets.QA_ARBITRUM_GOERLI_HTTP_URLS }}
-      TEST_ARBITRUM_GOERLI_HTTP_URLS: ${{ secrets.QA_ARBITRUM_GOERLI_HTTP_URLS }}
-    strategy:
-      fail-fast: false
-      matrix:
-        testnet: [GOERLI, OPTIMISM_GOERLI, ARBITRUM_GOERLI]
-    name: Live Testnet Smoke Tests ${{ matrix.testnet }}
-    runs-on: ubuntu-latest
-    steps:
-      - name: Checkout the repo
-        uses: actions/checkout@c85c95e3d7251135ab7dc9ce3241c5835cc595a9 # v3.5.3
-        with:
-          ref: ${{ github.event.pull_request.head.sha || github.event.merge_group.head_sha }}
-      ## Only run OCR smoke test for now
-      - name: Run Tests
-        uses: smartcontractkit/chainlink-github-actions/chainlink-testing-framework/run-tests@ad22fbd6f4d108b82aaf49b527bcf40f32babea8 # v2.2.1
-        env:
-          PYROSCOPE_SERVER: ${{ secrets.QA_PYROSCOPE_INSTANCE }}
-          PYROSCOPE_ENVIRONMENT: ci-smoke-ocr-evm-${{ matrix.testnet }} # TODO: Only for OCR for now
-          PYROSCOPE_KEY: ${{ secrets.QA_PYROSCOPE_KEY }}
-        with:
-          test_command_to_run: make test_need_operator_assets && cd ./integration-tests && go test -timeout 30m -count=1 -json -test.parallel=1 ./smoke/ocr_test.go 2>&1 | tee /tmp/gotest.log | gotestfmt
-          test_download_vendor_packages_command: make gomod
-          cl_repo: ${{ env.CHAINLINK_IMAGE }}
-          cl_image_tag: ${{ github.sha }}
-          artifacts_location: ./integration-tests/smoke/logs
-          publish_check_name: ${{ matrix.testnet }} OCR Smoke Test Results
-          token: ${{ secrets.GITHUB_TOKEN }}
-          go_mod_path: ./integration-tests/go.mod
-          QA_AWS_REGION: ${{ secrets.QA_AWS_REGION }}
-          QA_AWS_ROLE_TO_ASSUME: ${{ secrets.QA_AWS_ROLE_TO_ASSUME }}
-          QA_KUBECONFIG: ${{ secrets.QA_KUBECONFIG }}
-      - name: Notify Slack
-        if: false ## TODO: This is currently noisy and needs to be more compact.
-        id: slack
-        uses: slackapi/slack-github-action@e28cf165c92ffef168d23c5c9000cffc8a25e117 # v1.24.0
-        with:
-          channel-id: ${{ secrets.QA_RELEASE_SLACK_CHANNEL }}
-          payload: |
-            {
-              "text": "",
-              "blocks": [
-                {
-                  "type": "header",
-                  "text": {
-                    "type": "plain_text",
-                    "text": "Live Smoke Test Results for ${{ matrix.testnet }} ${{ job.status == 'success' && ':white_check_mark:' || ':x:'}}",
-                    "emoji": true
-                  }
-                },
-                {
-                  "type": "divider"
-                },
-                {
-                  "type": "section",
-                  "text": {
-                    "type": "mrkdwn",
-                    "text": "Tag: <${{ github.server_url }}/${{ github.repository }}/releases/tag/${{ github.ref_name }}|${{ github.ref_name }}>\nCommit: <${{ github.server_url }}/${{ github.repository }}/commit/${{ github.sha }}|${{ github.sha }}>\n<${{ github.server_url }}/${{ github.repository }}/actions/runs/${{ github.run_id }}|Run>"
-                  }
-                },
-                {
-                  "type": "divider"
-                },
-                {
-                  "type": "section",
-                  "text": {
-                    "type": "mrkdwn",
-                    "text": "OCR ${{ job.status == 'success' && ':white_check_mark:' || ':x:'}}"
-                  }
-                }
-              ]
-            }
-        env:
-          SLACK_BOT_TOKEN: ${{ secrets.QA_SLACK_API_KEY }}
-
-      - name: Collect Metrics
-        if: always()
-        id: collect-gha-metrics
-        uses: smartcontractkit/push-gha-metrics-action@9d03d67aca5cab68f3c8565ee9fde236593bef3f
-        with:
-          basic-auth: ${{ secrets.GRAFANA_CLOUD_BASIC_AUTH }}
-          hostname: ${{ secrets.GRAFANA_CLOUD_HOST }}
-          this-job-name: Live Testnet Smoke Tests ${{ matrix.testnet }}
-          test-results-file: '{"testType":"go","filePath":"/tmp/gotest.log"}'
-        continue-on-error: true
->>>>>>> c3ae941b
-
+#
 #  ### Start Live Testnet Section
 #
 #  testnet-smoke-tests-matrix:
@@ -969,7 +624,7 @@
 #          ref: ${{ github.event.pull_request.head.sha || github.event.merge_group.head_sha }}
 #      ## Only run OCR smoke test for now
 #      - name: Run Tests
-#        uses: smartcontractkit/chainlink-github-actions/chainlink-testing-framework/run-tests@336617ae6d70fec60c15cc3382e17a4d2615a801 # v2.2.0
+#        uses: smartcontractkit/chainlink-github-actions/chainlink-testing-framework/run-tests@ad22fbd6f4d108b82aaf49b527bcf40f32babea8 # v2.2.1
 #        env:
 #          PYROSCOPE_SERVER: ${{ secrets.QA_PYROSCOPE_INSTANCE }}
 #          PYROSCOPE_ENVIRONMENT: ci-smoke-ocr-evm-${{ matrix.testnet }} # TODO: Only for OCR for now
@@ -1032,12 +687,12 @@
 #      - name: Collect Metrics
 #        if: always()
 #        id: collect-gha-metrics
-#        uses: smartcontractkit/push-gha-metrics-action@90fcbaac8ebf86da9c4d55dba24f6fe3029f0e0b
+#        uses: smartcontractkit/push-gha-metrics-action@9d03d67aca5cab68f3c8565ee9fde236593bef3f
 #        with:
 #          basic-auth: ${{ secrets.GRAFANA_CLOUD_BASIC_AUTH }}
 #          hostname: ${{ secrets.GRAFANA_CLOUD_HOST }}
 #          this-job-name: Live Testnet Smoke Tests ${{ matrix.testnet }}
 #          test-results-file: '{"testType":"go","filePath":"/tmp/gotest.log"}'
 #        continue-on-error: true
-#
-#  ### End Live Testnet Section+
+  ### End Live Testnet Section