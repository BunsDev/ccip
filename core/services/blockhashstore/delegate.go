--- conflicted
+++ resolved
@@ -133,11 +133,7 @@
 // AfterJobCreated satisfies the job.Delegate interface.
 func (d *Delegate) AfterJobCreated(spec job.Job) {}
 
-<<<<<<< HEAD
-func (Delegate) BeforeJobCreated(spec job.Job) {}
-=======
 func (d *Delegate) BeforeJobCreated(spec job.Job) {}
->>>>>>> 470e674c
 
 // BeforeJobDeleted satisfies the job.Delegate interface.
 func (d *Delegate) BeforeJobDeleted(spec job.Job) {}
