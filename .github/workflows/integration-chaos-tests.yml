name: Integration Chaos Test
on:
  schedule:
    - cron: "0 0 * * *"
  push:
    tags:
      - "*"

env:
<<<<<<< HEAD
  REF_NAME: ${{ github.head_ref || github.ref_name }}
  DEVELOP_REF: develop
  BUILD_SHA_REF: chaos.${{ github.sha }}
  CHAINLINK_ECR_BASE: ${{ secrets.QA_AWS_ACCOUNT_NUMBER }}.dkr.ecr.${{ secrets.QA_AWS_REGION }}.amazonaws.com/chainlink
  ENV_JOB_IMAGE_BASE: ${{ secrets.QA_AWS_ACCOUNT_NUMBER }}.dkr.ecr.${{ secrets.QA_AWS_REGION }}.amazonaws.com/chainlink-tests
=======
  CHAINLINK_IMAGE: ${{ secrets.QA_AWS_ACCOUNT_NUMBER }}.dkr.ecr.${{ secrets.QA_AWS_REGION }}.amazonaws.com/chainlink
  ENV_JOB_IMAGE: ${{ secrets.QA_AWS_ACCOUNT_NUMBER }}.dkr.ecr.${{ secrets.QA_AWS_REGION }}.amazonaws.com/chainlink-tests:${{ github.sha }}
>>>>>>> 450989d2
  TEST_SUITE: chaos
  TEST_ARGS: -test.timeout 1h
  SELECTED_NETWORKS: SIMULATED
  CHAINLINK_COMMIT_SHA: ${{ github.sha }}
  CHAINLINK_ENV_USER: ${{ github.actor }}
  TEST_LOG_LEVEL: debug

jobs:
  build-chainlink:
    environment: integration
    permissions:
      id-token: write
      contents: read
    name: Build Chainlink Image
    runs-on: ubuntu-latest
    steps:
      - name: Checkout the repo
<<<<<<< HEAD
        uses: actions/checkout@24cb9080177205b6e8c946b17badbe402adc938f # v3.4.0
      - name: Build Image
        if: ${{ env.REF_NAME != env.DEVELOP_REF }}
        uses: smartcontractkit/chainlink-github-actions/chainlink-testing-framework/build-image@09358ba70818d6252aa3f7b8ba6022192f716e71 # v2.1.3
=======
        uses: actions/checkout@8e5e7e5ab8b370d6c329ec480221332ada57f0ab # v3.5.2
      - name: Check if image exists
        id: check-image
        uses: smartcontractkit/chainlink-github-actions/docker/image-exists@ab595504ae9cf10c60eb8d2c5ce025284e58b210 #v2.1.5
        with:
          repository: chainlink
          tag: ${{ github.sha }}
          AWS_REGION: ${{ secrets.QA_AWS_REGION }}
          AWS_ROLE_TO_ASSUME: ${{ secrets.QA_AWS_ROLE_TO_ASSUME }}
      - name: Build Image
        if: steps.check-image.outputs.exists == 'false'
        uses: smartcontractkit/chainlink-github-actions/chainlink-testing-framework/build-image@ab595504ae9cf10c60eb8d2c5ce025284e58b210 # v2.1.5
>>>>>>> 450989d2
        with:
          cl_repo: smartcontractkit/chainlink
          cl_ref: ${{ github.sha }}
          push_tag: ${{ secrets.QA_AWS_ACCOUNT_NUMBER }}.dkr.ecr.${{ secrets.QA_AWS_REGION }}.amazonaws.com/chainlink:${{ github.sha }}
          QA_AWS_REGION: ${{ secrets.QA_AWS_REGION }}
          QA_AWS_ROLE_TO_ASSUME: ${{ secrets.QA_AWS_ROLE_TO_ASSUME }}
      - name: Print Chainlink Image Built
        id: push
        run: |
          echo "### chainlink node image tag used for this test run :link:" >>$GITHUB_STEP_SUMMARY
          echo "\`${GITHUB_SHA}\`" >>$GITHUB_STEP_SUMMARY
      - name: Collect Metrics
        if: always()
        id: collect-gha-metrics
        uses: smartcontractkit/push-gha-metrics-action@8163dcea2f01a0a8fec84b284406ff7af1d2e1c0
        with:
          basic-auth: ${{ secrets.GRAFANA_CLOUD_BASIC_AUTH }}
          hostname: ${{ secrets.GRAFANA_CLOUD_HOST }}
          this-job-name: Build Chainlink Image
        continue-on-error: true

  build-test-runner:
    environment: integration
    permissions:
      id-token: write
      contents: read
    name: Build Test Runner Image
    runs-on: ubuntu-latest
    steps:
      - name: Checkout the repo
<<<<<<< HEAD
        uses: actions/checkout@24cb9080177205b6e8c946b17badbe402adc938f # v3.4.0
      - name: build test runner
        if: ${{ env.REF_NAME != env.DEVELOP_REF }}
        uses: smartcontractkit/chainlink-github-actions/docker/build-push@09358ba70818d6252aa3f7b8ba6022192f716e71 # v2.1.3
        with:
          tags: ${{ env.ENV_JOB_IMAGE_BASE }}:${{ env.BUILD_SHA_REF }}
          file: ./integration-tests/test.Dockerfile
          build-args: |
            BASE_IMAGE=${{ secrets.QA_AWS_ACCOUNT_NUMBER }}.dkr.ecr.${{ secrets.QA_AWS_REGION }}.amazonaws.com/test-base-image
            IMAGE_VERSION=v0.3.17
            SUITES="${{ env.TEST_SUITE }}"
          AWS_REGION: ${{ secrets.QA_AWS_REGION }}
          AWS_ROLE_TO_ASSUME: ${{ secrets.QA_AWS_ROLE_TO_ASSUME }}
      - id: testtag
        name: Print Chainlink Image Built
        run: |
          echo "### chainlink-tests image tag used for this test run :link:" >>$GITHUB_STEP_SUMMARY
          if [ "${{ env.REF_NAME }}" != "${{ env.DEVELOP_REF }}" ]; then
            # use sha if not on ${{ env.DEVELOP_REF }}
            echo "tag=${{ env.BUILD_SHA_REF }}" >>$GITHUB_OUTPUT
            echo "\`${{ env.BUILD_SHA_REF }}\`" >>$GITHUB_STEP_SUMMARY
          else
            # default to ${{ env.DEVELOP_REF }}
            echo "tag=${{ env.DEVELOP_REF }}" >>$GITHUB_OUTPUT
            echo "\`${{ env.DEVELOP_REF }}\`" >>$GITHUB_STEP_SUMMARY
          fi
=======
        uses: actions/checkout@8e5e7e5ab8b370d6c329ec480221332ada57f0ab # v3.5.2
      - name: Build Test Image
        uses: ./.github/actions/build-test-image
        with:
          QA_AWS_ROLE_TO_ASSUME: ${{ secrets.QA_AWS_ROLE_TO_ASSUME }}
          QA_AWS_REGION: ${{ secrets.QA_AWS_REGION }}
          QA_AWS_ACCOUNT_NUMBER: ${{ secrets.QA_AWS_ACCOUNT_NUMBER }}
>>>>>>> 450989d2
      - name: Collect Metrics
        if: always()
        id: collect-gha-metrics
        uses: smartcontractkit/push-gha-metrics-action@8163dcea2f01a0a8fec84b284406ff7af1d2e1c0
        with:
          basic-auth: ${{ secrets.GRAFANA_CLOUD_BASIC_AUTH }}
          hostname: ${{ secrets.GRAFANA_CLOUD_HOST }}
          this-job-name: Build Test Runner Image
        continue-on-error: true

  chaos-tests:
    environment: integration
    permissions:
      checks: write
      pull-requests: write
      id-token: write
      contents: read
    name: EVM Pods Chaos Tests
    runs-on: ubuntu-latest
    needs: [build-test-runner, build-chainlink]
    steps:
      - name: Collect Metrics
        id: collect-gha-metrics
        uses: smartcontractkit/push-gha-metrics-action@8163dcea2f01a0a8fec84b284406ff7af1d2e1c0
        with:
          basic-auth: ${{ secrets.GRAFANA_CLOUD_BASIC_AUTH }}
          hostname: ${{ secrets.GRAFANA_CLOUD_HOST }}
          this-job-name: EVM Pods Chaos Tests
          test-results-file: '{"testType":"go","filePath":"/tmp/gotest.log"}'
        continue-on-error: true
      - name: Checkout the repo
<<<<<<< HEAD
        uses: actions/checkout@24cb9080177205b6e8c946b17badbe402adc938f # v3.4.0
      - name: Run Tests
        uses: smartcontractkit/chainlink-github-actions/chainlink-testing-framework/run-tests@09358ba70818d6252aa3f7b8ba6022192f716e71 # v2.1.3
=======
        uses: actions/checkout@8e5e7e5ab8b370d6c329ec480221332ada57f0ab # v3.5.2
      - name: Run Tests
        uses: smartcontractkit/chainlink-github-actions/chainlink-testing-framework/run-tests@ab595504ae9cf10c60eb8d2c5ce025284e58b210 # v2.1.5
>>>>>>> 450989d2
        with:
          test_command_to_run: make test_need_operator_assets && cd integration-tests && go test -timeout 1h -count=1 -json -test.parallel 11 ./chaos 2>&1 | tee /tmp/gotest.log | gotestfmt
          test_download_vendor_packages_command: cd ./integration-tests && go mod download
          cl_repo: ${{ env.CHAINLINK_IMAGE }}
          cl_image_tag: ${{ github.sha }}
          artifacts_location: ./integration-tests/chaos/logs
          publish_check_name: EVM Pods Chaos Test Results
          token: ${{ secrets.GITHUB_TOKEN }}
          go_mod_path: ./integration-tests/go.mod
          QA_AWS_REGION: ${{ secrets.QA_AWS_REGION }}
          QA_AWS_ROLE_TO_ASSUME: ${{ secrets.QA_AWS_ROLE_TO_ASSUME }}
          QA_KUBECONFIG: ${{ secrets.QA_KUBECONFIG }}
      - name: Upload test log
        uses: actions/upload-artifact@0b7f8abb1508181956e8e162db84b466c27e18ce # v3.1.2
        if: failure()
        with:
          name: Test Results Log
          path: /tmp/gotest.log
          retention-days: 7<|MERGE_RESOLUTION|>--- conflicted
+++ resolved
@@ -7,16 +7,8 @@
       - "*"
 
 env:
-<<<<<<< HEAD
-  REF_NAME: ${{ github.head_ref || github.ref_name }}
-  DEVELOP_REF: develop
-  BUILD_SHA_REF: chaos.${{ github.sha }}
-  CHAINLINK_ECR_BASE: ${{ secrets.QA_AWS_ACCOUNT_NUMBER }}.dkr.ecr.${{ secrets.QA_AWS_REGION }}.amazonaws.com/chainlink
-  ENV_JOB_IMAGE_BASE: ${{ secrets.QA_AWS_ACCOUNT_NUMBER }}.dkr.ecr.${{ secrets.QA_AWS_REGION }}.amazonaws.com/chainlink-tests
-=======
   CHAINLINK_IMAGE: ${{ secrets.QA_AWS_ACCOUNT_NUMBER }}.dkr.ecr.${{ secrets.QA_AWS_REGION }}.amazonaws.com/chainlink
   ENV_JOB_IMAGE: ${{ secrets.QA_AWS_ACCOUNT_NUMBER }}.dkr.ecr.${{ secrets.QA_AWS_REGION }}.amazonaws.com/chainlink-tests:${{ github.sha }}
->>>>>>> 450989d2
   TEST_SUITE: chaos
   TEST_ARGS: -test.timeout 1h
   SELECTED_NETWORKS: SIMULATED
@@ -34,12 +26,6 @@
     runs-on: ubuntu-latest
     steps:
       - name: Checkout the repo
-<<<<<<< HEAD
-        uses: actions/checkout@24cb9080177205b6e8c946b17badbe402adc938f # v3.4.0
-      - name: Build Image
-        if: ${{ env.REF_NAME != env.DEVELOP_REF }}
-        uses: smartcontractkit/chainlink-github-actions/chainlink-testing-framework/build-image@09358ba70818d6252aa3f7b8ba6022192f716e71 # v2.1.3
-=======
         uses: actions/checkout@8e5e7e5ab8b370d6c329ec480221332ada57f0ab # v3.5.2
       - name: Check if image exists
         id: check-image
@@ -52,7 +38,6 @@
       - name: Build Image
         if: steps.check-image.outputs.exists == 'false'
         uses: smartcontractkit/chainlink-github-actions/chainlink-testing-framework/build-image@ab595504ae9cf10c60eb8d2c5ce025284e58b210 # v2.1.5
->>>>>>> 450989d2
         with:
           cl_repo: smartcontractkit/chainlink
           cl_ref: ${{ github.sha }}
@@ -83,34 +68,6 @@
     runs-on: ubuntu-latest
     steps:
       - name: Checkout the repo
-<<<<<<< HEAD
-        uses: actions/checkout@24cb9080177205b6e8c946b17badbe402adc938f # v3.4.0
-      - name: build test runner
-        if: ${{ env.REF_NAME != env.DEVELOP_REF }}
-        uses: smartcontractkit/chainlink-github-actions/docker/build-push@09358ba70818d6252aa3f7b8ba6022192f716e71 # v2.1.3
-        with:
-          tags: ${{ env.ENV_JOB_IMAGE_BASE }}:${{ env.BUILD_SHA_REF }}
-          file: ./integration-tests/test.Dockerfile
-          build-args: |
-            BASE_IMAGE=${{ secrets.QA_AWS_ACCOUNT_NUMBER }}.dkr.ecr.${{ secrets.QA_AWS_REGION }}.amazonaws.com/test-base-image
-            IMAGE_VERSION=v0.3.17
-            SUITES="${{ env.TEST_SUITE }}"
-          AWS_REGION: ${{ secrets.QA_AWS_REGION }}
-          AWS_ROLE_TO_ASSUME: ${{ secrets.QA_AWS_ROLE_TO_ASSUME }}
-      - id: testtag
-        name: Print Chainlink Image Built
-        run: |
-          echo "### chainlink-tests image tag used for this test run :link:" >>$GITHUB_STEP_SUMMARY
-          if [ "${{ env.REF_NAME }}" != "${{ env.DEVELOP_REF }}" ]; then
-            # use sha if not on ${{ env.DEVELOP_REF }}
-            echo "tag=${{ env.BUILD_SHA_REF }}" >>$GITHUB_OUTPUT
-            echo "\`${{ env.BUILD_SHA_REF }}\`" >>$GITHUB_STEP_SUMMARY
-          else
-            # default to ${{ env.DEVELOP_REF }}
-            echo "tag=${{ env.DEVELOP_REF }}" >>$GITHUB_OUTPUT
-            echo "\`${{ env.DEVELOP_REF }}\`" >>$GITHUB_STEP_SUMMARY
-          fi
-=======
         uses: actions/checkout@8e5e7e5ab8b370d6c329ec480221332ada57f0ab # v3.5.2
       - name: Build Test Image
         uses: ./.github/actions/build-test-image
@@ -118,7 +75,6 @@
           QA_AWS_ROLE_TO_ASSUME: ${{ secrets.QA_AWS_ROLE_TO_ASSUME }}
           QA_AWS_REGION: ${{ secrets.QA_AWS_REGION }}
           QA_AWS_ACCOUNT_NUMBER: ${{ secrets.QA_AWS_ACCOUNT_NUMBER }}
->>>>>>> 450989d2
       - name: Collect Metrics
         if: always()
         id: collect-gha-metrics
@@ -150,15 +106,9 @@
           test-results-file: '{"testType":"go","filePath":"/tmp/gotest.log"}'
         continue-on-error: true
       - name: Checkout the repo
-<<<<<<< HEAD
-        uses: actions/checkout@24cb9080177205b6e8c946b17badbe402adc938f # v3.4.0
-      - name: Run Tests
-        uses: smartcontractkit/chainlink-github-actions/chainlink-testing-framework/run-tests@09358ba70818d6252aa3f7b8ba6022192f716e71 # v2.1.3
-=======
         uses: actions/checkout@8e5e7e5ab8b370d6c329ec480221332ada57f0ab # v3.5.2
       - name: Run Tests
         uses: smartcontractkit/chainlink-github-actions/chainlink-testing-framework/run-tests@ab595504ae9cf10c60eb8d2c5ce025284e58b210 # v2.1.5
->>>>>>> 450989d2
         with:
           test_command_to_run: make test_need_operator_assets && cd integration-tests && go test -timeout 1h -count=1 -json -test.parallel 11 ./chaos 2>&1 | tee /tmp/gotest.log | gotestfmt
           test_download_vendor_packages_command: cd ./integration-tests && go mod download
