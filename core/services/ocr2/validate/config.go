--- conflicted
+++ resolved
@@ -19,11 +19,8 @@
 	Dev() bool
 	JobPipelineMaxSuccessfulRuns() uint64
 	JobPipelineResultWriteQueueDepth() uint64
-<<<<<<< HEAD
 	LogSQL() bool
-=======
 	OCRDevelopmentMode() bool
->>>>>>> c41330b6
 }
 
 // ToLocalConfig creates a OCR2 LocalConfig from the global config and the OCR2 spec.
