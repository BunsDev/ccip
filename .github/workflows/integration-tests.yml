name: Integration Tests
on:
  pull_request:

# Only run 1 of this workflow at a time per PR
concurrency:
  group: integration-tests-chainlink-${{ github.ref }}
  cancel-in-progress: true

jobs:
  changes:
    environment: integration
    name: Check Paths That Require Tests To Run
    runs-on: ubuntu-latest
    steps:
      - name: Collect Metrics
        id: collect-gha-metrics
        uses: smartcontractkit/push-gha-metrics-action@v1
        with:
          basic-auth: ${{ secrets.GRAFANA_CLOUD_BASIC_AUTH }}
          hostname: ${{ secrets.GRAFANA_CLOUD_HOST }}
          this-job-name: Check Paths That Require Tests To Run
        continue-on-error: true
      - name: Checkout the repo
        uses: actions/checkout@2541b1294d2704b0964813337f33b291d3f8596b # v3.0.2
      - uses: dorny/paths-filter@b2feaf19c27470162a626bd6fa8438ae5b263721 # v2.10.2
        id: changes
        with:
          filters: |
            src:
              - '**/*.go'
              - '**/*go.sum'
              - '**/*go.mod'
              - '.github/workflows/integration-tests.yml'
    outputs:
      src: ${{ steps.changes.outputs.src }}
  build-chainlink:
    environment: integration
    permissions:
      id-token: write
      contents: read
    name: Build Chainlink Image
    runs-on: ubuntu-latest
    needs: [changes]
    steps:
      - name: Collect Metrics
        id: collect-gha-metrics
        uses: smartcontractkit/push-gha-metrics-action@v1
        with:
          basic-auth: ${{ secrets.GRAFANA_CLOUD_BASIC_AUTH }}
          hostname: ${{ secrets.GRAFANA_CLOUD_HOST }}
          this-job-name: Build Chainlink Image
        continue-on-error: true
      - name: Checkout the repo
        uses: actions/checkout@2541b1294d2704b0964813337f33b291d3f8596b # v3.0.2
        with:
          ref: ${{ github.event.pull_request.head.sha }}
      - name: Build Image
        if: needs.changes.outputs.src == 'true'
<<<<<<< HEAD
        uses: smartcontractkit/chainlink-github-actions/chainlink-testing-framework/build-image@a7d97aae34922fa7bc04f8083fe4e4b37947a1df
=======
        uses: smartcontractkit/chainlink-github-actions/chainlink-testing-framework/build-image@02c9ae5ec7f88250088bab88f14b4b043162b46d # 2.0.18
>>>>>>> 6560a18e
        env:
          GH_TOKEN: ${{ github.token }}
        with:
          install_operator_ui: true
          cl_repo: smartcontractkit/chainlink-ccip
          cl_ref: ${{ github.sha }}
          push_tag: ${{ secrets.QA_AWS_ACCOUNT_NUMBER }}.dkr.ecr.${{ secrets.QA_AWS_REGION }}.amazonaws.com/chainlink:latest.${{ github.sha }}
          QA_AWS_REGION: ${{ secrets.QA_AWS_REGION }}
          QA_AWS_ROLE_TO_ASSUME: ${{ secrets.QA_AWS_ROLE_TO_ASSUME }}

  eth-smoke-tests:
    environment: integration
    permissions:
      issues: read
      checks: write
      pull-requests: write
      id-token: write
      contents: read
    name: ETH Smoke Tests
    runs-on: ubuntu-latest
    needs: [build-chainlink, changes]
    env:
      CHAINLINK_COMMIT_SHA: ${{ github.sha }}
      CHAINLINK_ENV_USER: ${{ github.actor }}
      TEST_TRIGGERED_BY: core-CI-eth
      TEST_LOG_LEVEL: debug
      KEEP_ENVIRONMENTS: ONFAIL
      DATABASE_URL: postgresql://postgres:node@localhost:5432/chainlink_test?sslmode=disable
    steps:
      - name: Collect Metrics
        id: collect-gha-metrics
        uses: smartcontractkit/push-gha-metrics-action@v1
        with:
          basic-auth: ${{ secrets.GRAFANA_CLOUD_BASIC_AUTH }}
          hostname: ${{ secrets.GRAFANA_CLOUD_HOST }}
          this-job-name: ETH Smoke Tests
        continue-on-error: true
      - name: Checkout the repo
        uses: actions/checkout@2541b1294d2704b0964813337f33b291d3f8596b # v3.0.2
        with:
          ref: ${{ github.event.pull_request.head.sha }}
      ## Run this step when changes that require tests to be run are made
      - name: Run Tests
        if: needs.changes.outputs.src == 'true'
        uses: smartcontractkit/chainlink-github-actions/chainlink-testing-framework/run-tests@02c9ae5ec7f88250088bab88f14b4b043162b46d # v2.0.18
        with:
          test_command_to_run: make test_smoke_simulated args="-nodes=30"
          test_download_vendor_packages_command: make gomod && mkdir ./core/web/assets && touch ./core/web/assets/index.html # hack for not building the operator-ui stuff
          test_download_ginkgo_command: make test_install_ginkgo
          cl_repo: ${{ secrets.QA_AWS_ACCOUNT_NUMBER }}.dkr.ecr.${{ secrets.QA_AWS_REGION }}.amazonaws.com/chainlink
          cl_image_tag: latest.${{ github.sha }}
          artifacts_location: ./integration-tests/smoke/logs
          publish_check_name: EVM Smoke Test Results
          triggered_by: ${{ env.TEST_TRIGGERED_BY }}
          go_mod_path: ./integration-tests/go.mod
          QA_AWS_REGION: ${{ secrets.QA_AWS_REGION }}
          QA_AWS_ROLE_TO_ASSUME: ${{ secrets.QA_AWS_ROLE_TO_ASSUME }}
          QA_KUBECONFIG: ${{ secrets.QA_KUBECONFIG }}
          CGO_ENABLED: "1"

      ## Run this step when changes that do not need the test to run are made
      - name: Run Setup
        if: needs.changes.outputs.src == 'false'
        uses: smartcontractkit/chainlink-github-actions/chainlink-testing-framework/setup-run-tests-environment@02c9ae5ec7f88250088bab88f14b4b043162b46d # v2.0.18
        with:
          test_download_vendor_packages_command: make gomod
          test_download_ginkgo_command: make test_install_ginkgo
          go_mod_path: ./integration-tests/go.mod
          QA_AWS_REGION: ${{ secrets.QA_AWS_REGION }}
          QA_AWS_ROLE_TO_ASSUME: ${{ secrets.QA_AWS_ROLE_TO_ASSUME }}
          QA_KUBECONFIG: ${{ secrets.QA_KUBECONFIG }}

      ## Run Cleanup if the job succeeds
      - name: cleanup
<<<<<<< HEAD
       # if: always()
        uses: smartcontractkit/chainlink-github-actions/chainlink-testing-framework/cleanup@1f3c81b148e53caaa0563f8963f884f0e5a4f82d # v2.0.15
=======
        if: always()
        uses: smartcontractkit/chainlink-github-actions/chainlink-testing-framework/cleanup@02c9ae5ec7f88250088bab88f14b4b043162b46d # v2.0.18
>>>>>>> 6560a18e
        with:
          triggered_by: ${{ env.TEST_TRIGGERED_BY }}

  ### Solana Section

  solana-build-contracts:
    environment: integration
    permissions:
      checks: write
      pull-requests: write
      id-token: write
      contents: read
    name: Solana Build Artifacts
    runs-on: ubuntu-latest
    needs: [changes]
    container:
      image: projectserum/build:v0.24.2
      env:
        RUSTUP_HOME: "/root/.rustup"
        FORCE_COLOR: 1
    steps:
      - name: Collect Metrics
        id: collect-gha-metrics
        uses: smartcontractkit/push-gha-metrics-action@v1
        with:
          basic-auth: ${{ secrets.GRAFANA_CLOUD_BASIC_AUTH }}
          hostname: ${{ secrets.GRAFANA_CLOUD_HOST }}
          this-job-name: Solana Build Artifacts
        continue-on-error: true
      - name: Checkout the solana repo
        uses: actions/checkout@2541b1294d2704b0964813337f33b291d3f8596b # v3.0.2
        with:
          repository: smartcontractkit/chainlink-solana
          ref: ${{ env.solana_sha }}
      - name: Build contracts
        if: needs.changes.outputs.src == 'true'
        uses: smartcontractkit/chainlink-solana/.github/actions/build_contract_artifacts@691e86b1e3b27e6b90830661499a5c372224fea1 # stable action on 18/07/2022
        with:
          ref: ${{ env.solana_sha }}

  solana-smoke-tests:
    environment: integration
    permissions:
      issues: read
      checks: write
      pull-requests: write
      id-token: write
      contents: read
    name: Solana Smoke Tests
    runs-on: ubuntu-latest
    needs: [build-chainlink, solana-build-contracts, changes]
    env:
      CHAINLINK_COMMIT_SHA: ${{ github.sha }}
      CHAINLINK_ENV_USER: ${{ github.actor }}
      TEST_TRIGGERED_BY: core-CI-solana
      TEST_LOG_LEVEL: debug
    steps:
      - name: Collect Metrics
        id: collect-gha-metrics
        uses: smartcontractkit/push-gha-metrics-action@v1
        with:
          basic-auth: ${{ secrets.GRAFANA_CLOUD_BASIC_AUTH }}
          hostname: ${{ secrets.GRAFANA_CLOUD_HOST }}
          this-job-name: Solana Smoke Tests
        continue-on-error: true
      - name: Checkout the repo
        uses: actions/checkout@2541b1294d2704b0964813337f33b291d3f8596b # v3.0.2
        with:
          repository: smartcontractkit/chainlink-solana
          ref: ${{ env.solana_sha }}
      - name: Run Tests
        if: needs.changes.outputs.src == 'true'
        uses: smartcontractkit/chainlink-github-actions/chainlink-testing-framework/run-tests@02c9ae5ec7f88250088bab88f14b4b043162b46d # v2.0.18
        with:
          test_command_to_run: make test_smoke
          cl_repo: ${{ secrets.QA_AWS_ACCOUNT_NUMBER }}.dkr.ecr.${{ secrets.QA_AWS_REGION }}.amazonaws.com/chainlink
          cl_image_tag: latest.${{ github.sha }}
          download_contract_artifacts_path: contracts/target/deploy
          artifacts_location: /home/runner/work/chainlink-solana/chainlink-solana/tests/e2e/logs
          publish_check_name: Solana Smoke Test Results
          triggered_by: ${{ env.TEST_TRIGGERED_BY }}
          go_mod_path: ./tests/go.mod
          QA_AWS_REGION: ${{ secrets.QA_AWS_REGION }}
          QA_AWS_ROLE_TO_ASSUME: ${{ secrets.QA_AWS_ROLE_TO_ASSUME }}
          QA_KUBECONFIG: ${{ secrets.QA_KUBECONFIG }}
      - name: cleanup
        if: always()
        uses: smartcontractkit/chainlink-github-actions/chainlink-testing-framework/cleanup@02c9ae5ec7f88250088bab88f14b4b043162b46d # v2.0.18
        with:
          triggered_by: ${{ env.TEST_TRIGGERED_BY }}

  ### End Solana Section<|MERGE_RESOLUTION|>--- conflicted
+++ resolved
@@ -57,11 +57,7 @@
           ref: ${{ github.event.pull_request.head.sha }}
       - name: Build Image
         if: needs.changes.outputs.src == 'true'
-<<<<<<< HEAD
-        uses: smartcontractkit/chainlink-github-actions/chainlink-testing-framework/build-image@a7d97aae34922fa7bc04f8083fe4e4b37947a1df
-=======
         uses: smartcontractkit/chainlink-github-actions/chainlink-testing-framework/build-image@02c9ae5ec7f88250088bab88f14b4b043162b46d # 2.0.18
->>>>>>> 6560a18e
         env:
           GH_TOKEN: ${{ github.token }}
         with:
@@ -136,13 +132,8 @@
 
       ## Run Cleanup if the job succeeds
       - name: cleanup
-<<<<<<< HEAD
-       # if: always()
-        uses: smartcontractkit/chainlink-github-actions/chainlink-testing-framework/cleanup@1f3c81b148e53caaa0563f8963f884f0e5a4f82d # v2.0.15
-=======
         if: always()
         uses: smartcontractkit/chainlink-github-actions/chainlink-testing-framework/cleanup@02c9ae5ec7f88250088bab88f14b4b043162b46d # v2.0.18
->>>>>>> 6560a18e
         with:
           triggered_by: ${{ env.TEST_TRIGGERED_BY }}
 
