package ocr2

import (
	"context"
	"encoding/hex"
	"encoding/json"
	"fmt"
	"log"
	"math/big"
	"time"

	"github.com/ethereum/go-ethereum/common"
	"github.com/pkg/errors"

	"github.com/smartcontractkit/libocr/commontypes"
	libocr2 "github.com/smartcontractkit/libocr/offchainreporting2plus"
	ocrtypes "github.com/smartcontractkit/libocr/offchainreporting2plus/types"
	ocr2keepers "github.com/smartcontractkit/ocr2keepers/pkg"
	"github.com/smartcontractkit/ocr2keepers/pkg/config"
	"github.com/smartcontractkit/ocr2keepers/pkg/coordinator"
	"github.com/smartcontractkit/ocr2keepers/pkg/observer/polling"
	"github.com/smartcontractkit/ocr2keepers/pkg/runner"
	"github.com/smartcontractkit/ocr2vrf/altbn_128"
	dkgpkg "github.com/smartcontractkit/ocr2vrf/dkg"
	"github.com/smartcontractkit/ocr2vrf/ocr2vrf"
	"github.com/smartcontractkit/sqlx"

	relaylogger "github.com/smartcontractkit/chainlink-relay/pkg/logger"
	"github.com/smartcontractkit/chainlink-relay/pkg/loop"
	"github.com/smartcontractkit/chainlink-relay/pkg/types"

<<<<<<< HEAD
	"github.com/smartcontractkit/chainlink/v2/plugins"

=======
>>>>>>> 0d860548
	"github.com/smartcontractkit/chainlink/v2/core/bridges"
	"github.com/smartcontractkit/chainlink/v2/core/chains/evm"
	coreconfig "github.com/smartcontractkit/chainlink/v2/core/config"
	"github.com/smartcontractkit/chainlink/v2/core/logger"
	"github.com/smartcontractkit/chainlink/v2/core/services/job"
	"github.com/smartcontractkit/chainlink/v2/core/services/keystore"
<<<<<<< HEAD

	"github.com/smartcontractkit/chainlink/v2/core/services/ocr2/plugins/ccip"
=======
	"github.com/smartcontractkit/chainlink/v2/core/services/keystore/keys/ocr2key"
	"github.com/smartcontractkit/chainlink/v2/core/services/ocr2/models"
>>>>>>> 0d860548
	"github.com/smartcontractkit/chainlink/v2/core/services/ocr2/plugins/dkg"
	"github.com/smartcontractkit/chainlink/v2/core/services/ocr2/plugins/dkg/persistence"
	"github.com/smartcontractkit/chainlink/v2/core/services/ocr2/plugins/functions"
	"github.com/smartcontractkit/chainlink/v2/core/services/ocr2/plugins/median"
	"github.com/smartcontractkit/chainlink/v2/core/services/ocr2/plugins/mercury"
	"github.com/smartcontractkit/chainlink/v2/core/services/ocr2/plugins/ocr2keeper"
	ocr2vrfconfig "github.com/smartcontractkit/chainlink/v2/core/services/ocr2/plugins/ocr2vrf/config"
	ocr2coordinator "github.com/smartcontractkit/chainlink/v2/core/services/ocr2/plugins/ocr2vrf/coordinator"
	"github.com/smartcontractkit/chainlink/v2/core/services/ocr2/plugins/ocr2vrf/juelsfeecoin"
	"github.com/smartcontractkit/chainlink/v2/core/services/ocr2/plugins/ocr2vrf/reasonablegasprice"
	"github.com/smartcontractkit/chainlink/v2/core/services/ocr2/plugins/ocr2vrf/reportserializer"
	"github.com/smartcontractkit/chainlink/v2/core/services/ocr2/plugins/promwrapper"
	"github.com/smartcontractkit/chainlink/v2/core/services/ocr2/validate"
	"github.com/smartcontractkit/chainlink/v2/core/services/ocrcommon"
	"github.com/smartcontractkit/chainlink/v2/core/services/pg"
	"github.com/smartcontractkit/chainlink/v2/core/services/pipeline"
	"github.com/smartcontractkit/chainlink/v2/core/services/relay"
	evmrelay "github.com/smartcontractkit/chainlink/v2/core/services/relay/evm"
	evmrelaytypes "github.com/smartcontractkit/chainlink/v2/core/services/relay/evm/types"
	"github.com/smartcontractkit/chainlink/v2/core/services/synchronization"
	"github.com/smartcontractkit/chainlink/v2/core/services/telemetry"
	"github.com/smartcontractkit/chainlink/v2/core/utils"
)

type Delegate struct {
	db                    *sqlx.DB
	jobORM                job.ORM
	bridgeORM             bridges.ORM
	pipelineRunner        pipeline.Runner
	peerWrapper           *ocrcommon.SingletonPeerWrapper
	monitoringEndpointGen telemetry.MonitoringEndpointGenerator
	cfg                   DelegateConfig
	lggr                  logger.Logger
	ks                    keystore.OCR2
	dkgSignKs             keystore.DKGSign
	dkgEncryptKs          keystore.DKGEncrypt
	ethKs                 keystore.Eth
	relayers              map[relay.Network]loop.Relayer
	isNewlyCreatedJob     bool // Set to true if this is a new job freshly added, false if job was present already on node boot.
	mailMon               *utils.MailboxMonitor
	eventBroadcaster      pg.EventBroadcaster

	chainSet evm.ChainSet // legacy: use relayers instead
}

type DelegateConfig interface {
	plugins.RegistrarConfig
	OCR2() ocr2Config
	JobPipeline() jobPipelineConfig
	Database() pg.QConfig
	Insecure() insecureConfig
	Mercury() coreconfig.Mercury
	Threshold() coreconfig.Threshold
}

// concrete implementation of DelegateConfig so it can be explicitly composed
type delegateConfig struct {
	plugins.RegistrarConfig
	ocr2        ocr2Config
	jobPipeline jobPipelineConfig
	database    pg.QConfig
	insecure    insecureConfig
	mercury     mercuryConfig
	threshold   thresholdConfig
}

func (d *delegateConfig) JobPipeline() jobPipelineConfig {
	return d.jobPipeline
}

func (d *delegateConfig) Database() pg.QConfig {
	return d.database
}

func (d *delegateConfig) Insecure() insecureConfig {
	return d.insecure
}

func (d *delegateConfig) Threshold() coreconfig.Threshold {
	return d.threshold
}

func (d *delegateConfig) Mercury() coreconfig.Mercury {
	return d.mercury
}

func (d *delegateConfig) OCR2() ocr2Config {
	return d.ocr2
}

type ocr2Config interface {
	BlockchainTimeout() time.Duration
	CaptureEATelemetry() bool
	ContractConfirmations() uint16
	ContractPollInterval() time.Duration
	ContractTransmitterTransmitTimeout() time.Duration
	DatabaseTimeout() time.Duration
	KeyBundleID() (string, error)
	TraceLogging() bool
}

type insecureConfig interface {
	OCRDevelopmentMode() bool
}

type jobPipelineConfig interface {
	MaxSuccessfulRuns() uint64
	ResultWriteQueueDepth() uint64
}

type mercuryConfig interface {
	Credentials(credName string) *models.MercuryCredentials
}

type thresholdConfig interface {
	ThresholdKeyShare() string
}

func NewDelegateConfig(ocr2Cfg ocr2Config, m coreconfig.Mercury, t coreconfig.Threshold, i insecureConfig, jp jobPipelineConfig, qconf pg.QConfig, pluginProcessCfg plugins.RegistrarConfig) DelegateConfig {
	return &delegateConfig{
		ocr2:            ocr2Cfg,
		RegistrarConfig: pluginProcessCfg,
		jobPipeline:     jp,
		database:        qconf,
		insecure:        i,
		mercury:         m,
		threshold:       t,
	}
}

var _ job.Delegate = (*Delegate)(nil)

func NewDelegate(
	db *sqlx.DB,
	jobORM job.ORM,
	bridgeORM bridges.ORM,
	pipelineRunner pipeline.Runner,
	peerWrapper *ocrcommon.SingletonPeerWrapper,
	monitoringEndpointGen telemetry.MonitoringEndpointGenerator,
	chainSet evm.ChainSet,
	lggr logger.Logger,
	cfg DelegateConfig,
	ks keystore.OCR2,
	dkgSignKs keystore.DKGSign,
	dkgEncryptKs keystore.DKGEncrypt,
	ethKs keystore.Eth,
	relayers map[relay.Network]loop.Relayer,
	mailMon *utils.MailboxMonitor,
	eventBroadcaster pg.EventBroadcaster,
) *Delegate {
	return &Delegate{
		db:                    db,
		jobORM:                jobORM,
		bridgeORM:             bridgeORM,
		pipelineRunner:        pipelineRunner,
		peerWrapper:           peerWrapper,
		monitoringEndpointGen: monitoringEndpointGen,
		chainSet:              chainSet,
		cfg:                   cfg,
		lggr:                  lggr,
		ks:                    ks,
		dkgSignKs:             dkgSignKs,
		dkgEncryptKs:          dkgEncryptKs,
		ethKs:                 ethKs,
		relayers:              relayers,
		isNewlyCreatedJob:     false,
		mailMon:               mailMon,
		eventBroadcaster:      eventBroadcaster,
	}
}

func (d *Delegate) JobType() job.Type {
	return job.OffchainReporting2
}

func (d *Delegate) BeforeJobCreated(spec job.Job) {
	// This is only called first time the job is created
	d.isNewlyCreatedJob = true
}
func (d *Delegate) AfterJobCreated(spec job.Job)  {}
func (d *Delegate) BeforeJobDeleted(spec job.Job) {}
func (d *Delegate) OnDeleteJob(jb job.Job, q pg.Queryer) error {
	// If the job spec is malformed in any way, we report the error but return nil so that
	//  the job deletion itself isn't blocked.  However, if UnregisterFilter returns an
	//  error, that means it failed to remove a valid active filter from the db.  We do abort the job deletion
	//  in that case, since it should be easy for the user to retry and will avoid leaving the db in
	//  an inconsistent state.  This assumes UnregisterFilter will return nil if the filter wasn't found
	//  at all (no rows deleted).

	spec := jb.OCR2OracleSpec
	if spec == nil {
		d.lggr.Errorf("offchainreporting2.Delegate.OnDeleteJob called with wrong job type, ignoring non-OCR2 spec %v", jb)
		return nil
	}
	if spec.Relay != relay.EVM {
		return nil
	}

	chainID, err := spec.RelayConfig.EVMChainID()
	if err != nil {
		d.lggr.Errorf("OCR2 jobs spec missing chainID")
		return nil
	}
	chain, err := d.chainSet.Get(big.NewInt(chainID))
	if err != nil {
		d.lggr.Error(err)
		return nil
	}
	lp := chain.LogPoller()

	var filters []string
	switch spec.PluginType {
	case job.OCR2VRF:
		filters, err = ocr2coordinator.FilterNamesFromSpec(spec)
		if err != nil {
			d.lggr.Errorw("failed to derive ocr2vrf filter names from spec", "err", err, "spec", spec)
		}
	case job.OCR2Keeper:
		filters, err = ocr2keeper.FilterNamesFromSpec20(spec)
		if err != nil {
			d.lggr.Errorw("failed to derive ocr2keeper filter names from spec", "err", err, "spec", spec)
		}
	case job.CCIPCommit:
		err = ccip.UnregisterCommitPluginLpFilters(context.Background(), q, spec, d.chainSet)
		if err != nil {
			d.lggr.Errorw("failed to unregister ccip commit plugin filters", "err", err, "spec", spec)
		}
		return nil
	case job.CCIPExecution:
		err = ccip.UnregisterExecPluginLpFilters(context.Background(), q, spec, d.chainSet)
		if err != nil {
			d.lggr.Errorw("failed to unregister ccip exec plugin filters", "err", err, "spec", spec)
		}
		return nil
	default:
		return nil
	}

	rargs := types.RelayArgs{
		ExternalJobID: jb.ExternalJobID,
		JobID:         spec.ID,
		ContractID:    spec.ContractID,
		New:           false,
		RelayConfig:   spec.RelayConfig.Bytes(),
	}

	relayFilters, err := evmrelay.FilterNamesFromRelayArgs(rargs)
	if err != nil {
		d.lggr.Errorw("Failed to derive evm relay filter names from relay args", "err", err, "rargs", rargs)
		return nil
	}

	filters = append(filters, relayFilters...)

	for _, filter := range filters {
		d.lggr.Debugf("Unregistering %s filter", filter)
		err = lp.UnregisterFilter(filter, q)
		if err != nil {
			return errors.Wrapf(err, "Failed to unregister filter %s", filter)
		}
	}
	return nil
}

// ServicesForSpec returns the OCR2 services that need to run for this job
func (d *Delegate) ServicesForSpec(jb job.Job) ([]job.ServiceCtx, error) {
	spec := jb.OCR2OracleSpec
	if spec == nil {
		return nil, errors.Errorf("offchainreporting2.Delegate expects an *job.OCR2OracleSpec to be present, got %v", jb)
	}
	if !spec.TransmitterID.Valid {
		return nil, errors.Errorf("expected a transmitterID to be specified")
	}
	transmitterID := spec.TransmitterID.String
	effectiveTransmitterID := transmitterID

	lggrCtx := loop.ContextValues{
		JobID:   jb.ID,
		JobName: jb.Name.ValueOrZero(),

		ContractID:    spec.ContractID,
		FeedID:        spec.FeedID,
		TransmitterID: transmitterID,
	}
	lggr := logger.Sugared(d.lggr.Named("OCR2").With(lggrCtx.Args()...))

	if spec.FeedID != (common.Hash{}) {
		spec.RelayConfig["feedID"] = spec.FeedID
	}

	if spec.Relay == relay.EVM {
		chainID, err2 := spec.RelayConfig.EVMChainID()
		if err2 != nil {
			return nil, errors.Wrap(err2, "ServicesForSpec failed to get chainID")
		}
		lggr = logger.Sugared(lggr.With("evmChainID", chainID))

		if spec.PluginType != job.Mercury {
			if !common.IsHexAddress(transmitterID) {
				return nil, errors.Errorf("transmitterID is not valid EVM hex address, got: %v", transmitterID)
			}
			if spec.RelayConfig["sendingKeys"] == nil {
				spec.RelayConfig["sendingKeys"] = []string{transmitterID}
			}

			chain, err2 := d.chainSet.Get(big.NewInt(chainID))
			if err2 != nil {
				return nil, errors.Wrap(err2, "ServicesForSpec failed to get chainset")
			}

			// effectiveTransmitterID is the transmitter address registered on the ocr contract. This is by default the EOA account on the node.
			// In the case of forwarding, the transmitter address is the forwarder contract deployed onchain between EOA and OCR contract.
			if jb.ForwardingAllowed { // FIXME: ForwardingAllowed cannot be set with Mercury, validate this
				fwdrAddress, fwderr := chain.TxManager().GetForwarderForEOA(common.HexToAddress(transmitterID))
				if fwderr == nil {
					effectiveTransmitterID = fwdrAddress.String()
				} else {
					lggr.Warnw("Skipping forwarding for job, will fallback to default behavior", "job", jb.Name, "err", fwderr)
				}
			}
		}
	}
	spec.RelayConfig["effectiveTransmitterID"] = effectiveTransmitterID

	ocrDB := NewDB(d.db, spec.ID, 0, lggr, d.cfg.Database())
	if d.peerWrapper == nil {
		return nil, errors.New("cannot setup OCR2 job service, libp2p peer was missing")
	} else if !d.peerWrapper.IsStarted() {
		return nil, errors.New("peerWrapper is not started. OCR2 jobs require a started and running p2p v2 peer")
	}

<<<<<<< HEAD
	logError := func(msg string) {
		lggr.ErrorIf(d.jobORM.RecordError(jb.ID, msg), "unable to record error")
	}
	ocrLogger := logger.NewOCRWrapper(lggr, true, logError)
	lc := validate.ToLocalConfig(d.cfg, *spec)
=======
	ocrLogger := relaylogger.NewOCRWrapper(lggr, d.cfg.OCR2().TraceLogging(), func(msg string) {
		lggr.ErrorIf(d.jobORM.RecordError(jb.ID, msg), "unable to record error")
	})

	lc := validate.ToLocalConfig(d.cfg.OCR2(), d.cfg.Insecure(), *spec)
>>>>>>> 0d860548
	if err := libocr2.SanityCheckLocalConfig(lc); err != nil {
		return nil, err
	}
	lggr.Infow("OCR2 job using local config",
		"BlockchainTimeout", lc.BlockchainTimeout,
		"ContractConfigConfirmations", lc.ContractConfigConfirmations,
		"ContractConfigTrackerPollInterval", lc.ContractConfigTrackerPollInterval,
		"ContractTransmitterTransmitTimeout", lc.ContractTransmitterTransmitTimeout,
		"DatabaseTimeout", lc.DatabaseTimeout,
	)

	bootstrapPeers, err := ocrcommon.GetValidatedBootstrapPeers(spec.P2PV2Bootstrappers, d.peerWrapper.P2PConfig().V2().DefaultBootstrappers())
	if err != nil {
		return nil, err
	}
	lggr.Debugw("Using bootstrap peers", "peers", bootstrapPeers)
	// Fetch the specified OCR2 key bundle
	var kbID string
	if spec.OCRKeyBundleID.Valid {
		kbID = spec.OCRKeyBundleID.String
	} else if kbID, err = d.cfg.OCR2().KeyBundleID(); err != nil {
		return nil, err
	}
	kb, err := d.ks.Get(kbID)
	if err != nil {
		return nil, err
	}

	spec.CaptureEATelemetry = d.cfg.OCR2().CaptureEATelemetry()

	runResults := make(chan pipeline.Run, d.cfg.JobPipeline().ResultWriteQueueDepth())

	ctx := lggrCtx.ContextWithValues(context.Background())
	switch spec.PluginType {
	case job.Mercury:
		return d.newServicesMercury(ctx, lggr, jb, runResults, bootstrapPeers, kb, ocrDB, lc, ocrLogger)

	case job.Median:
		return d.newServicesMedian(ctx, lggr, jb, runResults, bootstrapPeers, kb, ocrDB, lc, ocrLogger)

	case job.DKG:
		return d.newServicesDKG(lggr, jb, bootstrapPeers, kb, ocrDB, lc, ocrLogger)

	case job.OCR2VRF:
		return d.newServicesOCR2VRF(lggr, jb, runResults, bootstrapPeers, kb, ocrDB, lc)

	case job.OCR2Keeper:
		return d.newServicesOCR2Keepers(lggr, jb, runResults, bootstrapPeers, kb, ocrDB, lc, ocrLogger)

	case job.OCR2Functions:
		return d.newServicesOCR2Functions(lggr, jb, runResults, bootstrapPeers, kb, ocrDB, lc, ocrLogger)

	default:
		return nil, errors.Errorf("plugin type %s not supported", spec.PluginType)
	}
}

func (d *Delegate) newServicesMercury(
	ctx context.Context,
	lggr logger.SugaredLogger,
	jb job.Job,
	runResults chan pipeline.Run,
	bootstrapPeers []commontypes.BootstrapperLocator,
	kb ocr2key.KeyBundle,
	ocrDB *db,
	lc ocrtypes.LocalConfig,
	ocrLogger commontypes.Logger,
) ([]job.ServiceCtx, error) {
	if jb.OCR2OracleSpec.FeedID == (common.Hash{}) {
		return nil, errors.Errorf("ServicesForSpec: mercury job type requires feedID")
	}
	spec := jb.OCR2OracleSpec
	transmitterID := spec.TransmitterID.String
	if len(transmitterID) != 64 {
		return nil, errors.Errorf("ServicesForSpec: mercury job type requires transmitter ID to be a 32-byte hex string, got: %q", transmitterID)
	}
	if _, err := hex.DecodeString(transmitterID); err != nil {
		return nil, errors.Wrapf(err, "ServicesForSpec: mercury job type requires transmitter ID to be a 32-byte hex string, got: %q", transmitterID)
	}

	relayer, exists := d.relayers[spec.Relay]
	if !exists {
		return nil, errors.Errorf("%s relay does not exist is it enabled?", spec.Relay)
	}
	mercuryProvider, err2 := relayer.NewMercuryProvider(ctx,
		types.RelayArgs{
			ExternalJobID: jb.ExternalJobID,
			JobID:         spec.ID,
			ContractID:    spec.ContractID,
			New:           d.isNewlyCreatedJob,
			RelayConfig:   spec.RelayConfig.Bytes(),
		}, types.PluginArgs{
			TransmitterID: transmitterID,
			PluginConfig:  spec.PluginConfig.Bytes(),
		})
	if err2 != nil {
		return nil, err2
	}

	chainID, err2 := spec.RelayConfig.EVMChainID()
	if err2 != nil {
		return nil, errors.Wrap(err2, "ServicesForSpec failed to get chainID")
	}
	chain, err2 := d.chainSet.Get(big.NewInt(chainID))
	if err2 != nil {
		return nil, errors.Wrap(err2, "ServicesForSpec failed to get chain")
	}

	oracleArgsNoPlugin := libocr2.MercuryOracleArgs{
		BinaryNetworkEndpointFactory: d.peerWrapper.Peer2,
		V2Bootstrappers:              bootstrapPeers,
		ContractTransmitter:          mercuryProvider.ContractTransmitter(),
		ContractConfigTracker:        mercuryProvider.ContractConfigTracker(),
		Database:                     ocrDB,
		LocalConfig:                  lc,
		Logger:                       ocrLogger,
		MonitoringEndpoint:           d.monitoringEndpointGen.GenMonitoringEndpoint(spec.FeedID.String(), synchronization.OCR2Mercury),
		OffchainConfigDigester:       mercuryProvider.OffchainConfigDigester(),
		OffchainKeyring:              kb,
		OnchainKeyring:               kb,
	}

	chEnhancedTelem := make(chan ocrcommon.EnhancedTelemetryMercuryData, 100)
	mercuryServices, err2 := mercury.NewServices(jb, mercuryProvider, d.pipelineRunner, runResults, lggr, oracleArgsNoPlugin, d.cfg.JobPipeline(), chEnhancedTelem, chain)

	if ocrcommon.ShouldCollectEnhancedTelemetryMercury(&jb) {
		enhancedTelemService := ocrcommon.NewEnhancedTelemetryService(&jb, chEnhancedTelem, make(chan struct{}), d.monitoringEndpointGen.GenMonitoringEndpoint(spec.FeedID.String(), synchronization.EnhancedEAMercury), lggr.Named("Enhanced Telemetry Mercury"))
		mercuryServices = append(mercuryServices, enhancedTelemService)
	}

	return mercuryServices, err2
}

func (d *Delegate) newServicesMedian(
	ctx context.Context,
	lggr logger.SugaredLogger,
	jb job.Job,
	runResults chan pipeline.Run,
	bootstrapPeers []commontypes.BootstrapperLocator,
	kb ocr2key.KeyBundle,
	ocrDB *db,
	lc ocrtypes.LocalConfig,
	ocrLogger commontypes.Logger,
) ([]job.ServiceCtx, error) {
	spec := jb.OCR2OracleSpec
	oracleArgsNoPlugin := libocr2.OCR2OracleArgs{
		BinaryNetworkEndpointFactory: d.peerWrapper.Peer2,
		V2Bootstrappers:              bootstrapPeers,
		Database:                     ocrDB,
		LocalConfig:                  lc,
		Logger:                       ocrLogger,
		MonitoringEndpoint:           d.monitoringEndpointGen.GenMonitoringEndpoint(spec.ContractID, synchronization.OCR2Median),
		OffchainKeyring:              kb,
		OnchainKeyring:               kb,
	}
	errorLog := &errorLog{jobID: jb.ID, recordError: d.jobORM.RecordError}
	enhancedTelemChan := make(chan ocrcommon.EnhancedTelemetryData, 100)
	mConfig := median.NewMedianConfig(d.cfg.JobPipeline().MaxSuccessfulRuns(), d.cfg)

	relayer, exists := d.relayers[spec.Relay]
	if !exists {
		return nil, errors.Errorf("%s relay does not exist is it enabled?", spec.Relay)
	}
	medianServices, err2 := median.NewMedianServices(ctx, jb, d.isNewlyCreatedJob, relayer, d.pipelineRunner, runResults, lggr, oracleArgsNoPlugin, mConfig, enhancedTelemChan, errorLog)

	if ocrcommon.ShouldCollectEnhancedTelemetry(&jb) {
		enhancedTelemService := ocrcommon.NewEnhancedTelemetryService(&jb, enhancedTelemChan, make(chan struct{}), d.monitoringEndpointGen.GenMonitoringEndpoint(spec.ContractID, synchronization.EnhancedEA), lggr.Named("Enhanced Telemetry"))
		medianServices = append(medianServices, enhancedTelemService)
	}

	return medianServices, err2
}

func (d *Delegate) newServicesDKG(
	lggr logger.SugaredLogger,
	jb job.Job,
	bootstrapPeers []commontypes.BootstrapperLocator,
	kb ocr2key.KeyBundle,
	ocrDB *db,
	lc ocrtypes.LocalConfig,
	ocrLogger commontypes.Logger,
) ([]job.ServiceCtx, error) {
	spec := jb.OCR2OracleSpec
	chainID, err2 := spec.RelayConfig.EVMChainID()
	if err2 != nil {
		return nil, err2
	}
	chain, err2 := d.chainSet.Get(big.NewInt(chainID))
	if err2 != nil {
		return nil, errors.Wrap(err2, "get chainset")
	}
	ocr2vrfRelayer := evmrelay.NewOCR2VRFRelayer(d.db, chain, lggr.Named("OCR2VRFRelayer"), d.ethKs)
	dkgProvider, err2 := ocr2vrfRelayer.NewDKGProvider(
		types.RelayArgs{
			ExternalJobID: jb.ExternalJobID,
			JobID:         spec.ID,
			ContractID:    spec.ContractID,
			New:           d.isNewlyCreatedJob,
			RelayConfig:   spec.RelayConfig.Bytes(),
		}, types.PluginArgs{
			TransmitterID: spec.TransmitterID.String,
			PluginConfig:  spec.PluginConfig.Bytes(),
		})
	if err2 != nil {
		return nil, err2
	}
	noopMonitoringEndpoint := telemetry.NoopAgent{}
	oracleArgsNoPlugin := libocr2.OCR2OracleArgs{
		BinaryNetworkEndpointFactory: d.peerWrapper.Peer2,
		V2Bootstrappers:              bootstrapPeers,
		ContractTransmitter:          dkgProvider.ContractTransmitter(),
		ContractConfigTracker:        dkgProvider.ContractConfigTracker(),
		Database:                     ocrDB,
		LocalConfig:                  lc,
		Logger:                       ocrLogger,
		// Telemetry ingress for DKG is currently not supported so a noop monitoring endpoint is being used
		MonitoringEndpoint:     &noopMonitoringEndpoint,
		OffchainConfigDigester: dkgProvider.OffchainConfigDigester(),
		OffchainKeyring:        kb,
		OnchainKeyring:         kb,
	}
	return dkg.NewDKGServices(
		jb,
		dkgProvider,
		lggr,
		ocrLogger,
		d.dkgSignKs,
		d.dkgEncryptKs,
		chain.Client(),
		oracleArgsNoPlugin,
		d.db,
		d.cfg.Database(),
		big.NewInt(chainID),
		spec.Relay,
	)
}

func (d *Delegate) newServicesOCR2VRF(
	lggr logger.SugaredLogger,
	jb job.Job,
	runResults chan pipeline.Run,
	bootstrapPeers []commontypes.BootstrapperLocator,
	kb ocr2key.KeyBundle,
	ocrDB *db,
	lc ocrtypes.LocalConfig,
) ([]job.ServiceCtx, error) {
	spec := jb.OCR2OracleSpec
	chainID, err2 := spec.RelayConfig.EVMChainID()
	if err2 != nil {
		return nil, err2
	}

	chain, err2 := d.chainSet.Get(big.NewInt(chainID))
	if err2 != nil {
		return nil, errors.Wrap(err2, "get chainset")
	}
	if jb.ForwardingAllowed != chain.Config().EVM().Transactions().ForwardersEnabled() {
		return nil, errors.New("transaction forwarding settings must be consistent for ocr2vrf")
	}

	var cfg ocr2vrfconfig.PluginConfig
	err2 = json.Unmarshal(spec.PluginConfig.Bytes(), &cfg)
	if err2 != nil {
		return nil, errors.Wrap(err2, "unmarshal ocr2vrf plugin config")
	}

	err2 = ocr2vrfconfig.ValidatePluginConfig(cfg, d.dkgSignKs, d.dkgEncryptKs)
	if err2 != nil {
		return nil, errors.Wrap(err2, "validate ocr2vrf plugin config")
	}

	ocr2vrfRelayer := evmrelay.NewOCR2VRFRelayer(d.db, chain, lggr.Named("OCR2VRFRelayer"), d.ethKs)
	transmitterID := spec.TransmitterID.String

	vrfProvider, err2 := ocr2vrfRelayer.NewOCR2VRFProvider(
		types.RelayArgs{
			ExternalJobID: jb.ExternalJobID,
			JobID:         spec.ID,
			ContractID:    spec.ContractID,
			New:           d.isNewlyCreatedJob,
			RelayConfig:   spec.RelayConfig.Bytes(),
		}, types.PluginArgs{
			TransmitterID: transmitterID,
			PluginConfig:  spec.PluginConfig.Bytes(),
		})
	if err2 != nil {
		return nil, errors.Wrap(err2, "new vrf provider")
	}

	dkgProvider, err2 := ocr2vrfRelayer.NewDKGProvider(
		types.RelayArgs{
			ExternalJobID: jb.ExternalJobID,
			JobID:         spec.ID,
			ContractID:    cfg.DKGContractAddress,
			RelayConfig:   spec.RelayConfig.Bytes(),
		}, types.PluginArgs{
			TransmitterID: transmitterID,
			PluginConfig:  spec.PluginConfig.Bytes(),
		})
	if err2 != nil {
		return nil, errors.Wrap(err2, "new dkg provider")
	}

	dkgContract, err2 := dkg.NewOnchainDKGClient(cfg.DKGContractAddress, chain.Client())
	if err2 != nil {
		return nil, errors.Wrap(err2, "new onchain dkg client")
	}

	timeout := 5 * time.Second
	interval := 60 * time.Second
	juelsLogger := lggr.Named("JuelsFeeCoin").With("contract", cfg.LinkEthFeedAddress, "timeout", timeout, "interval", interval)
	juelsPerFeeCoin, err2 := juelsfeecoin.NewLinkEthPriceProvider(
		common.HexToAddress(cfg.LinkEthFeedAddress), chain.Client(), timeout, interval, juelsLogger)
	if err2 != nil {
		return nil, errors.Wrap(err2, "new link eth price provider")
	}

	reasonableGasPrice := reasonablegasprice.NewReasonableGasPriceProvider(
		chain.GasEstimator(),
		timeout,
		chain.Config().EvmMaxGasPriceWei(),
		chain.Config().EvmEIP1559DynamicFees(),
	)

	encryptionSecretKey, err2 := d.dkgEncryptKs.Get(cfg.DKGEncryptionPublicKey)
	if err2 != nil {
		return nil, errors.Wrap(err2, "get DKG encryption key")
	}
	signingSecretKey, err2 := d.dkgSignKs.Get(cfg.DKGSigningPublicKey)
	if err2 != nil {
		return nil, errors.Wrap(err2, "get DKG signing key")
	}
	keyID, err2 := dkg.DecodeKeyID(cfg.DKGKeyID)
	if err2 != nil {
		return nil, errors.Wrap(err2, "decode DKG key ID")
	}

	coordinator, err2 := ocr2coordinator.New(
		lggr.Named("OCR2VRFCoordinator"),
		common.HexToAddress(spec.ContractID),
		common.HexToAddress(cfg.VRFCoordinatorAddress),
		common.HexToAddress(cfg.DKGContractAddress),
		chain.Client(),
		chain.LogPoller(),
		chain.Config().EvmFinalityDepth(),
	)
	if err2 != nil {
		return nil, errors.Wrap(err2, "create ocr2vrf coordinator")
	}
	l := lggr.Named("OCR2VRF").With(
		"jobName", jb.Name.ValueOrZero(),
		"jobID", jb.ID,
	)
	vrfLogger := relaylogger.NewOCRWrapper(l.With(
		"vrfContractID", spec.ContractID), d.cfg.OCR2().TraceLogging(), func(msg string) {
		lggr.ErrorIf(d.jobORM.RecordError(jb.ID, msg), "unable to record error")
	})
	dkgLogger := relaylogger.NewOCRWrapper(l.With(
		"dkgContractID", cfg.DKGContractAddress), d.cfg.OCR2().TraceLogging(), func(msg string) {
		lggr.ErrorIf(d.jobORM.RecordError(jb.ID, msg), "unable to record error")
	})
	dkgReportingPluginFactoryDecorator := func(wrapped ocrtypes.ReportingPluginFactory) ocrtypes.ReportingPluginFactory {
		return promwrapper.NewPromFactory(wrapped, "DKG", string(relay.EVM), chain.ID())
	}
	vrfReportingPluginFactoryDecorator := func(wrapped ocrtypes.ReportingPluginFactory) ocrtypes.ReportingPluginFactory {
		return promwrapper.NewPromFactory(wrapped, "OCR2VRF", string(relay.EVM), chain.ID())
	}
	noopMonitoringEndpoint := telemetry.NoopAgent{}
	oracles, err2 := ocr2vrf.NewOCR2VRF(ocr2vrf.DKGVRFArgs{
		VRFLogger:                    vrfLogger,
		DKGLogger:                    dkgLogger,
		BinaryNetworkEndpointFactory: d.peerWrapper.Peer2,
		V2Bootstrappers:              bootstrapPeers,
		OffchainKeyring:              kb,
		OnchainKeyring:               kb,
		VRFOffchainConfigDigester:    vrfProvider.OffchainConfigDigester(),
		VRFContractConfigTracker:     vrfProvider.ContractConfigTracker(),
		VRFContractTransmitter:       vrfProvider.ContractTransmitter(),
		VRFDatabase:                  ocrDB,
		VRFLocalConfig:               lc,
		VRFMonitoringEndpoint:        d.monitoringEndpointGen.GenMonitoringEndpoint(spec.ContractID, synchronization.OCR2VRF),
		DKGContractConfigTracker:     dkgProvider.ContractConfigTracker(),
		DKGOffchainConfigDigester:    dkgProvider.OffchainConfigDigester(),
		DKGContract:                  dkgpkg.NewOnchainContract(dkgContract, &altbn_128.G2{}),
		DKGContractTransmitter:       dkgProvider.ContractTransmitter(),
		DKGDatabase:                  ocrDB,
		DKGLocalConfig:               lc,
		// Telemetry ingress for DKG is currently not supported so a noop monitoring endpoint is being used
		DKGMonitoringEndpoint:              &noopMonitoringEndpoint,
		Serializer:                         reportserializer.NewReportSerializer(&altbn_128.G1{}),
		JuelsPerFeeCoin:                    juelsPerFeeCoin,
		ReasonableGasPrice:                 reasonableGasPrice,
		Coordinator:                        coordinator,
		Esk:                                encryptionSecretKey.KyberScalar(),
		Ssk:                                signingSecretKey.KyberScalar(),
		KeyID:                              keyID,
		DKGReportingPluginFactoryDecorator: dkgReportingPluginFactoryDecorator,
		VRFReportingPluginFactoryDecorator: vrfReportingPluginFactoryDecorator,
		DKGSharePersistence:                persistence.NewShareDB(d.db, lggr.Named("DKGShareDB"), d.cfg.Database(), big.NewInt(chainID), spec.Relay),
	})
	if err2 != nil {
		return nil, errors.Wrap(err2, "new ocr2vrf")
	}

	// RunResultSaver needs to be started first, so it's available
	// to read odb writes. It is stopped last after the OraclePlugin is shut down
	// so no further runs are enqueued, and we can drain the queue.
	runResultSaver := ocrcommon.NewResultRunSaver(
		runResults,
		d.pipelineRunner,
		make(chan struct{}),
		lggr,
		d.cfg.JobPipeline().MaxSuccessfulRuns(),
	)

	// NOTE: we return from here with the services because the OCR2VRF oracles are defined
	// and exported from the ocr2vrf library. It takes care of running the DKG and OCR2VRF
	// oracles under the hood together.
	oracleCtx := job.NewServiceAdapter(oracles)
	return []job.ServiceCtx{runResultSaver, vrfProvider, dkgProvider, oracleCtx}, nil
}

func (d *Delegate) newServicesOCR2Keepers(
	lggr logger.SugaredLogger,
	jb job.Job,
	runResults chan pipeline.Run,
	bootstrapPeers []commontypes.BootstrapperLocator,
	kb ocr2key.KeyBundle,
	ocrDB *db,
	lc ocrtypes.LocalConfig,
	ocrLogger commontypes.Logger,
) ([]job.ServiceCtx, error) {
	credName, err2 := jb.OCR2OracleSpec.PluginConfig.MercuryCredentialName()
	if err2 != nil {
		return nil, errors.Wrap(err2, "failed to get mercury credential name")
	}

	mc := d.cfg.Mercury().Credentials(credName)

<<<<<<< HEAD
		// RunResultSaver needs to be started first, so it's available
		// to read odb writes. It is stopped last after the OraclePlugin is shut down
		// so no further runs are enqueued, and we can drain the queue.
		runResultSaver := ocrcommon.NewResultRunSaver(
			runResults,
			d.pipelineRunner,
			make(chan struct{}),
			lggr,
			d.cfg.JobPipeline().MaxSuccessfulRuns(),
		)

		return append([]job.ServiceCtx{runResultSaver, functionsProvider}, functionsServices...), nil
	case job.CCIPCommit:
		if spec.Relay != relay.EVM {
			return nil, errors.New("Non evm chains are not supported for CCIP commit")
		}
		ccipProvider, err2 := evmrelay.NewCCIPCommitProvider(
			lggr.Named("CCIPCommit"),
			d.chainSet,
			types.RelayArgs{
				ExternalJobID: jb.ExternalJobID,
				JobID:         spec.ID,
				ContractID:    spec.ContractID,
				RelayConfig:   spec.RelayConfig.Bytes(),
				New:           d.isNewlyCreatedJob,
			},
			transmitterID,
			d.ethKs,
		)
		if err2 != nil {
			return nil, err2
		}
		oracleArgsNoPlugin := libocr2.OracleArgs{
			BinaryNetworkEndpointFactory: peerWrapper.Peer2,
			V2Bootstrappers:              bootstrapPeers,
			ContractTransmitter:          ccipProvider.ContractTransmitter(),
			ContractConfigTracker:        ccipProvider.ContractConfigTracker(),
			Database:                     ocrDB,
			LocalConfig:                  lc,
			MonitoringEndpoint:           d.monitoringEndpointGen.GenMonitoringEndpoint(spec.ContractID, synchronization.OCR2CCIP),
			OffchainConfigDigester:       ccipProvider.OffchainConfigDigester(),
			OffchainKeyring:              kb,
			OnchainKeyring:               kb,
		}
		return ccip.NewCommitServices(lggr, jb, d.chainSet, d.isNewlyCreatedJob, d.pipelineRunner, oracleArgsNoPlugin, logError)
	case job.CCIPExecution:
		if spec.Relay != relay.EVM {
			return nil, errors.New("Non evm chains are not supported for CCIP execution")
		}
		ccipProvider, err2 := evmrelay.NewCCIPExecutionProvider(
			lggr.Named("CCIPExec"),
			d.chainSet,
			types.RelayArgs{
				ExternalJobID: jb.ExternalJobID,
				JobID:         spec.ID,
				ContractID:    spec.ContractID,
				RelayConfig:   spec.RelayConfig.Bytes(),
				New:           d.isNewlyCreatedJob,
			},
			transmitterID,
			d.ethKs,
		)
		if err2 != nil {
			return nil, err2
		}
		oracleArgsNoPlugin := libocr2.OracleArgs{
			BinaryNetworkEndpointFactory: peerWrapper.Peer2,
			V2Bootstrappers:              bootstrapPeers,
			ContractTransmitter:          ccipProvider.ContractTransmitter(),
			ContractConfigTracker:        ccipProvider.ContractConfigTracker(),
			Database:                     ocrDB,
			LocalConfig:                  lc,
			MonitoringEndpoint:           d.monitoringEndpointGen.GenMonitoringEndpoint(spec.ContractID, synchronization.OCR2CCIP),
			OffchainConfigDigester:       ccipProvider.OffchainConfigDigester(),
			OffchainKeyring:              kb,
			OnchainKeyring:               kb,
		}
		return ccip.NewExecutionServices(lggr, jb, d.chainSet, d.isNewlyCreatedJob, oracleArgsNoPlugin, logError)
	default:
		return nil, errors.Errorf("plugin type %s not supported", spec.PluginType)
=======
	keeperProvider, rgstry, encoder, logProvider, err2 := ocr2keeper.EVMDependencies20(jb, d.db, lggr, d.chainSet, d.pipelineRunner, mc)
	if err2 != nil {
		return nil, errors.Wrap(err2, "could not build dependencies for ocr2 keepers")
	}

	spec := jb.OCR2OracleSpec
	var cfg ocr2keeper.PluginConfig
	err2 = json.Unmarshal(spec.PluginConfig.Bytes(), &cfg)
	if err2 != nil {
		return nil, errors.Wrap(err2, "unmarshal ocr2keepers plugin config")
	}

	err2 = ocr2keeper.ValidatePluginConfig(cfg)
	if err2 != nil {
		return nil, errors.Wrap(err2, "ocr2keepers plugin config validation failure")
	}

	w := &logWriter{log: lggr.Named("Automation Dependencies")}

	// set some defaults
	conf := config.ReportingFactoryConfig{
		CacheExpiration:       config.DefaultCacheExpiration,
		CacheEvictionInterval: config.DefaultCacheClearInterval,
		MaxServiceWorkers:     config.DefaultMaxServiceWorkers,
		ServiceQueueLength:    config.DefaultServiceQueueLength,
	}

	// override if set in config
	if cfg.CacheExpiration.Value() != 0 {
		conf.CacheExpiration = cfg.CacheExpiration.Value()
	}

	if cfg.CacheEvictionInterval.Value() != 0 {
		conf.CacheEvictionInterval = cfg.CacheEvictionInterval.Value()
	}

	if cfg.MaxServiceWorkers != 0 {
		conf.MaxServiceWorkers = cfg.MaxServiceWorkers
	}

	if cfg.ServiceQueueLength != 0 {
		conf.ServiceQueueLength = cfg.ServiceQueueLength
	}

	runr, err2 := runner.NewRunner(
		log.New(w, "[automation-plugin-runner] ", log.Lshortfile),
		rgstry,
		encoder,
		conf.MaxServiceWorkers,
		conf.ServiceQueueLength,
		conf.CacheExpiration,
		conf.CacheEvictionInterval,
	)
	if err2 != nil {
		return nil, errors.Wrap(err2, "failed to create automation pipeline runner")
	}

	condObs := &polling.PollingObserverFactory{
		Logger:  log.New(w, "[automation-plugin-conditional-observer] ", log.Lshortfile),
		Source:  rgstry,
		Heads:   rgstry,
		Runner:  runr,
		Encoder: encoder,
	}

	coord := &coordinator.CoordinatorFactory{
		Logger:     log.New(w, "[automation-plugin-coordinator] ", log.Lshortfile),
		Encoder:    encoder,
		Logs:       logProvider,
		CacheClean: conf.CacheEvictionInterval,
	}

	dConf := ocr2keepers.DelegateConfig{
		BinaryNetworkEndpointFactory: d.peerWrapper.Peer2,
		V2Bootstrappers:              bootstrapPeers,
		ContractTransmitter:          keeperProvider.ContractTransmitter(),
		ContractConfigTracker:        keeperProvider.ContractConfigTracker(),
		KeepersDatabase:              ocrDB,
		LocalConfig:                  lc,
		Logger:                       ocrLogger,
		MonitoringEndpoint:           d.monitoringEndpointGen.GenMonitoringEndpoint(spec.ContractID, synchronization.OCR2Automation),
		OffchainConfigDigester:       keeperProvider.OffchainConfigDigester(),
		OffchainKeyring:              kb,
		OnchainKeyring:               kb,
		ConditionalObserverFactory:   condObs,
		CoordinatorFactory:           coord,
		Encoder:                      encoder,
		Runner:                       runr,
		// the following values are not needed in the delegate config anymore
		CacheExpiration:       cfg.CacheExpiration.Value(),
		CacheEvictionInterval: cfg.CacheEvictionInterval.Value(),
		MaxServiceWorkers:     cfg.MaxServiceWorkers,
		ServiceQueueLength:    cfg.ServiceQueueLength,
	}

	pluginService, err := ocr2keepers.NewDelegate(dConf)
	if err != nil {
		return nil, errors.Wrap(err, "could not create new keepers ocr2 delegate")
	}

	// RunResultSaver needs to be started first, so it's available
	// to read odb writes. It is stopped last after the OraclePlugin is shut down
	// so no further runs are enqueued, and we can drain the queue.
	runResultSaver := ocrcommon.NewResultRunSaver(
		runResults,
		d.pipelineRunner,
		make(chan struct{}),
		lggr,
		d.cfg.JobPipeline().MaxSuccessfulRuns(),
	)

	return []job.ServiceCtx{
		job.NewServiceAdapter(runr),
		runResultSaver,
		keeperProvider,
		rgstry,
		logProvider,
		pluginService,
	}, nil
}

func (d *Delegate) newServicesOCR2Functions(
	lggr logger.SugaredLogger,
	jb job.Job,
	runResults chan pipeline.Run,
	bootstrapPeers []commontypes.BootstrapperLocator,
	kb ocr2key.KeyBundle,
	ocrDB *db,
	lc ocrtypes.LocalConfig,
	ocrLogger commontypes.Logger,
) ([]job.ServiceCtx, error) {
	encryptedThresholdKeyShare := d.cfg.Threshold().ThresholdKeyShare()
	if len(encryptedThresholdKeyShare) == 0 {
		d.lggr.Warn("ThresholdKeyShare is empty")
	}
	spec := jb.OCR2OracleSpec
	if spec.Relay != relay.EVM {
		return nil, fmt.Errorf("unsupported relay: %s", spec.Relay)
	}
	functionsProvider, err2 := evmrelay.NewFunctionsProvider(
		d.chainSet,
		types.RelayArgs{
			ExternalJobID: jb.ExternalJobID,
			JobID:         spec.ID,
			ContractID:    spec.ContractID,
			RelayConfig:   spec.RelayConfig.Bytes(),
			New:           d.isNewlyCreatedJob,
		},
		types.PluginArgs{
			TransmitterID: spec.TransmitterID.String,
			PluginConfig:  spec.PluginConfig.Bytes(),
		},
		lggr.Named("FunctionsRelayer"),
		d.ethKs,
		d.eventBroadcaster,
	)
	if err2 != nil {
		return nil, err2
	}

	var relayConfig evmrelaytypes.RelayConfig
	err2 = json.Unmarshal(spec.RelayConfig.Bytes(), &relayConfig)
	if err2 != nil {
		return nil, err2
>>>>>>> 0d860548
	}
	chain, err2 := d.chainSet.Get(relayConfig.ChainID.ToInt())
	if err2 != nil {
		return nil, err2
	}

	sharedOracleArgs := libocr2.OCR2OracleArgs{
		BinaryNetworkEndpointFactory: d.peerWrapper.Peer2,
		V2Bootstrappers:              bootstrapPeers,
		ContractTransmitter:          functionsProvider.ContractTransmitter(),
		ContractConfigTracker:        functionsProvider.ContractConfigTracker(),
		Database:                     ocrDB,
		LocalConfig:                  lc,
		Logger:                       ocrLogger,
		MonitoringEndpoint:           d.monitoringEndpointGen.GenMonitoringEndpoint(spec.ContractID, synchronization.OCR2Functions),
		OffchainConfigDigester:       functionsProvider.OffchainConfigDigester(),
		OffchainKeyring:              kb,
		OnchainKeyring:               kb,
		ReportingPluginFactory:       nil, // To be set by NewFunctionsServices
	}

	functionsServicesConfig := functions.FunctionsServicesConfig{
		Job:             jb,
		JobORM:          d.jobORM,
		BridgeORM:       d.bridgeORM,
		OCR2JobConfig:   d.cfg.Database(),
		DB:              d.db,
		Chain:           chain,
		ContractID:      spec.ContractID,
		Lggr:            lggr,
		MailMon:         d.mailMon,
		URLsMonEndpoint: d.monitoringEndpointGen.GenMonitoringEndpoint(spec.ContractID, synchronization.FunctionsRequests),
		EthKeystore:     d.ethKs,
	}

	functionsServices, err := functions.NewFunctionsServices(&sharedOracleArgs, &functionsServicesConfig)
	if err != nil {
		return nil, errors.Wrap(err, "error calling NewFunctionsServices")
	}

	// RunResultSaver needs to be started first, so it's available
	// to read odb writes. It is stopped last after the OraclePlugin is shut down
	// so no further runs are enqueued, and we can drain the queue.
	runResultSaver := ocrcommon.NewResultRunSaver(
		runResults,
		d.pipelineRunner,
		make(chan struct{}),
		lggr,
		d.cfg.JobPipeline().MaxSuccessfulRuns(),
	)

	return append([]job.ServiceCtx{runResultSaver, functionsProvider}, functionsServices...), nil
}

// errorLog implements [loop.ErrorLog]
type errorLog struct {
	jobID       int32
	recordError func(jobID int32, description string, qopts ...pg.QOpt) error
}

func (l *errorLog) SaveError(ctx context.Context, msg string) error {
	return l.recordError(l.jobID, msg)
}

type logWriter struct {
	log logger.Logger
}

func (l *logWriter) Write(p []byte) (n int, err error) {
	l.log.Debug(string(p), nil)
	n = len(p)
	return
}<|MERGE_RESOLUTION|>--- conflicted
+++ resolved
@@ -29,24 +29,18 @@
 	"github.com/smartcontractkit/chainlink-relay/pkg/loop"
 	"github.com/smartcontractkit/chainlink-relay/pkg/types"
 
-<<<<<<< HEAD
 	"github.com/smartcontractkit/chainlink/v2/plugins"
 
-=======
->>>>>>> 0d860548
 	"github.com/smartcontractkit/chainlink/v2/core/bridges"
 	"github.com/smartcontractkit/chainlink/v2/core/chains/evm"
 	coreconfig "github.com/smartcontractkit/chainlink/v2/core/config"
 	"github.com/smartcontractkit/chainlink/v2/core/logger"
 	"github.com/smartcontractkit/chainlink/v2/core/services/job"
 	"github.com/smartcontractkit/chainlink/v2/core/services/keystore"
-<<<<<<< HEAD
-
-	"github.com/smartcontractkit/chainlink/v2/core/services/ocr2/plugins/ccip"
-=======
+
 	"github.com/smartcontractkit/chainlink/v2/core/services/keystore/keys/ocr2key"
 	"github.com/smartcontractkit/chainlink/v2/core/services/ocr2/models"
->>>>>>> 0d860548
+	"github.com/smartcontractkit/chainlink/v2/core/services/ocr2/plugins/ccip"
 	"github.com/smartcontractkit/chainlink/v2/core/services/ocr2/plugins/dkg"
 	"github.com/smartcontractkit/chainlink/v2/core/services/ocr2/plugins/dkg/persistence"
 	"github.com/smartcontractkit/chainlink/v2/core/services/ocr2/plugins/functions"
@@ -378,19 +372,15 @@
 		return nil, errors.New("peerWrapper is not started. OCR2 jobs require a started and running p2p v2 peer")
 	}
 
-<<<<<<< HEAD
 	logError := func(msg string) {
 		lggr.ErrorIf(d.jobORM.RecordError(jb.ID, msg), "unable to record error")
 	}
-	ocrLogger := logger.NewOCRWrapper(lggr, true, logError)
-	lc := validate.ToLocalConfig(d.cfg, *spec)
-=======
+
 	ocrLogger := relaylogger.NewOCRWrapper(lggr, d.cfg.OCR2().TraceLogging(), func(msg string) {
 		lggr.ErrorIf(d.jobORM.RecordError(jb.ID, msg), "unable to record error")
 	})
 
 	lc := validate.ToLocalConfig(d.cfg.OCR2(), d.cfg.Insecure(), *spec)
->>>>>>> 0d860548
 	if err := libocr2.SanityCheckLocalConfig(lc); err != nil {
 		return nil, err
 	}
@@ -443,6 +433,72 @@
 	case job.OCR2Functions:
 		return d.newServicesOCR2Functions(lggr, jb, runResults, bootstrapPeers, kb, ocrDB, lc, ocrLogger)
 
+	case job.CCIPCommit:
+		if spec.Relay != relay.EVM {
+			return nil, errors.New("Non evm chains are not supported for CCIP commit")
+		}
+		ccipProvider, err2 := evmrelay.NewCCIPCommitProvider(
+			lggr.Named("CCIPCommit"),
+			d.chainSet,
+			types.RelayArgs{
+				ExternalJobID: jb.ExternalJobID,
+				JobID:         spec.ID,
+				ContractID:    spec.ContractID,
+				RelayConfig:   spec.RelayConfig.Bytes(),
+				New:           d.isNewlyCreatedJob,
+			},
+			transmitterID,
+			d.ethKs,
+		)
+		if err2 != nil {
+			return nil, err2
+		}
+		oracleArgsNoPlugin := libocr2.OCR2OracleArgs{
+			BinaryNetworkEndpointFactory: d.peerWrapper.Peer2,
+			V2Bootstrappers:              bootstrapPeers,
+			ContractTransmitter:          ccipProvider.ContractTransmitter(),
+			ContractConfigTracker:        ccipProvider.ContractConfigTracker(),
+			Database:                     ocrDB,
+			LocalConfig:                  lc,
+			MonitoringEndpoint:           d.monitoringEndpointGen.GenMonitoringEndpoint(spec.ContractID, synchronization.OCR2CCIP),
+			OffchainConfigDigester:       ccipProvider.OffchainConfigDigester(),
+			OffchainKeyring:              kb,
+			OnchainKeyring:               kb,
+		}
+		return ccip.NewCommitServices(lggr, jb, d.chainSet, d.isNewlyCreatedJob, d.pipelineRunner, oracleArgsNoPlugin, logError)
+	case job.CCIPExecution:
+		if spec.Relay != relay.EVM {
+			return nil, errors.New("Non evm chains are not supported for CCIP execution")
+		}
+		ccipProvider, err2 := evmrelay.NewCCIPExecutionProvider(
+			lggr.Named("CCIPExec"),
+			d.chainSet,
+			types.RelayArgs{
+				ExternalJobID: jb.ExternalJobID,
+				JobID:         spec.ID,
+				ContractID:    spec.ContractID,
+				RelayConfig:   spec.RelayConfig.Bytes(),
+				New:           d.isNewlyCreatedJob,
+			},
+			transmitterID,
+			d.ethKs,
+		)
+		if err2 != nil {
+			return nil, err2
+		}
+		oracleArgsNoPlugin := libocr2.OCR2OracleArgs{
+			BinaryNetworkEndpointFactory: d.peerWrapper.Peer2,
+			V2Bootstrappers:              bootstrapPeers,
+			ContractTransmitter:          ccipProvider.ContractTransmitter(),
+			ContractConfigTracker:        ccipProvider.ContractConfigTracker(),
+			Database:                     ocrDB,
+			LocalConfig:                  lc,
+			MonitoringEndpoint:           d.monitoringEndpointGen.GenMonitoringEndpoint(spec.ContractID, synchronization.OCR2CCIP),
+			OffchainConfigDigester:       ccipProvider.OffchainConfigDigester(),
+			OffchainKeyring:              kb,
+			OnchainKeyring:               kb,
+		}
+		return ccip.NewExecutionServices(lggr, jb, d.chainSet, d.isNewlyCreatedJob, oracleArgsNoPlugin, logError)
 	default:
 		return nil, errors.Errorf("plugin type %s not supported", spec.PluginType)
 	}
@@ -830,88 +886,6 @@
 
 	mc := d.cfg.Mercury().Credentials(credName)
 
-<<<<<<< HEAD
-		// RunResultSaver needs to be started first, so it's available
-		// to read odb writes. It is stopped last after the OraclePlugin is shut down
-		// so no further runs are enqueued, and we can drain the queue.
-		runResultSaver := ocrcommon.NewResultRunSaver(
-			runResults,
-			d.pipelineRunner,
-			make(chan struct{}),
-			lggr,
-			d.cfg.JobPipeline().MaxSuccessfulRuns(),
-		)
-
-		return append([]job.ServiceCtx{runResultSaver, functionsProvider}, functionsServices...), nil
-	case job.CCIPCommit:
-		if spec.Relay != relay.EVM {
-			return nil, errors.New("Non evm chains are not supported for CCIP commit")
-		}
-		ccipProvider, err2 := evmrelay.NewCCIPCommitProvider(
-			lggr.Named("CCIPCommit"),
-			d.chainSet,
-			types.RelayArgs{
-				ExternalJobID: jb.ExternalJobID,
-				JobID:         spec.ID,
-				ContractID:    spec.ContractID,
-				RelayConfig:   spec.RelayConfig.Bytes(),
-				New:           d.isNewlyCreatedJob,
-			},
-			transmitterID,
-			d.ethKs,
-		)
-		if err2 != nil {
-			return nil, err2
-		}
-		oracleArgsNoPlugin := libocr2.OracleArgs{
-			BinaryNetworkEndpointFactory: peerWrapper.Peer2,
-			V2Bootstrappers:              bootstrapPeers,
-			ContractTransmitter:          ccipProvider.ContractTransmitter(),
-			ContractConfigTracker:        ccipProvider.ContractConfigTracker(),
-			Database:                     ocrDB,
-			LocalConfig:                  lc,
-			MonitoringEndpoint:           d.monitoringEndpointGen.GenMonitoringEndpoint(spec.ContractID, synchronization.OCR2CCIP),
-			OffchainConfigDigester:       ccipProvider.OffchainConfigDigester(),
-			OffchainKeyring:              kb,
-			OnchainKeyring:               kb,
-		}
-		return ccip.NewCommitServices(lggr, jb, d.chainSet, d.isNewlyCreatedJob, d.pipelineRunner, oracleArgsNoPlugin, logError)
-	case job.CCIPExecution:
-		if spec.Relay != relay.EVM {
-			return nil, errors.New("Non evm chains are not supported for CCIP execution")
-		}
-		ccipProvider, err2 := evmrelay.NewCCIPExecutionProvider(
-			lggr.Named("CCIPExec"),
-			d.chainSet,
-			types.RelayArgs{
-				ExternalJobID: jb.ExternalJobID,
-				JobID:         spec.ID,
-				ContractID:    spec.ContractID,
-				RelayConfig:   spec.RelayConfig.Bytes(),
-				New:           d.isNewlyCreatedJob,
-			},
-			transmitterID,
-			d.ethKs,
-		)
-		if err2 != nil {
-			return nil, err2
-		}
-		oracleArgsNoPlugin := libocr2.OracleArgs{
-			BinaryNetworkEndpointFactory: peerWrapper.Peer2,
-			V2Bootstrappers:              bootstrapPeers,
-			ContractTransmitter:          ccipProvider.ContractTransmitter(),
-			ContractConfigTracker:        ccipProvider.ContractConfigTracker(),
-			Database:                     ocrDB,
-			LocalConfig:                  lc,
-			MonitoringEndpoint:           d.monitoringEndpointGen.GenMonitoringEndpoint(spec.ContractID, synchronization.OCR2CCIP),
-			OffchainConfigDigester:       ccipProvider.OffchainConfigDigester(),
-			OffchainKeyring:              kb,
-			OnchainKeyring:               kb,
-		}
-		return ccip.NewExecutionServices(lggr, jb, d.chainSet, d.isNewlyCreatedJob, oracleArgsNoPlugin, logError)
-	default:
-		return nil, errors.Errorf("plugin type %s not supported", spec.PluginType)
-=======
 	keeperProvider, rgstry, encoder, logProvider, err2 := ocr2keeper.EVMDependencies20(jb, d.db, lggr, d.chainSet, d.pipelineRunner, mc)
 	if err2 != nil {
 		return nil, errors.Wrap(err2, "could not build dependencies for ocr2 keepers")
@@ -1076,7 +1050,6 @@
 	err2 = json.Unmarshal(spec.RelayConfig.Bytes(), &relayConfig)
 	if err2 != nil {
 		return nil, err2
->>>>>>> 0d860548
 	}
 	chain, err2 := d.chainSet.Get(relayConfig.ChainID.ToInt())
 	if err2 != nil {
