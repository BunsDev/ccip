import { ethers } from 'hardhat'
import { assert, expect } from 'chai'
import { decodeDietCBOR, stringToBytes } from '../../../test-helpers/helpers'
import {
  getSetupFactory,
  FunctionsContracts,
  FunctionsRoles,
  anyValue,
  ids,
  createSubscription,
  getEventArg,
  parseOracleRequestEventArgs,
  encodeReport,
} from './utils'

const setup = getSetupFactory()
let contracts: FunctionsContracts
let roles: FunctionsRoles

beforeEach(async () => {
  ;({ contracts, roles } = setup())
})

describe('Functions Client', () => {
  describe('#sendSimpleRequestWithJavaScript', () => {
    it('emits events from the client and the oracle contracts', async () => {
      const subscriptionId = await createSubscription(
        roles.subOwner,
        [contracts.client.address],
        contracts.router,
        contracts.accessControl,
        contracts.linkToken,
      )
      const flags =
        '0x0101010101010101010101010101010101010101010101010101010101010101'
      const callbackGas = 100_000
      await contracts.router.setFlags(subscriptionId, flags)
      const defaultAccountAddress = await roles.defaultAccount.getAddress()
      await expect(
        contracts.client
          .connect(roles.defaultAccount)
          .sendSimpleRequestWithJavaScript(
            'return `hello world`',
            subscriptionId,
            ids.donId,
            callbackGas,
          ),
      )
        .to.emit(contracts.client, 'RequestSent')
        .withArgs(anyValue)
        .to.emit(contracts.coordinator, 'OracleRequest')
        .withArgs(
          anyValue,
          contracts.client.address,
          defaultAccountAddress,
          subscriptionId,
          roles.subOwnerAddress,
          anyValue,
          anyValue,
          flags,
          callbackGas,
          anyValue,
        )
    })

    it('respects gas flag setting', async () => {
      const subscriptionId = await createSubscription(
        roles.subOwner,
        [contracts.client.address],
        contracts.router,
        contracts.accessControl,
        contracts.linkToken,
      )
      const flags =
        '0x0101010101010101010101010101010101010101010101010101010101010101'
      await contracts.router.setFlags(subscriptionId, flags)
      await expect(
        contracts.client
          .connect(roles.defaultAccount)
          .sendSimpleRequestWithJavaScript(
            'return `hello world`',
            subscriptionId,
            ids.donId,
            400_000,
          ),
      )
        .to.emit(contracts.client, 'RequestSent')
        .to.emit(contracts.coordinator, 'OracleRequest')
      await expect(
        contracts.client
          .connect(roles.defaultAccount)
          .sendSimpleRequestWithJavaScript(
            'return `hello world`',
            subscriptionId,
            ids.donId,
            600_000, // limit set by gas flag == 1 is 500_000
          ),
      ).to.be.revertedWith('GasLimitTooBig(500000)')
    })

    it('encodes user request to CBOR', async () => {
      const subscriptionId = await createSubscription(
        roles.subOwner,
        [contracts.client.address],
        contracts.router,
        contracts.accessControl,
        contracts.linkToken,
      )
      const js = 'function run(){return response}'
      const tx = await contracts.client.sendSimpleRequestWithJavaScript(
        js,
        subscriptionId,
        ids.donId,
        20_000,
      )
      const args = await parseOracleRequestEventArgs(tx)
      assert.equal(args.length, 5)
      const decoded = await decodeDietCBOR(args[3])
      assert.deepEqual(
        {
          ...decoded,
          language: decoded.language.toNumber(),
          codeLocation: decoded.codeLocation.toNumber(),
        },
        {
          language: 0,
          codeLocation: 0,
          source: js,
        },
      )
    })
  })

  describe('#fulfillRequest', () => {
    it('emits fulfillment events', async () => {
      const subscriptionId = await createSubscription(
        roles.subOwner,
        [contracts.client.address],
        contracts.router,
        contracts.accessControl,
        contracts.linkToken,
      )
      const tx = await contracts.client.sendSimpleRequestWithJavaScript(
        'function run(){return response}',
        subscriptionId,
        ids.donId,
        20_000,
      )
      const { events } = await tx.wait()
      const requestId = getEventArg(events, 'RequestSent', 0)
      await expect(tx)
        .to.emit(contracts.client, 'RequestSent')
        .withArgs(requestId)

      const response = stringToBytes('response')
      const error = stringToBytes('')
      const oracleRequestEvent = await contracts.coordinator.queryFilter(
        contracts.coordinator.filters.OracleRequest(),
      )
      const onchainMetadata = oracleRequestEvent[0].args?.['commitment']
      const report = await encodeReport(
        ethers.utils.hexZeroPad(requestId, 32),
        response,
        error,
        onchainMetadata,
        stringToBytes(''),
      )
      await expect(contracts.coordinator.callReport(report))
        .to.emit(contracts.coordinator, 'OracleResponse')
        .withArgs(requestId, await roles.defaultAccount.getAddress())
        .to.emit(contracts.client, 'FulfillRequestInvoked')
        .withArgs(requestId, response, error)
    })
  })
<<<<<<< HEAD
=======
})

describe('Faulty Functions Client', () => {
  it('can complete requests with an empty callback', async () => {
    const clientWithEmptyCallbackTestHelperFactory =
      await ethers.getContractFactory(
        'src/v0.8/functions/tests/v1_X/testhelpers/FunctionsClientWithEmptyCallback.sol:FunctionsClientWithEmptyCallback',
        roles.consumer,
      )

    const clientWithEmptyCallback =
      await clientWithEmptyCallbackTestHelperFactory
        .connect(roles.consumer)
        .deploy(contracts.router.address)

    const subscriptionId = await createSubscription(
      roles.subOwner,
      [clientWithEmptyCallback.address],
      contracts.router,
      contracts.accessControl,
      contracts.linkToken,
    )
    const tx = await clientWithEmptyCallback.sendSimpleRequestWithJavaScript(
      'function run(){return response}',
      subscriptionId,
      ids.donId,
      20_000,
    )
    const { events } = await tx.wait()
    const requestId = getEventArg(events, 'RequestSent', 0)
    await expect(tx)
      .to.emit(clientWithEmptyCallback, 'RequestSent')
      .withArgs(requestId)

    const response = stringToBytes('response')
    const error = stringToBytes('')
    const oracleRequestEvent = await contracts.coordinator.queryFilter(
      contracts.coordinator.filters.OracleRequest(),
    )
    const onchainMetadata = oracleRequestEvent[0].args?.['commitment']
    const report = await encodeReport(
      ethers.utils.hexZeroPad(requestId, 32),
      response,
      error,
      onchainMetadata,
      stringToBytes(''),
    )
    await expect(contracts.coordinator.callReport(report))
      .to.emit(contracts.coordinator, 'OracleResponse')
      .withArgs(requestId, await roles.defaultAccount.getAddress())
      .to.emit(contracts.router, 'RequestProcessed')
  })
>>>>>>> 7ac86963
})<|MERGE_RESOLUTION|>--- conflicted
+++ resolved
@@ -172,8 +172,6 @@
         .withArgs(requestId, response, error)
     })
   })
-<<<<<<< HEAD
-=======
 })
 
 describe('Faulty Functions Client', () => {
@@ -226,5 +224,4 @@
       .withArgs(requestId, await roles.defaultAccount.getAddress())
       .to.emit(contracts.router, 'RequestProcessed')
   })
->>>>>>> 7ac86963
 })