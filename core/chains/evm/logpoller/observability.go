package logpoller

import (
	"time"

	"github.com/ethereum/go-ethereum/common"
	"github.com/prometheus/client_golang/prometheus"
	"github.com/prometheus/client_golang/prometheus/promauto"

	"github.com/smartcontractkit/chainlink/v2/core/logger"

	"github.com/smartcontractkit/chainlink/v2/core/services/pg"
)

var (
	sqlLatencyBuckets = []float64{
		float64(1 * time.Millisecond),
		float64(5 * time.Millisecond),
		float64(10 * time.Millisecond),
		float64(20 * time.Millisecond),
		float64(30 * time.Millisecond),
		float64(40 * time.Millisecond),
		float64(50 * time.Millisecond),
		float64(60 * time.Millisecond),
		float64(70 * time.Millisecond),
		float64(80 * time.Millisecond),
		float64(90 * time.Millisecond),
		float64(100 * time.Millisecond),
		float64(200 * time.Millisecond),
		float64(300 * time.Millisecond),
		float64(400 * time.Millisecond),
		float64(500 * time.Millisecond),
		float64(750 * time.Millisecond),
		float64(1 * time.Second),
		float64(2 * time.Second),
		float64(5 * time.Second),
	}
	lpQueryDuration = promauto.NewHistogramVec(prometheus.HistogramOpts{
		Name:    "log_poller_query_duration",
		Help:    "Measures duration of Log Poller's queries fetching logs",
		Buckets: sqlLatencyBuckets,
	}, []string{"evmChainID", "query"})
	lpQueryDataSets = promauto.NewGaugeVec(prometheus.GaugeOpts{
		Name: "log_poller_query_dataset_size",
		Help: "Measures size of the datasets returned by Log Poller's queries",
	}, []string{"evmChainID", "query"})
)

// ObservedLogPoller is a decorator layer for LogPoller, responsible for pushing Prometheus metrics reporting duration and size of result set for some of the queries.
// It doesn't change internal logic, because all calls are delegated to the origin LogPoller
type ObservedLogPoller struct {
	LogPoller
	queryDuration *prometheus.HistogramVec
	datasetSize   *prometheus.GaugeVec
	chainId       string
}

// NewObservedLogPoller creates an observed version of log poller created by NewLogPoller
// Please see ObservedLogPoller for more details on how latencies are measured
func NewObservedLogPoller(orm *ORM, ec Client, lggr logger.Logger, pollPeriod time.Duration,
	finalityDepth int64, backfillBatchSize int64, rpcBatchSize int64, keepBlocksDepth int64) LogPoller {

	return &ObservedLogPoller{
		LogPoller:     NewLogPoller(orm, ec, lggr, pollPeriod, finalityDepth, backfillBatchSize, rpcBatchSize, keepBlocksDepth),
		queryDuration: lpQueryDuration,
		datasetSize:   lpQueryDataSets,
		chainId:       orm.chainID.String(),
	}
}

func (o *ObservedLogPoller) LogsCreatedAfter(eventSig common.Hash, address common.Address, after time.Time, confs int, qopts ...pg.QOpt) ([]Log, error) {
	return withObservedQueryAndResults(o, "LogsCreatedAfter", func() ([]Log, error) {
		return o.LogPoller.LogsCreatedAfter(eventSig, address, after, confs, qopts...)
	})
}

func (o *ObservedLogPoller) LatestLogByEventSigWithConfs(eventSig common.Hash, address common.Address, confs int, qopts ...pg.QOpt) (*Log, error) {
	return withObservedQuery(o, "LatestLogByEventSigWithConfs", func() (*Log, error) {
		return o.LogPoller.LatestLogByEventSigWithConfs(eventSig, address, confs, qopts...)
	})
}

func (o *ObservedLogPoller) LatestLogEventSigsAddrsWithConfs(fromBlock int64, eventSigs []common.Hash, addresses []common.Address, confs int, qopts ...pg.QOpt) ([]Log, error) {
	return withObservedQueryAndResults(o, "LatestLogEventSigsAddrsWithConfs", func() ([]Log, error) {
		return o.LogPoller.LatestLogEventSigsAddrsWithConfs(fromBlock, eventSigs, addresses, confs, qopts...)
	})
}

func (o *ObservedLogPoller) LatestBlockByEventSigsAddrsWithConfs(eventSigs []common.Hash, addresses []common.Address, confs int, qopts ...pg.QOpt) (int64, error) {
	return withObservedQuery(o, "LatestBlockByEventSigsAddrsWithConfs", func() (int64, error) {
		return o.LogPoller.LatestBlockByEventSigsAddrsWithConfs(eventSigs, addresses, confs, qopts...)
	})
}

func (o *ObservedLogPoller) IndexedLogs(eventSig common.Hash, address common.Address, topicIndex int, topicValues []common.Hash, confs int, qopts ...pg.QOpt) ([]Log, error) {
	return withObservedQueryAndResults(o, "IndexedLogs", func() ([]Log, error) {
		return o.LogPoller.IndexedLogs(eventSig, address, topicIndex, topicValues, confs, qopts...)
	})
}

func (o *ObservedLogPoller) IndexedLogsByBlockRange(start, end int64, eventSig common.Hash, address common.Address, topicIndex int, topicValues []common.Hash, qopts ...pg.QOpt) ([]Log, error) {
	return withObservedQueryAndResults(o, "IndexedLogsByBlockRange", func() ([]Log, error) {
		return o.LogPoller.IndexedLogsByBlockRange(start, end, eventSig, address, topicIndex, topicValues, qopts...)
	})
}

func (o *ObservedLogPoller) IndexedLogsCreatedAfter(eventSig common.Hash, address common.Address, topicIndex int, topicValues []common.Hash, after time.Time, confs int, qopts ...pg.QOpt) ([]Log, error) {
	return withObservedQueryAndResults(o, "IndexedLogsCreatedAfter", func() ([]Log, error) {
		return o.LogPoller.IndexedLogsCreatedAfter(eventSig, address, topicIndex, topicValues, after, confs, qopts...)
	})
}

func (o *ObservedLogPoller) IndexedLogsTopicGreaterThan(eventSig common.Hash, address common.Address, topicIndex int, topicValueMin common.Hash, confs int, qopts ...pg.QOpt) ([]Log, error) {
	return withObservedQueryAndResults(o, "IndexedLogsTopicGreaterThan", func() ([]Log, error) {
		return o.LogPoller.IndexedLogsTopicGreaterThan(eventSig, address, topicIndex, topicValueMin, confs, qopts...)
	})
}

func (o *ObservedLogPoller) IndexedLogsTopicRange(eventSig common.Hash, address common.Address, topicIndex int, topicValueMin common.Hash, topicValueMax common.Hash, confs int, qopts ...pg.QOpt) ([]Log, error) {
	return withObservedQueryAndResults(o, "IndexedLogsTopicRange", func() ([]Log, error) {
		return o.LogPoller.IndexedLogsTopicRange(eventSig, address, topicIndex, topicValueMin, topicValueMax, confs, qopts...)
	})
}

func (o *ObservedLogPoller) IndexedLogsWithSigsExcluding(address common.Address, eventSigA, eventSigB common.Hash, topicIndex int, fromBlock, toBlock int64, confs int, qopts ...pg.QOpt) ([]Log, error) {
	return withObservedQueryAndResults(o, "IndexedLogsWithSigsExcluding", func() ([]Log, error) {
		return o.LogPoller.IndexedLogsWithSigsExcluding(address, eventSigA, eventSigB, topicIndex, fromBlock, toBlock, confs, qopts...)
	})
}

func (o *ObservedLogPoller) LogsDataWordRange(eventSig common.Hash, address common.Address, wordIndex int, wordValueMin, wordValueMax common.Hash, confs int, qopts ...pg.QOpt) ([]Log, error) {
	return withObservedQueryAndResults(o, "LogsDataWordRange", func() ([]Log, error) {
		return o.LogPoller.LogsDataWordRange(eventSig, address, wordIndex, wordValueMin, wordValueMax, confs, qopts...)
	})
}

func (o *ObservedLogPoller) LogsDataWordGreaterThan(eventSig common.Hash, address common.Address, wordIndex int, wordValueMin common.Hash, confs int, qopts ...pg.QOpt) ([]Log, error) {
	return withObservedQueryAndResults(o, "LogsDataWordGreaterThan", func() ([]Log, error) {
		return o.LogPoller.LogsDataWordGreaterThan(eventSig, address, wordIndex, wordValueMin, confs, qopts...)
	})
}

<<<<<<< HEAD
func (o *ObservedLogPoller) LogsUntilBlockHashDataWordGreaterThan(eventSig common.Hash, address common.Address, wordIndex int, wordValueMin common.Hash, untilBlockHash common.Hash, qopts ...pg.QOpt) ([]Log, error) {
	return withObservedQuery(o.histogram, "LogsUntilBlockHashDataWordGreaterThan", address, func() ([]Log, error) {
		return o.LogPoller.LogsUntilBlockHashDataWordGreaterThan(eventSig, address, wordIndex, wordValueMin, untilBlockHash, qopts...)
	})
}

func withObservedQuery[T any](histogram *prometheus.HistogramVec, queryName string, address common.Address, query func() (T, error)) (T, error) {
=======
func withObservedQueryAndResults[T any](o *ObservedLogPoller, queryName string, query func() ([]T, error)) ([]T, error) {
	results, err := withObservedQuery(o, queryName, query)
	if err == nil {
		o.datasetSize.
			WithLabelValues(o.chainId, queryName).
			Set(float64(len(results)))
	}
	return results, err
}

func withObservedQuery[T any](o *ObservedLogPoller, queryName string, query func() (T, error)) (T, error) {
>>>>>>> 016aa437
	queryStarted := time.Now()
	defer func() {
		o.queryDuration.
			WithLabelValues(o.chainId, queryName).
			Observe(float64(time.Since(queryStarted)))
	}()
	return query()
}<|MERGE_RESOLUTION|>--- conflicted
+++ resolved
@@ -140,15 +140,12 @@
 	})
 }
 
-<<<<<<< HEAD
 func (o *ObservedLogPoller) LogsUntilBlockHashDataWordGreaterThan(eventSig common.Hash, address common.Address, wordIndex int, wordValueMin common.Hash, untilBlockHash common.Hash, qopts ...pg.QOpt) ([]Log, error) {
-	return withObservedQuery(o.histogram, "LogsUntilBlockHashDataWordGreaterThan", address, func() ([]Log, error) {
+	return withObservedQuery(o, "LogsUntilBlockHashDataWordGreaterThan", func() ([]Log, error) {
 		return o.LogPoller.LogsUntilBlockHashDataWordGreaterThan(eventSig, address, wordIndex, wordValueMin, untilBlockHash, qopts...)
 	})
 }
 
-func withObservedQuery[T any](histogram *prometheus.HistogramVec, queryName string, address common.Address, query func() (T, error)) (T, error) {
-=======
 func withObservedQueryAndResults[T any](o *ObservedLogPoller, queryName string, query func() ([]T, error)) ([]T, error) {
 	results, err := withObservedQuery(o, queryName, query)
 	if err == nil {
@@ -160,7 +157,6 @@
 }
 
 func withObservedQuery[T any](o *ObservedLogPoller, queryName string, query func() (T, error)) (T, error) {
->>>>>>> 016aa437
 	queryStarted := time.Now()
 	defer func() {
 		o.queryDuration.
