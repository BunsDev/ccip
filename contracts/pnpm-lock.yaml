lockfileVersion: '6.0'

overrides:
  '@ethersproject/logger': 5.0.6

<<<<<<< HEAD
specifiers:
  '@eth-optimism/contracts': ^0.5.21
  '@ethereum-waffle/mock-contract': ^3.3.0
  '@ethersproject/abi': ~5.6.0
  '@ethersproject/bignumber': ~5.6.0
  '@ethersproject/contracts': ~5.6.0
  '@ethersproject/experimental': ~5.5.0
  '@ethersproject/providers': ~5.6.1
  '@ethersproject/random': ~5.6.0
  '@nomiclabs/hardhat-ethers': ^2.0.2
  '@nomiclabs/hardhat-etherscan': ^3.1.0
  '@nomiclabs/hardhat-waffle': ^2.0.1
  '@openzeppelin/contracts': ~4.3.3
  '@openzeppelin/contracts-upgradeable': 4.8.1
  '@openzeppelin/contracts-upgradeable-4.7.3': npm:@openzeppelin/contracts-upgradeable@v4.7.3
  '@openzeppelin/contracts-v0.7': npm:@openzeppelin/contracts@v3.4.2
  '@openzeppelin/hardhat-upgrades': 1.22.1
  '@openzeppelin/test-helpers': ^0.5.11
  '@typechain/ethers-v5': ^7.0.1
  '@typechain/hardhat': ^3.0.0
  '@types/cbor': 5.0.1
  '@types/chai': ^4.2.18
  '@types/debug': ^4.1.7
  '@types/mocha': ^8.2.2
  '@types/node': ^15.12.2
  '@typescript-eslint/eslint-plugin': ^5.38.0
  '@typescript-eslint/parser': ^5.38.0
  chai: ^4.3.4
  debug: ^4.3.2
  eslint: ^8.23.1
  eslint-config-prettier: ^8.5.0
  eslint-plugin-prettier: ^4.2.1
  ethereum-waffle: ^3.3.0
  ethers: ~5.6.0
  hardhat: ~2.12.7
  hardhat-abi-exporter: ^2.2.1
  hardhat-contract-sizer: ^2.5.1
  hardhat-gas-reporter: ^1.0.9
  istanbul: ^0.4.5
  moment: ^2.29.4
  prettier: ^2.7.1
  prettier-plugin-solidity: 1.0.0-beta.18
  rlp: ^2.0.0
  solhint: ^3.3.6
  solhint-plugin-chainlink-solidity: git+https://github.com/smartcontractkit/chainlink-solhint-rules.git
  solhint-plugin-prettier: ^0.0.5
  solidity-coverage: ^0.7.22
  ts-node: ^10.0.0
  tslib: ^2.4.0
  typechain: ^5.0.0
  typescript: ^4.3.2

=======
>>>>>>> b88c0e50
dependencies:
  '@eth-optimism/contracts':
    specifier: ^0.5.21
    version: 0.5.37(ethers@5.6.1)
  '@openzeppelin/contracts':
    specifier: ~4.3.3
    version: 4.3.3
  '@openzeppelin/contracts-upgradeable':
    specifier: 4.8.1
    version: 4.8.1
  '@openzeppelin/contracts-upgradeable-4.7.3':
    specifier: npm:@openzeppelin/contracts-upgradeable@v4.7.3
    version: /@openzeppelin/contracts-upgradeable@4.7.3
  '@openzeppelin/contracts-v0.7':
    specifier: npm:@openzeppelin/contracts@v3.4.2
    version: /@openzeppelin/contracts@3.4.2

devDependencies:
<<<<<<< HEAD
  '@ethereum-waffle/mock-contract': 3.4.4
  '@ethersproject/abi': 5.6.1
  '@ethersproject/bignumber': 5.6.1
  '@ethersproject/contracts': 5.6.1
  '@ethersproject/experimental': 5.5.0
  '@ethersproject/providers': 5.6.1
  '@ethersproject/random': 5.6.1
  '@nomiclabs/hardhat-ethers': 2.0.2_z6fcyyhc2nf3iwqkyspxr4tlaq
  '@nomiclabs/hardhat-etherscan': 3.1.0_hardhat@2.12.7
  '@nomiclabs/hardhat-waffle': 2.0.1_d7ejcwiim3eoh3awwn3s5bqjfe
  '@openzeppelin/hardhat-upgrades': 1.22.1_t427xxny5pzfvmqb7mxuxbqor4
  '@openzeppelin/test-helpers': 0.5.11_bn.js@4.12.0
  '@typechain/ethers-v5': 7.1.0_k2luqedm6qeqlrxvmm65hecq5q
  '@typechain/hardhat': 3.0.0_fimz7jv4euve7ib3hlcvjbmmli
  '@types/cbor': 5.0.1
  '@types/chai': 4.3.3
  '@types/debug': 4.1.7
  '@types/mocha': 8.2.2
  '@types/node': 15.14.9
  '@typescript-eslint/eslint-plugin': 5.38.0_vbcw2xu4z3styr3ygirrjxylxi
  '@typescript-eslint/parser': 5.38.0_53brtzcha2eo2wqsl4sdeftzi4
  chai: 4.3.6
  debug: 4.3.4
  eslint: 8.23.1
  eslint-config-prettier: 8.5.0_eslint@8.23.1
  eslint-plugin-prettier: 4.2.1_cabrci5exjdaojcvd6xoxgeowu
  ethereum-waffle: 3.3.0_typescript@4.3.2
  ethers: 5.6.1
  hardhat: 2.12.7_pzcav2z4jiwxejxoak4yifv6cy
  hardhat-abi-exporter: 2.2.1_hardhat@2.12.7
  hardhat-contract-sizer: 2.5.1_hardhat@2.12.7
  hardhat-gas-reporter: 1.0.9_hardhat@2.12.7
  istanbul: 0.4.5
  moment: 2.29.4
  prettier: 2.7.1
  prettier-plugin-solidity: 1.0.0-beta.18_prettier@2.7.1
  rlp: 2.2.7
  solhint: 3.3.6
  solhint-plugin-chainlink-solidity: github.com/smartcontractkit/chainlink-solhint-rules/6229ce5d3cc3e4a2454411bebc887c5ca240dcf2
  solhint-plugin-prettier: 0.0.5_2zrq3ektm7a2mmt6gau5jxn67i
  solidity-coverage: 0.7.22
  ts-node: 10.0.0_mycm7d5fo4fibz6s5zpdau5k3e
  tslib: 2.4.0
  typechain: 5.0.0_typescript@4.3.2
  typescript: 4.3.2
=======
  '@ethereum-waffle/mock-contract':
    specifier: ^3.3.0
    version: 3.4.4
  '@ethersproject/abi':
    specifier: ~5.6.0
    version: 5.6.1
  '@ethersproject/bignumber':
    specifier: ~5.6.0
    version: 5.6.1
  '@ethersproject/contracts':
    specifier: ~5.6.0
    version: 5.6.1
  '@ethersproject/providers':
    specifier: ~5.6.1
    version: 5.6.1
  '@ethersproject/random':
    specifier: ~5.6.0
    version: 5.6.1
  '@nomiclabs/hardhat-ethers':
    specifier: ^2.0.2
    version: 2.0.2(ethers@5.6.1)(hardhat@2.12.7)
  '@nomiclabs/hardhat-etherscan':
    specifier: ^3.1.0
    version: 3.1.0(hardhat@2.12.7)
  '@nomiclabs/hardhat-waffle':
    specifier: ^2.0.1
    version: 2.0.1(@nomiclabs/hardhat-ethers@2.0.2)(ethereum-waffle@3.3.0)(ethers@5.6.1)(hardhat@2.12.7)
  '@openzeppelin/hardhat-upgrades':
    specifier: 1.22.1
    version: 1.22.1(@nomiclabs/hardhat-ethers@2.0.2)(@nomiclabs/hardhat-etherscan@3.1.0)(ethers@5.6.1)(hardhat@2.12.7)
  '@openzeppelin/test-helpers':
    specifier: ^0.5.11
    version: 0.5.11(bn.js@4.12.0)
  '@typechain/ethers-v5':
    specifier: ^7.0.1
    version: 7.1.0(@ethersproject/abi@5.6.1)(@ethersproject/bytes@5.7.0)(@ethersproject/providers@5.6.1)(ethers@5.6.1)(typechain@5.0.0)(typescript@4.3.2)
  '@typechain/hardhat':
    specifier: ^3.0.0
    version: 3.0.0(hardhat@2.12.7)(lodash@4.17.21)(typechain@5.0.0)
  '@types/cbor':
    specifier: 5.0.1
    version: 5.0.1
  '@types/chai':
    specifier: ^4.2.18
    version: 4.3.3
  '@types/debug':
    specifier: ^4.1.7
    version: 4.1.7
  '@types/mocha':
    specifier: ^8.2.2
    version: 8.2.2
  '@types/node':
    specifier: ^15.12.2
    version: 15.14.9
  '@typescript-eslint/eslint-plugin':
    specifier: ^5.38.0
    version: 5.38.0(@typescript-eslint/parser@5.38.0)(eslint@8.23.1)(typescript@4.3.2)
  '@typescript-eslint/parser':
    specifier: ^5.38.0
    version: 5.38.0(eslint@8.23.1)(typescript@4.3.2)
  abi-to-sol:
    specifier: ^0.6.6
    version: 0.6.6
  chai:
    specifier: ^4.3.4
    version: 4.3.6
  debug:
    specifier: ^4.3.2
    version: 4.3.4
  eslint:
    specifier: ^8.23.1
    version: 8.23.1
  eslint-config-prettier:
    specifier: ^8.5.0
    version: 8.5.0(eslint@8.23.1)
  eslint-plugin-prettier:
    specifier: ^4.2.1
    version: 4.2.1(eslint-config-prettier@8.5.0)(eslint@8.23.1)(prettier@2.7.1)
  ethereum-waffle:
    specifier: ^3.3.0
    version: 3.3.0(typescript@4.3.2)
  ethers:
    specifier: ~5.6.0
    version: 5.6.1
  hardhat:
    specifier: ~2.12.7
    version: 2.12.7(ts-node@10.0.0)(typescript@4.3.2)
  hardhat-abi-exporter:
    specifier: ^2.2.1
    version: 2.2.1(hardhat@2.12.7)
  hardhat-contract-sizer:
    specifier: ^2.5.1
    version: 2.5.1(hardhat@2.12.7)
  hardhat-gas-reporter:
    specifier: ^1.0.9
    version: 1.0.9(hardhat@2.12.7)
  istanbul:
    specifier: ^0.4.5
    version: 0.4.5
  moment:
    specifier: ^2.29.4
    version: 2.29.4
  prettier:
    specifier: ^2.7.1
    version: 2.7.1
  prettier-plugin-solidity:
    specifier: 1.0.0-beta.18
    version: 1.0.0-beta.18(prettier@2.7.1)
  rlp:
    specifier: ^2.0.0
    version: 2.2.7
  solhint:
    specifier: ^3.3.6
    version: 3.3.6
  solhint-plugin-prettier:
    specifier: ^0.0.5
    version: 0.0.5(prettier-plugin-solidity@1.0.0-beta.18)(prettier@2.7.1)
  solidity-coverage:
    specifier: ^0.7.22
    version: 0.7.22
  ts-node:
    specifier: ^10.0.0
    version: 10.0.0(@types/node@15.14.9)(typescript@4.3.2)
  tslib:
    specifier: ^2.4.0
    version: 2.4.0
  typechain:
    specifier: ^5.0.0
    version: 5.0.0(typescript@4.3.2)
  typescript:
    specifier: ^4.3.2
    version: 4.3.2
>>>>>>> b88c0e50

packages:

  /@babel/code-frame@7.18.6:
    resolution: {integrity: sha512-TDCmlK5eOvH+eH7cdAFlNXeVJqWIQ7gW9tY1GJIpUtFb6CmjVyq2VM3u71bOyR8CRihcCgMUYoDNyLXao3+70Q==}
    engines: {node: '>=6.9.0'}
    dependencies:
      '@babel/highlight': 7.18.6
    dev: true

  /@babel/helper-validator-identifier@7.19.1:
    resolution: {integrity: sha512-awrNfaMtnHUr653GgGEs++LlAvW6w+DcPrOliSMXWCKo597CwL5Acf/wWdNkf/tfEQE3mjkeD1YOVZOUV/od1w==}
    engines: {node: '>=6.9.0'}
    dev: true

  /@babel/highlight@7.18.6:
    resolution: {integrity: sha512-u7stbOuYjaPezCuLj29hNW1v64M2Md2qupEKP1fHc7WdOA3DgLh37suiSrZYY7haUB7iBeQZ9P1uiRF359do3g==}
    engines: {node: '>=6.9.0'}
    dependencies:
      '@babel/helper-validator-identifier': 7.19.1
      chalk: 2.4.2
      js-tokens: 4.0.0
    dev: true

  /@babel/runtime@7.19.0:
    resolution: {integrity: sha512-eR8Lo9hnDS7tqkO7NsV+mKvCmv5boaXFSZ70DnfhcgiEne8hv9oCEd36Klw74EtizEqLsy4YnW8UWwpBVolHZA==}
    engines: {node: '>=6.9.0'}
    dependencies:
      regenerator-runtime: 0.13.9
    dev: true

  /@colors/colors@1.5.0:
    resolution: {integrity: sha512-ooWCrlZP11i8GImSjTHYHLkvFDP48nS4+204nGb1RiX/WXYHmJA2III9/e2DWVabCESdW7hBAEzHRqUn9OUVvQ==}
    engines: {node: '>=0.1.90'}
    requiresBuild: true
    dev: true
    optional: true

  /@ensdomains/address-encoder@0.1.9:
    resolution: {integrity: sha512-E2d2gP4uxJQnDu2Kfg1tHNspefzbLT8Tyjrm5sEuim32UkU2sm5xL4VXtgc2X33fmPEw9+jUMpGs4veMbf+PYg==}
    dependencies:
      bech32: 1.1.4
      blakejs: 1.2.1
      bn.js: 4.12.0
      bs58: 4.0.1
      crypto-addr-codec: 0.1.7
      nano-base32: 1.0.1
      ripemd160: 2.0.2
    dev: true

  /@ensdomains/ens@0.4.5:
    resolution: {integrity: sha512-JSvpj1iNMFjK6K+uVl4unqMoa9rf5jopb8cya5UGBWz23Nw8hSNT7efgUx4BTlAPAgpNlEioUfeTyQ6J9ZvTVw==}
    deprecated: Please use @ensdomains/ens-contracts
    dependencies:
      bluebird: 3.7.2
      eth-ens-namehash: 2.0.8
      solc: 0.4.26
      testrpc: 0.0.1
      web3-utils: 1.8.0
    dev: true

  /@ensdomains/ensjs@2.1.0:
    resolution: {integrity: sha512-GRbGPT8Z/OJMDuxs75U/jUNEC0tbL0aj7/L/QQznGYKm/tiasp+ndLOaoULy9kKJFC0TBByqfFliEHDgoLhyog==}
    dependencies:
      '@babel/runtime': 7.19.0
      '@ensdomains/address-encoder': 0.1.9
      '@ensdomains/ens': 0.4.5
      '@ensdomains/resolver': 0.2.4
      content-hash: 2.5.2
      eth-ens-namehash: 2.0.8
      ethers: 5.6.1
      js-sha3: 0.8.0
    transitivePeerDependencies:
      - bufferutil
      - utf-8-validate
    dev: true

  /@ensdomains/resolver@0.2.4:
    resolution: {integrity: sha512-bvaTH34PMCbv6anRa9I/0zjLJgY4EuznbEMgbV77JBCQ9KNC46rzi0avuxpOfu+xDjPEtSFGqVEOr5GlUSGudA==}
    deprecated: Please use @ensdomains/ens-contracts
    dev: true

  /@eslint/eslintrc@1.3.2:
    resolution: {integrity: sha512-AXYd23w1S/bv3fTs3Lz0vjiYemS08jWkI3hYyS9I1ry+0f+Yjs1wm+sU0BS8qDOPrBIkp4qHYC16I8uVtpLajQ==}
    engines: {node: ^12.22.0 || ^14.17.0 || >=16.0.0}
    dependencies:
      ajv: 6.12.6
      debug: 4.3.4
      espree: 9.4.0
      globals: 13.17.0
      ignore: 5.2.0
      import-fresh: 3.3.0
      js-yaml: 4.1.0
      minimatch: 3.1.2
      strip-json-comments: 3.1.1
    transitivePeerDependencies:
      - supports-color
    dev: true

  /@eth-optimism/contracts@0.5.37(ethers@5.6.1):
    resolution: {integrity: sha512-HbNUUDIM1dUAM0hWPfGp3l9/Zte40zi8QhVbUSIwdYRA7jG7cZgbteqavrjW8wwFqxkWX9IrtA0KAR7pNlSAIQ==}
    peerDependencies:
      ethers: ^5
    dependencies:
      '@eth-optimism/core-utils': 0.10.1
      '@ethersproject/abstract-provider': 5.7.0
      '@ethersproject/abstract-signer': 5.7.0
      ethers: 5.6.1
    transitivePeerDependencies:
      - bufferutil
      - utf-8-validate
    dev: false

  /@eth-optimism/core-utils@0.10.1:
    resolution: {integrity: sha512-IJvG5UtYvyz6An9QdohlCLoeB3NBFxx2lRJKlPzvYYlfugUNNCHsajRIWIwJTcPRRma0WPd46JUsKACLJDdNrA==}
    dependencies:
      '@ethersproject/abi': 5.7.0
      '@ethersproject/abstract-provider': 5.7.0
      '@ethersproject/address': 5.7.0
      '@ethersproject/bignumber': 5.7.0
      '@ethersproject/bytes': 5.7.0
      '@ethersproject/constants': 5.7.0
      '@ethersproject/contracts': 5.7.0
      '@ethersproject/hash': 5.7.0
      '@ethersproject/keccak256': 5.7.0
      '@ethersproject/properties': 5.7.0
      '@ethersproject/providers': 5.7.1
      '@ethersproject/rlp': 5.7.0
      '@ethersproject/transactions': 5.7.0
      '@ethersproject/web': 5.7.1
      bufio: 1.0.7
      chai: 4.3.6
    transitivePeerDependencies:
      - bufferutil
      - utf-8-validate
    dev: false

  /@ethereum-waffle/chai@3.4.4:
    resolution: {integrity: sha512-/K8czydBtXXkcM9X6q29EqEkc5dN3oYenyH2a9hF7rGAApAJUpH8QBtojxOY/xQ2up5W332jqgxwp0yPiYug1g==}
    engines: {node: '>=10.0'}
    dependencies:
      '@ethereum-waffle/provider': 3.4.4
      ethers: 5.6.1
    transitivePeerDependencies:
      - bufferutil
      - encoding
      - supports-color
      - utf-8-validate
    dev: true

  /@ethereum-waffle/compiler@3.4.4(typescript@4.3.2):
    resolution: {integrity: sha512-RUK3axJ8IkD5xpWjWoJgyHclOeEzDLQFga6gKpeGxiS/zBu+HB0W2FvsrrLalTFIaPw/CGYACRBSIxqiCqwqTQ==}
    engines: {node: '>=10.0'}
    dependencies:
      '@resolver-engine/imports': 0.3.3
      '@resolver-engine/imports-fs': 0.3.3
      '@typechain/ethers-v5': 2.0.0(ethers@5.6.1)(typechain@3.0.0)
      '@types/mkdirp': 0.5.2
      '@types/node-fetch': 2.6.2
      ethers: 5.6.1
      mkdirp: 0.5.6
      node-fetch: 2.6.7
      solc: 0.6.12
      ts-generator: 0.1.1
      typechain: 3.0.0(typescript@4.3.2)
    transitivePeerDependencies:
      - bufferutil
      - encoding
      - supports-color
      - typescript
      - utf-8-validate
    dev: true

  /@ethereum-waffle/ens@3.4.4:
    resolution: {integrity: sha512-0m4NdwWxliy3heBYva1Wr4WbJKLnwXizmy5FfSSr5PMbjI7SIGCdCB59U7/ZzY773/hY3bLnzLwvG5mggVjJWg==}
    engines: {node: '>=10.0'}
    dependencies:
      '@ensdomains/ens': 0.4.5
      '@ensdomains/resolver': 0.2.4
      ethers: 5.6.1
    transitivePeerDependencies:
      - bufferutil
      - utf-8-validate
    dev: true

  /@ethereum-waffle/mock-contract@3.4.4:
    resolution: {integrity: sha512-Mp0iB2YNWYGUV+VMl5tjPsaXKbKo8MDH9wSJ702l9EBjdxFf/vBvnMBAC1Fub1lLtmD0JHtp1pq+mWzg/xlLnA==}
    engines: {node: '>=10.0'}
    dependencies:
      '@ethersproject/abi': 5.6.1
      ethers: 5.6.1
    transitivePeerDependencies:
      - bufferutil
      - utf-8-validate
    dev: true

  /@ethereum-waffle/provider@3.4.4:
    resolution: {integrity: sha512-GK8oKJAM8+PKy2nK08yDgl4A80mFuI8zBkE0C9GqTRYQqvuxIyXoLmJ5NZU9lIwyWVv5/KsoA11BgAv2jXE82g==}
    engines: {node: '>=10.0'}
    dependencies:
      '@ethereum-waffle/ens': 3.4.4
      ethers: 5.6.1
      ganache-core: 2.13.2
      patch-package: 6.4.7
      postinstall-postinstall: 2.1.0
    transitivePeerDependencies:
      - bufferutil
      - encoding
      - supports-color
      - utf-8-validate
    dev: true

  /@ethereumjs/common@2.6.5:
    resolution: {integrity: sha512-lRyVQOeCDaIVtgfbowla32pzeDv2Obr8oR8Put5RdUBNRGr1VGPGQNGP6elWIpgK3YdpzqTOh4GyUGOureVeeA==}
    dependencies:
      crc-32: 1.2.2
      ethereumjs-util: 7.1.5
    dev: true

  /@ethereumjs/tx@3.5.2:
    resolution: {integrity: sha512-gQDNJWKrSDGu2w7w0PzVXVBNMzb7wwdDOmOqczmhNjqFxFuIbhVJDwiGEnxFNC2/b8ifcZzY7MLcluizohRzNw==}
    dependencies:
      '@ethereumjs/common': 2.6.5
      ethereumjs-util: 7.1.5
    dev: true

  /@ethersproject/abi@5.0.0-beta.153:
    resolution: {integrity: sha512-aXweZ1Z7vMNzJdLpR1CZUAIgnwjrZeUSvN9syCwlBaEBUFJmFY+HHnfuTI5vIhVs/mRkfJVrbEyl51JZQqyjAg==}
    dependencies:
      '@ethersproject/address': 5.7.0
      '@ethersproject/bignumber': 5.7.0
      '@ethersproject/bytes': 5.7.0
      '@ethersproject/constants': 5.7.0
      '@ethersproject/hash': 5.7.0
      '@ethersproject/keccak256': 5.7.0
      '@ethersproject/logger': 5.0.6
      '@ethersproject/properties': 5.7.0
      '@ethersproject/strings': 5.7.0
    dev: true
    optional: true

  /@ethersproject/abi@5.0.7:
    resolution: {integrity: sha512-Cqktk+hSIckwP/W8O47Eef60VwmoSC/L3lY0+dIBhQPCNn9E4V7rwmm2aFrNRRDJfFlGuZ1khkQUOc3oBX+niw==}
    dependencies:
      '@ethersproject/address': 5.7.0
      '@ethersproject/bignumber': 5.7.0
      '@ethersproject/bytes': 5.7.0
      '@ethersproject/constants': 5.7.0
      '@ethersproject/hash': 5.7.0
      '@ethersproject/keccak256': 5.7.0
      '@ethersproject/logger': 5.0.6
      '@ethersproject/properties': 5.7.0
      '@ethersproject/strings': 5.7.0
    dev: true

  /@ethersproject/abi@5.6.0:
    resolution: {integrity: sha512-AhVByTwdXCc2YQ20v300w6KVHle9g2OFc28ZAFCPnJyEpkv1xKXjZcSTgWOlv1i+0dqlgF8RCF2Rn2KC1t+1Vg==}
    dependencies:
      '@ethersproject/address': 5.7.0
      '@ethersproject/bignumber': 5.6.1
      '@ethersproject/bytes': 5.7.0
      '@ethersproject/constants': 5.7.0
      '@ethersproject/hash': 5.7.0
      '@ethersproject/keccak256': 5.7.0
      '@ethersproject/logger': 5.0.6
      '@ethersproject/properties': 5.7.0
      '@ethersproject/strings': 5.7.0

  /@ethersproject/abi@5.6.1:
    resolution: {integrity: sha512-0cqssYh6FXjlwKWBmLm3+zH2BNARoS5u/hxbz+LpQmcDB3w0W553h2btWui1/uZp2GBM/SI3KniTuMcYyHpA5w==}
    dependencies:
      '@ethersproject/address': 5.7.0
      '@ethersproject/bignumber': 5.6.1
      '@ethersproject/bytes': 5.7.0
      '@ethersproject/constants': 5.7.0
      '@ethersproject/hash': 5.7.0
      '@ethersproject/keccak256': 5.7.0
      '@ethersproject/logger': 5.0.6
      '@ethersproject/properties': 5.7.0
      '@ethersproject/strings': 5.7.0

  /@ethersproject/abi@5.6.4:
    resolution: {integrity: sha512-TTeZUlCeIHG6527/2goZA6gW5F8Emoc7MrZDC7hhP84aRGvW3TEdTnZR08Ls88YXM1m2SuK42Osw/jSi3uO8gg==}
    dependencies:
      '@ethersproject/address': 5.7.0
      '@ethersproject/bignumber': 5.7.0
      '@ethersproject/bytes': 5.7.0
      '@ethersproject/constants': 5.7.0
      '@ethersproject/hash': 5.7.0
      '@ethersproject/keccak256': 5.7.0
      '@ethersproject/logger': 5.0.6
      '@ethersproject/properties': 5.7.0
      '@ethersproject/strings': 5.7.0
    dev: true

  /@ethersproject/abi@5.7.0:
    resolution: {integrity: sha512-351ktp42TiRcYB3H1OP8yajPeAQstMW/yCFokj/AthP9bLHzQFPlOrxOcwYEDkUAICmOHljvN4K39OMTMUa9RA==}
    dependencies:
      '@ethersproject/address': 5.7.0
      '@ethersproject/bignumber': 5.7.0
      '@ethersproject/bytes': 5.7.0
      '@ethersproject/constants': 5.7.0
      '@ethersproject/hash': 5.7.0
      '@ethersproject/keccak256': 5.7.0
      '@ethersproject/logger': 5.0.6
      '@ethersproject/properties': 5.7.0
      '@ethersproject/strings': 5.7.0

  /@ethersproject/abstract-provider@5.6.0:
    resolution: {integrity: sha512-oPMFlKLN+g+y7a79cLK3WiLcjWFnZQtXWgnLAbHZcN3s7L4v90UHpTOrLk+m3yr0gt+/h9STTM6zrr7PM8uoRw==}
    dependencies:
      '@ethersproject/bignumber': 5.6.1
      '@ethersproject/bytes': 5.7.0
      '@ethersproject/logger': 5.0.6
      '@ethersproject/networks': 5.7.1
      '@ethersproject/properties': 5.7.0
      '@ethersproject/transactions': 5.7.0
      '@ethersproject/web': 5.7.1

  /@ethersproject/abstract-provider@5.7.0:
    resolution: {integrity: sha512-R41c9UkchKCpAqStMYUpdunjo3pkEvZC3FAwZn5S5MGbXoMQOHIdHItezTETxAO5bevtMApSyEhn9+CHcDsWBw==}
    dependencies:
      '@ethersproject/bignumber': 5.7.0
      '@ethersproject/bytes': 5.7.0
      '@ethersproject/logger': 5.0.6
      '@ethersproject/networks': 5.7.1
      '@ethersproject/properties': 5.7.0
      '@ethersproject/transactions': 5.7.0
      '@ethersproject/web': 5.7.1

  /@ethersproject/abstract-signer@5.6.0:
    resolution: {integrity: sha512-WOqnG0NJKtI8n0wWZPReHtaLkDByPL67tn4nBaDAhmVq8sjHTPbCdz4DRhVu/cfTOvfy9w3iq5QZ7BX7zw56BQ==}
    dependencies:
      '@ethersproject/abstract-provider': 5.7.0
      '@ethersproject/bignumber': 5.6.1
      '@ethersproject/bytes': 5.7.0
      '@ethersproject/logger': 5.0.6
      '@ethersproject/properties': 5.7.0

  /@ethersproject/abstract-signer@5.7.0:
    resolution: {integrity: sha512-a16V8bq1/Cz+TGCkE2OPMTOUDLS3grCpdjoJCYNnVBbdYEMSgKrU0+B90s8b6H+ByYTBZN7a3g76jdIJi7UfKQ==}
    dependencies:
      '@ethersproject/abstract-provider': 5.7.0
      '@ethersproject/bignumber': 5.7.0
      '@ethersproject/bytes': 5.7.0
      '@ethersproject/logger': 5.0.6
      '@ethersproject/properties': 5.7.0

  /@ethersproject/address@5.6.0:
    resolution: {integrity: sha512-6nvhYXjbXsHPS+30sHZ+U4VMagFC/9zAk6Gd/h3S21YW4+yfb0WfRtaAIZ4kfM4rrVwqiy284LP0GtL5HXGLxQ==}
    dependencies:
      '@ethersproject/bignumber': 5.6.1
      '@ethersproject/bytes': 5.7.0
      '@ethersproject/keccak256': 5.7.0
      '@ethersproject/logger': 5.0.6
      '@ethersproject/rlp': 5.7.0

  /@ethersproject/address@5.7.0:
    resolution: {integrity: sha512-9wYhYt7aghVGo758POM5nqcOMaE168Q6aRLJZwUmiqSrAungkG74gSSeKEIR7ukixesdRZGPgVqme6vmxs1fkA==}
    dependencies:
      '@ethersproject/bignumber': 5.7.0
      '@ethersproject/bytes': 5.7.0
      '@ethersproject/keccak256': 5.7.0
      '@ethersproject/logger': 5.0.6
      '@ethersproject/rlp': 5.7.0

  /@ethersproject/base64@5.6.0:
    resolution: {integrity: sha512-2Neq8wxJ9xHxCF9TUgmKeSh9BXJ6OAxWfeGWvbauPh8FuHEjamgHilllx8KkSd5ErxyHIX7Xv3Fkcud2kY9ezw==}
    dependencies:
      '@ethersproject/bytes': 5.7.0

  /@ethersproject/base64@5.7.0:
    resolution: {integrity: sha512-Dr8tcHt2mEbsZr/mwTPIQAf3Ai0Bks/7gTw9dSqk1mQvhW3XvRlmDJr/4n+wg1JmCl16NZue17CDh8xb/vZ0sQ==}
    dependencies:
      '@ethersproject/bytes': 5.7.0

  /@ethersproject/basex@5.6.0:
    resolution: {integrity: sha512-qN4T+hQd/Md32MoJpc69rOwLYRUXwjTlhHDIeUkUmiN/JyWkkLLMoG0TqvSQKNqZOMgN5stbUYN6ILC+eD7MEQ==}
    dependencies:
      '@ethersproject/bytes': 5.7.0
      '@ethersproject/properties': 5.7.0

  /@ethersproject/basex@5.7.0:
    resolution: {integrity: sha512-ywlh43GwZLv2Voc2gQVTKBoVQ1mti3d8HK5aMxsfu/nRDnMmNqaSJ3r3n85HBByT8OpoY96SXM1FogC533T4zw==}
    dependencies:
      '@ethersproject/bytes': 5.7.0
      '@ethersproject/properties': 5.7.0

  /@ethersproject/bignumber@5.6.0:
    resolution: {integrity: sha512-VziMaXIUHQlHJmkv1dlcd6GY2PmT0khtAqaMctCIDogxkrarMzA9L94KN1NeXqqOfFD6r0sJT3vCTOFSmZ07DA==}
    dependencies:
      '@ethersproject/bytes': 5.7.0
      '@ethersproject/logger': 5.0.6
      bn.js: 4.12.0

  /@ethersproject/bignumber@5.6.1:
    resolution: {integrity: sha512-UtMeZ3GaUuF9sx2u9nPZiPP3ULcAFmXyvynR7oHl/tPrM+vldZh7ocMsoa1PqKYGnQnqUZJoqxZnGN6J0qdipA==}
    dependencies:
      '@ethersproject/bytes': 5.7.0
      '@ethersproject/logger': 5.0.6
      bn.js: 4.12.0

  /@ethersproject/bignumber@5.7.0:
    resolution: {integrity: sha512-n1CAdIHRWjSucQO3MC1zPSVgV/6dy/fjL9pMrPP9peL+QxEg9wOsVqwD4+818B6LUEtaXzVHQiuivzRoxPxUGw==}
    dependencies:
      '@ethersproject/bytes': 5.7.0
      '@ethersproject/logger': 5.0.6
      bn.js: 5.2.1

  /@ethersproject/bytes@5.6.0:
    resolution: {integrity: sha512-3hJPlYemb9V4VLfJF5BfN0+55vltPZSHU3QKUyP9M3Y2TcajbiRrz65UG+xVHOzBereB1b9mn7r12o177xgN7w==}
    dependencies:
      '@ethersproject/logger': 5.0.6

  /@ethersproject/bytes@5.7.0:
    resolution: {integrity: sha512-nsbxwgFXWh9NyYWo+U8atvmMsSdKJprTcICAkvbBffT75qDocbuggBU0SJiVK2MuTrp0q+xvLkTnGMPK1+uA9A==}
    dependencies:
      '@ethersproject/logger': 5.0.6

  /@ethersproject/constants@5.6.0:
    resolution: {integrity: sha512-SrdaJx2bK0WQl23nSpV/b1aq293Lh0sUaZT/yYKPDKn4tlAbkH96SPJwIhwSwTsoQQZxuh1jnqsKwyymoiBdWA==}
    dependencies:
      '@ethersproject/bignumber': 5.6.1

  /@ethersproject/constants@5.7.0:
    resolution: {integrity: sha512-DHI+y5dBNvkpYUMiRQyxRBYBefZkJfo70VUkUAsRjcPs47muV9evftfZ0PJVCXYbAiCgght0DtcF9srFQmIgWA==}
    dependencies:
      '@ethersproject/bignumber': 5.7.0

  /@ethersproject/contracts@5.6.0:
    resolution: {integrity: sha512-74Ge7iqTDom0NX+mux8KbRUeJgu1eHZ3iv6utv++sLJG80FVuU9HnHeKVPfjd9s3woFhaFoQGf3B3iH/FrQmgw==}
    dependencies:
      '@ethersproject/abi': 5.6.1
      '@ethersproject/abstract-provider': 5.7.0
      '@ethersproject/abstract-signer': 5.7.0
      '@ethersproject/address': 5.7.0
      '@ethersproject/bignumber': 5.6.1
      '@ethersproject/bytes': 5.7.0
      '@ethersproject/constants': 5.7.0
      '@ethersproject/logger': 5.0.6
      '@ethersproject/properties': 5.7.0
      '@ethersproject/transactions': 5.7.0

  /@ethersproject/contracts@5.6.1:
    resolution: {integrity: sha512-0fpBBDoPqJMsutE6sNjg6pvCJaIcl7tliMQTMRcoUWDACfjO68CpKOJBlsEhEhmzdnu/41KbrfAeg+sB3y35MQ==}
    dependencies:
      '@ethersproject/abi': 5.6.1
      '@ethersproject/abstract-provider': 5.7.0
      '@ethersproject/abstract-signer': 5.7.0
      '@ethersproject/address': 5.7.0
      '@ethersproject/bignumber': 5.6.1
      '@ethersproject/bytes': 5.7.0
      '@ethersproject/constants': 5.7.0
      '@ethersproject/logger': 5.0.6
      '@ethersproject/properties': 5.7.0
      '@ethersproject/transactions': 5.7.0
    dev: true

  /@ethersproject/contracts@5.7.0:
    resolution: {integrity: sha512-5GJbzEU3X+d33CdfPhcyS+z8MzsTrBGk/sc+G+59+tPa9yFkl6HQ9D6L0QMgNTA9q8dT0XKxxkyp883XsQvbbg==}
    dependencies:
      '@ethersproject/abi': 5.7.0
      '@ethersproject/abstract-provider': 5.7.0
      '@ethersproject/abstract-signer': 5.7.0
      '@ethersproject/address': 5.7.0
      '@ethersproject/bignumber': 5.7.0
      '@ethersproject/bytes': 5.7.0
      '@ethersproject/constants': 5.7.0
      '@ethersproject/logger': 5.0.6
      '@ethersproject/properties': 5.7.0
      '@ethersproject/transactions': 5.7.0
    dev: false

<<<<<<< HEAD
  /@ethersproject/experimental/5.5.0:
    resolution: {integrity: sha512-Q62IjbhlgVmeFHRI6JSU/mZbtVGd8mNgkuIU0IxyTVszUzNblocVctIngAiWm8gGqr/ytj7hN1FRadCRMY4zIA==}
    dependencies:
      '@ethersproject/web': 5.7.1
      ethers: 5.6.1
      scrypt-js: 3.0.1
    transitivePeerDependencies:
      - bufferutil
      - utf-8-validate
    dev: true

  /@ethersproject/hash/5.6.0:
=======
  /@ethersproject/hash@5.6.0:
>>>>>>> b88c0e50
    resolution: {integrity: sha512-fFd+k9gtczqlr0/BruWLAu7UAOas1uRRJvOR84uDf4lNZ+bTkGl366qvniUZHKtlqxBRU65MkOobkmvmpHU+jA==}
    dependencies:
      '@ethersproject/abstract-signer': 5.7.0
      '@ethersproject/address': 5.7.0
      '@ethersproject/bignumber': 5.6.1
      '@ethersproject/bytes': 5.7.0
      '@ethersproject/keccak256': 5.7.0
      '@ethersproject/logger': 5.0.6
      '@ethersproject/properties': 5.7.0
      '@ethersproject/strings': 5.7.0

  /@ethersproject/hash@5.7.0:
    resolution: {integrity: sha512-qX5WrQfnah1EFnO5zJv1v46a8HW0+E5xuBBDTwMFZLuVTx0tbU2kkx15NqdjxecrLGatQN9FGQKpb1FKdHCt+g==}
    dependencies:
      '@ethersproject/abstract-signer': 5.7.0
      '@ethersproject/address': 5.7.0
      '@ethersproject/base64': 5.7.0
      '@ethersproject/bignumber': 5.7.0
      '@ethersproject/bytes': 5.7.0
      '@ethersproject/keccak256': 5.7.0
      '@ethersproject/logger': 5.0.6
      '@ethersproject/properties': 5.7.0
      '@ethersproject/strings': 5.7.0

  /@ethersproject/hdnode@5.6.0:
    resolution: {integrity: sha512-61g3Jp3nwDqJcL/p4nugSyLrpl/+ChXIOtCEM8UDmWeB3JCAt5FoLdOMXQc3WWkc0oM2C0aAn6GFqqMcS/mHTw==}
    dependencies:
      '@ethersproject/abstract-signer': 5.7.0
      '@ethersproject/basex': 5.7.0
      '@ethersproject/bignumber': 5.7.0
      '@ethersproject/bytes': 5.7.0
      '@ethersproject/logger': 5.0.6
      '@ethersproject/pbkdf2': 5.7.0
      '@ethersproject/properties': 5.7.0
      '@ethersproject/sha2': 5.7.0
      '@ethersproject/signing-key': 5.7.0
      '@ethersproject/strings': 5.7.0
      '@ethersproject/transactions': 5.7.0
      '@ethersproject/wordlists': 5.7.0

  /@ethersproject/hdnode@5.7.0:
    resolution: {integrity: sha512-OmyYo9EENBPPf4ERhR7oj6uAtUAhYGqOnIS+jE5pTXvdKBS99ikzq1E7Iv0ZQZ5V36Lqx1qZLeak0Ra16qpeOg==}
    dependencies:
      '@ethersproject/abstract-signer': 5.7.0
      '@ethersproject/basex': 5.7.0
      '@ethersproject/bignumber': 5.7.0
      '@ethersproject/bytes': 5.7.0
      '@ethersproject/logger': 5.0.6
      '@ethersproject/pbkdf2': 5.7.0
      '@ethersproject/properties': 5.7.0
      '@ethersproject/sha2': 5.7.0
      '@ethersproject/signing-key': 5.7.0
      '@ethersproject/strings': 5.7.0
      '@ethersproject/transactions': 5.7.0
      '@ethersproject/wordlists': 5.7.0

  /@ethersproject/json-wallets@5.6.0:
    resolution: {integrity: sha512-fmh86jViB9r0ibWXTQipxpAGMiuxoqUf78oqJDlCAJXgnJF024hOOX7qVgqsjtbeoxmcLwpPsXNU0WEe/16qPQ==}
    dependencies:
      '@ethersproject/abstract-signer': 5.7.0
      '@ethersproject/address': 5.7.0
      '@ethersproject/bytes': 5.7.0
      '@ethersproject/hdnode': 5.7.0
      '@ethersproject/keccak256': 5.7.0
      '@ethersproject/logger': 5.0.6
      '@ethersproject/pbkdf2': 5.7.0
      '@ethersproject/properties': 5.7.0
      '@ethersproject/random': 5.6.1
      '@ethersproject/strings': 5.7.0
      '@ethersproject/transactions': 5.7.0
      aes-js: 3.0.0
      scrypt-js: 3.0.1

  /@ethersproject/json-wallets@5.7.0:
    resolution: {integrity: sha512-8oee5Xgu6+RKgJTkvEMl2wDgSPSAQ9MB/3JYjFV9jlKvcYHUXZC+cQp0njgmxdHkYWn8s6/IqIZYm0YWCjO/0g==}
    dependencies:
      '@ethersproject/abstract-signer': 5.7.0
      '@ethersproject/address': 5.7.0
      '@ethersproject/bytes': 5.7.0
      '@ethersproject/hdnode': 5.7.0
      '@ethersproject/keccak256': 5.7.0
      '@ethersproject/logger': 5.0.6
      '@ethersproject/pbkdf2': 5.7.0
      '@ethersproject/properties': 5.7.0
      '@ethersproject/random': 5.7.0
      '@ethersproject/strings': 5.7.0
      '@ethersproject/transactions': 5.7.0
      aes-js: 3.0.0
      scrypt-js: 3.0.1

  /@ethersproject/keccak256@5.6.0:
    resolution: {integrity: sha512-tk56BJ96mdj/ksi7HWZVWGjCq0WVl/QvfhFQNeL8fxhBlGoP+L80uDCiQcpJPd+2XxkivS3lwRm3E0CXTfol0w==}
    dependencies:
      '@ethersproject/bytes': 5.7.0
      js-sha3: 0.8.0

  /@ethersproject/keccak256@5.7.0:
    resolution: {integrity: sha512-2UcPboeL/iW+pSg6vZ6ydF8tCnv3Iu/8tUmLLzWWGzxWKFFqOBQFLo6uLUv6BDrLgCDfN28RJ/wtByx+jZ4KBg==}
    dependencies:
      '@ethersproject/bytes': 5.7.0
      js-sha3: 0.8.0

  /@ethersproject/logger@5.0.6:
    resolution: {integrity: sha512-FrX0Vnb3JZ1md/7GIZfmJ06XOAA8r3q9Uqt9O5orr4ZiksnbpXKlyDzQtlZ5Yv18RS8CAUbiKH9vwidJg1BPmQ==}

  /@ethersproject/networks@5.6.0:
    resolution: {integrity: sha512-DaVzgyThzHgSDLuURhvkp4oviGoGe9iTZW4jMEORHDRCgSZ9K9THGFKqL+qGXqPAYLEgZTf5z2w56mRrPR1MjQ==}
    dependencies:
      '@ethersproject/logger': 5.0.6

  /@ethersproject/networks@5.7.1:
    resolution: {integrity: sha512-n/MufjFYv3yFcUyfhnXotyDlNdFb7onmkSy8aQERi2PjNcnWQ66xXxa3XlS8nCcA8aJKJjIIMNJTC7tu80GwpQ==}
    dependencies:
      '@ethersproject/logger': 5.0.6

  /@ethersproject/pbkdf2@5.6.0:
    resolution: {integrity: sha512-Wu1AxTgJo3T3H6MIu/eejLFok9TYoSdgwRr5oGY1LTLfmGesDoSx05pemsbrPT2gG4cQME+baTSCp5sEo2erZQ==}
    dependencies:
      '@ethersproject/bytes': 5.7.0
      '@ethersproject/sha2': 5.7.0

  /@ethersproject/pbkdf2@5.7.0:
    resolution: {integrity: sha512-oR/dBRZR6GTyaofd86DehG72hY6NpAjhabkhxgr3X2FpJtJuodEl2auADWBZfhDHgVCbu3/H/Ocq2uC6dpNjjw==}
    dependencies:
      '@ethersproject/bytes': 5.7.0
      '@ethersproject/sha2': 5.7.0

  /@ethersproject/properties@5.6.0:
    resolution: {integrity: sha512-szoOkHskajKePTJSZ46uHUWWkbv7TzP2ypdEK6jGMqJaEt2sb0jCgfBo0gH0m2HBpRixMuJ6TBRaQCF7a9DoCg==}
    dependencies:
      '@ethersproject/logger': 5.0.6

  /@ethersproject/properties@5.7.0:
    resolution: {integrity: sha512-J87jy8suntrAkIZtecpxEPxY//szqr1mlBaYlQ0r4RCaiD2hjheqF9s1LVE8vVuJCXisjIP+JgtK/Do54ej4Sw==}
    dependencies:
      '@ethersproject/logger': 5.0.6

  /@ethersproject/providers@5.6.1:
    resolution: {integrity: sha512-w8Wx15nH+aVDvnoKCyI1f3x0B5idmk/bDJXMEUqCfdO8Eadd0QpDx9lDMTMmenhOmf9vufLJXjpSm24D3ZnVpg==}
    dependencies:
      '@ethersproject/abstract-provider': 5.7.0
      '@ethersproject/abstract-signer': 5.7.0
      '@ethersproject/address': 5.7.0
      '@ethersproject/basex': 5.7.0
      '@ethersproject/bignumber': 5.6.1
      '@ethersproject/bytes': 5.7.0
      '@ethersproject/constants': 5.7.0
      '@ethersproject/hash': 5.7.0
      '@ethersproject/logger': 5.0.6
      '@ethersproject/networks': 5.7.1
      '@ethersproject/properties': 5.7.0
      '@ethersproject/random': 5.6.1
      '@ethersproject/rlp': 5.7.0
      '@ethersproject/sha2': 5.7.0
      '@ethersproject/strings': 5.7.0
      '@ethersproject/transactions': 5.7.0
      '@ethersproject/web': 5.7.1
      bech32: 1.1.4
      ws: 7.4.6
    transitivePeerDependencies:
      - bufferutil
      - utf-8-validate

  /@ethersproject/providers@5.7.1:
    resolution: {integrity: sha512-vZveG/DLyo+wk4Ga1yx6jSEHrLPgmTt+dFv0dv8URpVCRf0jVhalps1jq/emN/oXnMRsC7cQgAF32DcXLL7BPQ==}
    dependencies:
      '@ethersproject/abstract-provider': 5.7.0
      '@ethersproject/abstract-signer': 5.7.0
      '@ethersproject/address': 5.7.0
      '@ethersproject/base64': 5.7.0
      '@ethersproject/basex': 5.7.0
      '@ethersproject/bignumber': 5.7.0
      '@ethersproject/bytes': 5.7.0
      '@ethersproject/constants': 5.7.0
      '@ethersproject/hash': 5.7.0
      '@ethersproject/logger': 5.0.6
      '@ethersproject/networks': 5.7.1
      '@ethersproject/properties': 5.7.0
      '@ethersproject/random': 5.7.0
      '@ethersproject/rlp': 5.7.0
      '@ethersproject/sha2': 5.7.0
      '@ethersproject/strings': 5.7.0
      '@ethersproject/transactions': 5.7.0
      '@ethersproject/web': 5.7.1
      bech32: 1.1.4
      ws: 7.4.6
    transitivePeerDependencies:
      - bufferutil
      - utf-8-validate
    dev: false

  /@ethersproject/random@5.6.0:
    resolution: {integrity: sha512-si0PLcLjq+NG/XHSZz90asNf+YfKEqJGVdxoEkSukzbnBgC8rydbgbUgBbBGLeHN4kAJwUFEKsu3sCXT93YMsw==}
    dependencies:
      '@ethersproject/bytes': 5.7.0
      '@ethersproject/logger': 5.0.6

  /@ethersproject/random@5.6.1:
    resolution: {integrity: sha512-/wtPNHwbmng+5yi3fkipA8YBT59DdkGRoC2vWk09Dci/q5DlgnMkhIycjHlavrvrjJBkFjO/ueLyT+aUDfc4lA==}
    dependencies:
      '@ethersproject/bytes': 5.7.0
      '@ethersproject/logger': 5.0.6

  /@ethersproject/random@5.7.0:
    resolution: {integrity: sha512-19WjScqRA8IIeWclFme75VMXSBvi4e6InrUNuaR4s5pTF2qNhcGdCUwdxUVGtDDqC00sDLCO93jPQoDUH4HVmQ==}
    dependencies:
      '@ethersproject/bytes': 5.7.0
      '@ethersproject/logger': 5.0.6

  /@ethersproject/rlp@5.6.0:
    resolution: {integrity: sha512-dz9WR1xpcTL+9DtOT/aDO+YyxSSdO8YIS0jyZwHHSlAmnxA6cKU3TrTd4Xc/bHayctxTgGLYNuVVoiXE4tTq1g==}
    dependencies:
      '@ethersproject/bytes': 5.7.0
      '@ethersproject/logger': 5.0.6

  /@ethersproject/rlp@5.7.0:
    resolution: {integrity: sha512-rBxzX2vK8mVF7b0Tol44t5Tb8gomOHkj5guL+HhzQ1yBh/ydjGnpw6at+X6Iw0Kp3OzzzkcKp8N9r0W4kYSs9w==}
    dependencies:
      '@ethersproject/bytes': 5.7.0
      '@ethersproject/logger': 5.0.6

  /@ethersproject/sha2@5.6.0:
    resolution: {integrity: sha512-1tNWCPFLu1n3JM9t4/kytz35DkuF9MxqkGGEHNauEbaARdm2fafnOyw1s0tIQDPKF/7bkP1u3dbrmjpn5CelyA==}
    dependencies:
      '@ethersproject/bytes': 5.7.0
      '@ethersproject/logger': 5.0.6
      hash.js: 1.1.7

  /@ethersproject/sha2@5.7.0:
    resolution: {integrity: sha512-gKlH42riwb3KYp0reLsFTokByAKoJdgFCwI+CCiX/k+Jm2mbNs6oOaCjYQSlI1+XBVejwH2KrmCbMAT/GnRDQw==}
    dependencies:
      '@ethersproject/bytes': 5.7.0
      '@ethersproject/logger': 5.0.6
      hash.js: 1.1.7

  /@ethersproject/signing-key@5.6.0:
    resolution: {integrity: sha512-S+njkhowmLeUu/r7ir8n78OUKx63kBdMCPssePS89So1TH4hZqnWFsThEd/GiXYp9qMxVrydf7KdM9MTGPFukA==}
    dependencies:
      '@ethersproject/bytes': 5.7.0
      '@ethersproject/logger': 5.0.6
      '@ethersproject/properties': 5.7.0
      bn.js: 4.12.0
      elliptic: 6.5.4
      hash.js: 1.1.7

  /@ethersproject/signing-key@5.7.0:
    resolution: {integrity: sha512-MZdy2nL3wO0u7gkB4nA/pEf8lu1TlFswPNmy8AiYkfKTdO6eXBJyUdmHO/ehm/htHw9K/qF8ujnTyUAD+Ry54Q==}
    dependencies:
      '@ethersproject/bytes': 5.7.0
      '@ethersproject/logger': 5.0.6
      '@ethersproject/properties': 5.7.0
      bn.js: 5.2.1
      elliptic: 6.5.4
      hash.js: 1.1.7

  /@ethersproject/solidity@5.6.0:
    resolution: {integrity: sha512-YwF52vTNd50kjDzqKaoNNbC/r9kMDPq3YzDWmsjFTRBcIF1y4JCQJ8gB30wsTfHbaxgxelI5BfxQSxD/PbJOww==}
    dependencies:
      '@ethersproject/bignumber': 5.7.0
      '@ethersproject/bytes': 5.7.0
      '@ethersproject/keccak256': 5.7.0
      '@ethersproject/logger': 5.0.6
      '@ethersproject/sha2': 5.7.0
      '@ethersproject/strings': 5.7.0

  /@ethersproject/strings@5.6.0:
    resolution: {integrity: sha512-uv10vTtLTZqrJuqBZR862ZQjTIa724wGPWQqZrofaPI/kUsf53TBG0I0D+hQ1qyNtllbNzaW+PDPHHUI6/65Mg==}
    dependencies:
      '@ethersproject/bytes': 5.7.0
      '@ethersproject/constants': 5.7.0
      '@ethersproject/logger': 5.0.6

  /@ethersproject/strings@5.7.0:
    resolution: {integrity: sha512-/9nu+lj0YswRNSH0NXYqrh8775XNyEdUQAuf3f+SmOrnVewcJ5SBNAjF7lpgehKi4abvNNXyf+HX86czCdJ8Mg==}
    dependencies:
      '@ethersproject/bytes': 5.7.0
      '@ethersproject/constants': 5.7.0
      '@ethersproject/logger': 5.0.6

  /@ethersproject/transactions@5.6.0:
    resolution: {integrity: sha512-4HX+VOhNjXHZyGzER6E/LVI2i6lf9ejYeWD6l4g50AdmimyuStKc39kvKf1bXWQMg7QNVh+uC7dYwtaZ02IXeg==}
    dependencies:
      '@ethersproject/address': 5.7.0
      '@ethersproject/bignumber': 5.7.0
      '@ethersproject/bytes': 5.7.0
      '@ethersproject/constants': 5.7.0
      '@ethersproject/keccak256': 5.7.0
      '@ethersproject/logger': 5.0.6
      '@ethersproject/properties': 5.7.0
      '@ethersproject/rlp': 5.7.0
      '@ethersproject/signing-key': 5.7.0

  /@ethersproject/transactions@5.7.0:
    resolution: {integrity: sha512-kmcNicCp1lp8qanMTC3RIikGgoJ80ztTyvtsFvCYpSCfkjhD0jZ2LOrnbcuxuToLIUYYf+4XwD1rP+B/erDIhQ==}
    dependencies:
      '@ethersproject/address': 5.7.0
      '@ethersproject/bignumber': 5.7.0
      '@ethersproject/bytes': 5.7.0
      '@ethersproject/constants': 5.7.0
      '@ethersproject/keccak256': 5.7.0
      '@ethersproject/logger': 5.0.6
      '@ethersproject/properties': 5.7.0
      '@ethersproject/rlp': 5.7.0
      '@ethersproject/signing-key': 5.7.0

  /@ethersproject/units@5.6.0:
    resolution: {integrity: sha512-tig9x0Qmh8qbo1w8/6tmtyrm/QQRviBh389EQ+d8fP4wDsBrJBf08oZfoiz1/uenKK9M78yAP4PoR7SsVoTjsw==}
    dependencies:
      '@ethersproject/bignumber': 5.7.0
      '@ethersproject/constants': 5.7.0
      '@ethersproject/logger': 5.0.6

  /@ethersproject/wallet@5.6.0:
    resolution: {integrity: sha512-qMlSdOSTyp0MBeE+r7SUhr1jjDlC1zAXB8VD84hCnpijPQiSNbxr6GdiLXxpUs8UKzkDiNYYC5DRI3MZr+n+tg==}
    dependencies:
      '@ethersproject/abstract-provider': 5.7.0
      '@ethersproject/abstract-signer': 5.7.0
      '@ethersproject/address': 5.7.0
      '@ethersproject/bignumber': 5.7.0
      '@ethersproject/bytes': 5.7.0
      '@ethersproject/hash': 5.7.0
      '@ethersproject/hdnode': 5.7.0
      '@ethersproject/json-wallets': 5.7.0
      '@ethersproject/keccak256': 5.7.0
      '@ethersproject/logger': 5.0.6
      '@ethersproject/properties': 5.7.0
      '@ethersproject/random': 5.6.1
      '@ethersproject/signing-key': 5.7.0
      '@ethersproject/transactions': 5.7.0
      '@ethersproject/wordlists': 5.7.0

  /@ethersproject/web@5.6.0:
    resolution: {integrity: sha512-G/XHj0hV1FxI2teHRfCGvfBUHFmU+YOSbCxlAMqJklxSa7QMiHFQfAxvwY2PFqgvdkxEKwRNr/eCjfAPEm2Ctg==}
    dependencies:
      '@ethersproject/base64': 5.7.0
      '@ethersproject/bytes': 5.7.0
      '@ethersproject/logger': 5.0.6
      '@ethersproject/properties': 5.7.0
      '@ethersproject/strings': 5.7.0

  /@ethersproject/web@5.7.1:
    resolution: {integrity: sha512-Gueu8lSvyjBWL4cYsWsjh6MtMwM0+H4HvqFPZfB6dV8ctbP9zFAO73VG1cMWae0FLPCtz0peKPpZY8/ugJJX2w==}
    dependencies:
      '@ethersproject/base64': 5.7.0
      '@ethersproject/bytes': 5.7.0
      '@ethersproject/logger': 5.0.6
      '@ethersproject/properties': 5.7.0
      '@ethersproject/strings': 5.7.0

  /@ethersproject/wordlists@5.6.0:
    resolution: {integrity: sha512-q0bxNBfIX3fUuAo9OmjlEYxP40IB8ABgb7HjEZCL5IKubzV3j30CWi2rqQbjTS2HfoyQbfINoKcTVWP4ejwR7Q==}
    dependencies:
      '@ethersproject/bytes': 5.7.0
      '@ethersproject/hash': 5.7.0
      '@ethersproject/logger': 5.0.6
      '@ethersproject/properties': 5.7.0
      '@ethersproject/strings': 5.7.0

  /@ethersproject/wordlists@5.7.0:
    resolution: {integrity: sha512-S2TFNJNfHWVHNE6cNDjbVlZ6MgE17MIxMbMg2zv3wn+3XSJGosL1m9ZVv3GXCf/2ymSsQ+hRI5IzoMJTG6aoVA==}
    dependencies:
      '@ethersproject/bytes': 5.7.0
      '@ethersproject/hash': 5.7.0
      '@ethersproject/logger': 5.0.6
      '@ethersproject/properties': 5.7.0
      '@ethersproject/strings': 5.7.0

  /@humanwhocodes/config-array@0.10.7:
    resolution: {integrity: sha512-MDl6D6sBsaV452/QSdX+4CXIjZhIcI0PELsxUjk4U828yd58vk3bTIvk/6w5FY+4hIy9sLW0sfrV7K7Kc++j/w==}
    engines: {node: '>=10.10.0'}
    dependencies:
      '@humanwhocodes/object-schema': 1.2.1
      debug: 4.3.4
      minimatch: 3.1.2
    transitivePeerDependencies:
      - supports-color
    dev: true

  /@humanwhocodes/gitignore-to-minimatch@1.0.2:
    resolution: {integrity: sha512-rSqmMJDdLFUsyxR6FMtD00nfQKKLFb1kv+qBbOVKqErvloEIJLo5bDTJTQNTYgeyp78JsA7u/NPi5jT1GR/MuA==}
    dev: true

  /@humanwhocodes/module-importer@1.0.1:
    resolution: {integrity: sha512-bxveV4V8v5Yb4ncFTT3rPSgZBOpCkjfK0y4oVVVJwIuDVBRMDXrPyXRL988i5ap9m9bnyEEjWfm5WkBmtffLfA==}
    engines: {node: '>=12.22'}
    dev: true

  /@humanwhocodes/object-schema@1.2.1:
    resolution: {integrity: sha512-ZnQMnLV4e7hDlUvw8H+U8ASL02SS2Gn6+9Ac3wGGLIe7+je2AeAOxPY+izIPJDfFDb7eDjev0Us8MO1iFRN8hA==}
    dev: true

  /@metamask/eth-sig-util@4.0.1:
    resolution: {integrity: sha512-tghyZKLHZjcdlDqCA3gNZmLeR0XvOE9U1qoQO9ohyAZT6Pya+H9vkBPcsyXytmYLNgVoin7CKCmweo/R43V+tQ==}
    engines: {node: '>=12.0.0'}
    dependencies:
      ethereumjs-abi: 0.6.8
      ethereumjs-util: 6.2.1
      ethjs-util: 0.1.6
      tweetnacl: 1.0.3
      tweetnacl-util: 0.15.1
    dev: true

  /@noble/hashes@1.1.2:
    resolution: {integrity: sha512-KYRCASVTv6aeUi1tsF8/vpyR7zpfs3FUzy2Jqm+MU+LmUKhQ0y2FpfwqkCcxSg2ua4GALJd8k2R76WxwZGbQpA==}
    dev: true

  /@noble/secp256k1@1.6.3:
    resolution: {integrity: sha512-T04e4iTurVy7I8Sw4+c5OSN9/RkPlo1uKxAomtxQNLq8j1uPAqnsqG1bqvY3Jv7c13gyr6dui0zmh/I3+f/JaQ==}
    dev: true

  /@nodelib/fs.scandir@2.1.3:
    resolution: {integrity: sha512-eGmwYQn3gxo4r7jdQnkrrN6bY478C3P+a/y72IJukF8LjB6ZHeB3c+Ehacj3sYeSmUXGlnA67/PmbM9CVwL7Dw==}
    engines: {node: '>= 8'}
    dependencies:
      '@nodelib/fs.stat': 2.0.3
      run-parallel: 1.1.9
    dev: true

  /@nodelib/fs.stat@2.0.3:
    resolution: {integrity: sha512-bQBFruR2TAwoevBEd/NWMoAAtNGzTRgdrqnYCc7dhzfoNvqPzLyqlEQnzZ3kVnNrSp25iyxE00/3h2fqGAGArA==}
    engines: {node: '>= 8'}
    dev: true

  /@nodelib/fs.walk@1.2.4:
    resolution: {integrity: sha512-1V9XOY4rDW0rehzbrcqAmHnz8e7SKvX27gh8Gt2WgB0+pdzdiLV83p72kZPU+jvMbS1qU5mauP2iOvO8rhmurQ==}
    engines: {node: '>= 8'}
    dependencies:
      '@nodelib/fs.scandir': 2.1.3
      fastq: 1.6.0
    dev: true

  /@nomicfoundation/ethereumjs-block@4.0.0:
    resolution: {integrity: sha512-bk8uP8VuexLgyIZAHExH1QEovqx0Lzhc9Ntm63nCRKLHXIZkobaFaeCVwTESV7YkPKUk7NiK11s8ryed4CS9yA==}
    engines: {node: '>=14'}
    dependencies:
      '@nomicfoundation/ethereumjs-common': 3.0.0
      '@nomicfoundation/ethereumjs-rlp': 4.0.0
      '@nomicfoundation/ethereumjs-trie': 5.0.0
      '@nomicfoundation/ethereumjs-tx': 4.0.0
      '@nomicfoundation/ethereumjs-util': 8.0.0
      ethereum-cryptography: 0.1.3
    dev: true

  /@nomicfoundation/ethereumjs-blockchain@6.0.0:
    resolution: {integrity: sha512-pLFEoea6MWd81QQYSReLlLfH7N9v7lH66JC/NMPN848ySPPQA5renWnE7wPByfQFzNrPBuDDRFFULMDmj1C0xw==}
    engines: {node: '>=14'}
    dependencies:
      '@nomicfoundation/ethereumjs-block': 4.0.0
      '@nomicfoundation/ethereumjs-common': 3.0.0
      '@nomicfoundation/ethereumjs-ethash': 2.0.0
      '@nomicfoundation/ethereumjs-rlp': 4.0.0
      '@nomicfoundation/ethereumjs-trie': 5.0.0
      '@nomicfoundation/ethereumjs-util': 8.0.0
      abstract-level: 1.0.3
      debug: 4.3.4
      ethereum-cryptography: 0.1.3
      level: 8.0.0
      lru-cache: 5.1.1
      memory-level: 1.0.0
    transitivePeerDependencies:
      - supports-color
    dev: true

  /@nomicfoundation/ethereumjs-common@3.0.0:
    resolution: {integrity: sha512-WS7qSshQfxoZOpHG/XqlHEGRG1zmyjYrvmATvc4c62+gZXgre1ymYP8ZNgx/3FyZY0TWe9OjFlKOfLqmgOeYwA==}
    dependencies:
      '@nomicfoundation/ethereumjs-util': 8.0.0
      crc-32: 1.2.2
    dev: true

  /@nomicfoundation/ethereumjs-ethash@2.0.0:
    resolution: {integrity: sha512-WpDvnRncfDUuXdsAXlI4lXbqUDOA+adYRQaEezIkxqDkc+LDyYDbd/xairmY98GnQzo1zIqsIL6GB5MoMSJDew==}
    engines: {node: '>=14'}
    dependencies:
      '@nomicfoundation/ethereumjs-block': 4.0.0
      '@nomicfoundation/ethereumjs-rlp': 4.0.0
      '@nomicfoundation/ethereumjs-util': 8.0.0
      abstract-level: 1.0.3
      bigint-crypto-utils: 3.1.8
      ethereum-cryptography: 0.1.3
    dev: true

  /@nomicfoundation/ethereumjs-evm@1.0.0:
    resolution: {integrity: sha512-hVS6qRo3V1PLKCO210UfcEQHvlG7GqR8iFzp0yyjTg2TmJQizcChKgWo8KFsdMw6AyoLgLhHGHw4HdlP8a4i+Q==}
    engines: {node: '>=14'}
    dependencies:
      '@nomicfoundation/ethereumjs-common': 3.0.0
      '@nomicfoundation/ethereumjs-util': 8.0.0
      '@types/async-eventemitter': 0.2.1
      async-eventemitter: 0.2.4
      debug: 4.3.4
      ethereum-cryptography: 0.1.3
      mcl-wasm: 0.7.9
      rustbn.js: 0.2.0
    transitivePeerDependencies:
      - supports-color
    dev: true

  /@nomicfoundation/ethereumjs-rlp@4.0.0:
    resolution: {integrity: sha512-GaSOGk5QbUk4eBP5qFbpXoZoZUj/NrW7MRa0tKY4Ew4c2HAS0GXArEMAamtFrkazp0BO4K5p2ZCG3b2FmbShmw==}
    engines: {node: '>=14'}
    hasBin: true
    dev: true

  /@nomicfoundation/ethereumjs-statemanager@1.0.0:
    resolution: {integrity: sha512-jCtqFjcd2QejtuAMjQzbil/4NHf5aAWxUc+CvS0JclQpl+7M0bxMofR2AJdtz+P3u0ke2euhYREDiE7iSO31vQ==}
    dependencies:
      '@nomicfoundation/ethereumjs-common': 3.0.0
      '@nomicfoundation/ethereumjs-rlp': 4.0.0
      '@nomicfoundation/ethereumjs-trie': 5.0.0
      '@nomicfoundation/ethereumjs-util': 8.0.0
      debug: 4.3.4
      ethereum-cryptography: 0.1.3
      functional-red-black-tree: 1.0.1
    transitivePeerDependencies:
      - supports-color
    dev: true

  /@nomicfoundation/ethereumjs-trie@5.0.0:
    resolution: {integrity: sha512-LIj5XdE+s+t6WSuq/ttegJzZ1vliwg6wlb+Y9f4RlBpuK35B9K02bO7xU+E6Rgg9RGptkWd6TVLdedTI4eNc2A==}
    engines: {node: '>=14'}
    dependencies:
      '@nomicfoundation/ethereumjs-rlp': 4.0.0
      '@nomicfoundation/ethereumjs-util': 8.0.0
      ethereum-cryptography: 0.1.3
      readable-stream: 3.6.0
    dev: true

  /@nomicfoundation/ethereumjs-tx@4.0.0:
    resolution: {integrity: sha512-Gg3Lir2lNUck43Kp/3x6TfBNwcWC9Z1wYue9Nz3v4xjdcv6oDW9QSMJxqsKw9QEGoBBZ+gqwpW7+F05/rs/g1w==}
    engines: {node: '>=14'}
    dependencies:
      '@nomicfoundation/ethereumjs-common': 3.0.0
      '@nomicfoundation/ethereumjs-rlp': 4.0.0
      '@nomicfoundation/ethereumjs-util': 8.0.0
      ethereum-cryptography: 0.1.3
    dev: true

  /@nomicfoundation/ethereumjs-util@8.0.0:
    resolution: {integrity: sha512-2emi0NJ/HmTG+CGY58fa+DQuAoroFeSH9gKu9O6JnwTtlzJtgfTixuoOqLEgyyzZVvwfIpRueuePb8TonL1y+A==}
    engines: {node: '>=14'}
    dependencies:
      '@nomicfoundation/ethereumjs-rlp': 4.0.0
      ethereum-cryptography: 0.1.3
    dev: true

  /@nomicfoundation/ethereumjs-vm@6.0.0:
    resolution: {integrity: sha512-JMPxvPQ3fzD063Sg3Tp+UdwUkVxMoo1uML6KSzFhMH3hoQi/LMuXBoEHAoW83/vyNS9BxEe6jm6LmT5xdeEJ6w==}
    engines: {node: '>=14'}
    dependencies:
      '@nomicfoundation/ethereumjs-block': 4.0.0
      '@nomicfoundation/ethereumjs-blockchain': 6.0.0
      '@nomicfoundation/ethereumjs-common': 3.0.0
      '@nomicfoundation/ethereumjs-evm': 1.0.0
      '@nomicfoundation/ethereumjs-rlp': 4.0.0
      '@nomicfoundation/ethereumjs-statemanager': 1.0.0
      '@nomicfoundation/ethereumjs-trie': 5.0.0
      '@nomicfoundation/ethereumjs-tx': 4.0.0
      '@nomicfoundation/ethereumjs-util': 8.0.0
      '@types/async-eventemitter': 0.2.1
      async-eventemitter: 0.2.4
      debug: 4.3.4
      ethereum-cryptography: 0.1.3
      functional-red-black-tree: 1.0.1
      mcl-wasm: 0.7.9
      rustbn.js: 0.2.0
    transitivePeerDependencies:
      - supports-color
    dev: true

  /@nomicfoundation/solidity-analyzer-darwin-arm64@0.1.0:
    resolution: {integrity: sha512-vEF3yKuuzfMHsZecHQcnkUrqm8mnTWfJeEVFHpg+cO+le96xQA4lAJYdUan8pXZohQxv1fSReQsn4QGNuBNuCw==}
    engines: {node: '>= 10'}
    cpu: [arm64]
    os: [darwin]
    requiresBuild: true
    dev: true
    optional: true

  /@nomicfoundation/solidity-analyzer-darwin-x64@0.1.0:
    resolution: {integrity: sha512-dlHeIg0pTL4dB1l9JDwbi/JG6dHQaU1xpDK+ugYO8eJ1kxx9Dh2isEUtA4d02cQAl22cjOHTvifAk96A+ItEHA==}
    engines: {node: '>= 10'}
    cpu: [x64]
    os: [darwin]
    requiresBuild: true
    dev: true
    optional: true

  /@nomicfoundation/solidity-analyzer-freebsd-x64@0.1.0:
    resolution: {integrity: sha512-WFCZYMv86WowDA4GiJKnebMQRt3kCcFqHeIomW6NMyqiKqhK1kIZCxSLDYsxqlx396kKLPN1713Q1S8tu68GKg==}
    engines: {node: '>= 10'}
    cpu: [x64]
    os: [freebsd]
    requiresBuild: true
    dev: true
    optional: true

  /@nomicfoundation/solidity-analyzer-linux-arm64-gnu@0.1.0:
    resolution: {integrity: sha512-DTw6MNQWWlCgc71Pq7CEhEqkb7fZnS7oly13pujs4cMH1sR0JzNk90Mp1zpSCsCs4oKan2ClhMlLKtNat/XRKQ==}
    engines: {node: '>= 10'}
    cpu: [arm64]
    os: [linux]
    requiresBuild: true
    dev: true
    optional: true

  /@nomicfoundation/solidity-analyzer-linux-arm64-musl@0.1.0:
    resolution: {integrity: sha512-wUpUnR/3GV5Da88MhrxXh/lhb9kxh9V3Jya2NpBEhKDIRCDmtXMSqPMXHZmOR9DfCwCvG6vLFPr/+YrPCnUN0w==}
    engines: {node: '>= 10'}
    cpu: [arm64]
    os: [linux]
    requiresBuild: true
    dev: true
    optional: true

  /@nomicfoundation/solidity-analyzer-linux-x64-gnu@0.1.0:
    resolution: {integrity: sha512-lR0AxK1x/MeKQ/3Pt923kPvwigmGX3OxeU5qNtQ9pj9iucgk4PzhbS3ruUeSpYhUxG50jN4RkIGwUMoev5lguw==}
    engines: {node: '>= 10'}
    cpu: [x64]
    os: [linux]
    requiresBuild: true
    dev: true
    optional: true

  /@nomicfoundation/solidity-analyzer-linux-x64-musl@0.1.0:
    resolution: {integrity: sha512-A1he/8gy/JeBD3FKvmI6WUJrGrI5uWJNr5Xb9WdV+DK0F8msuOqpEByLlnTdLkXMwW7nSl3awvLezOs9xBHJEg==}
    engines: {node: '>= 10'}
    cpu: [x64]
    os: [linux]
    requiresBuild: true
    dev: true
    optional: true

  /@nomicfoundation/solidity-analyzer-win32-arm64-msvc@0.1.0:
    resolution: {integrity: sha512-7x5SXZ9R9H4SluJZZP8XPN+ju7Mx+XeUMWZw7ZAqkdhP5mK19I4vz3x0zIWygmfE8RT7uQ5xMap0/9NPsO+ykw==}
    engines: {node: '>= 10'}
    cpu: [arm64]
    os: [win32]
    requiresBuild: true
    dev: true
    optional: true

  /@nomicfoundation/solidity-analyzer-win32-ia32-msvc@0.1.0:
    resolution: {integrity: sha512-m7w3xf+hnE774YRXu+2mGV7RiF3QJtUoiYU61FascCkQhX3QMQavh7saH/vzb2jN5D24nT/jwvaHYX/MAM9zUw==}
    engines: {node: '>= 10'}
    cpu: [ia32]
    os: [win32]
    requiresBuild: true
    dev: true
    optional: true

  /@nomicfoundation/solidity-analyzer-win32-x64-msvc@0.1.0:
    resolution: {integrity: sha512-xCuybjY0sLJQnJhupiFAXaek2EqF0AP0eBjgzaalPXSNvCEN6ZYHvUzdA50ENDVeSYFXcUsYf3+FsD3XKaeptA==}
    engines: {node: '>= 10'}
    cpu: [x64]
    os: [win32]
    requiresBuild: true
    dev: true
    optional: true

  /@nomicfoundation/solidity-analyzer@0.1.0:
    resolution: {integrity: sha512-xGWAiVCGOycvGiP/qrlf9f9eOn7fpNbyJygcB0P21a1MDuVPlKt0Srp7rvtBEutYQ48ouYnRXm33zlRnlTOPHg==}
    engines: {node: '>= 12'}
    optionalDependencies:
      '@nomicfoundation/solidity-analyzer-darwin-arm64': 0.1.0
      '@nomicfoundation/solidity-analyzer-darwin-x64': 0.1.0
      '@nomicfoundation/solidity-analyzer-freebsd-x64': 0.1.0
      '@nomicfoundation/solidity-analyzer-linux-arm64-gnu': 0.1.0
      '@nomicfoundation/solidity-analyzer-linux-arm64-musl': 0.1.0
      '@nomicfoundation/solidity-analyzer-linux-x64-gnu': 0.1.0
      '@nomicfoundation/solidity-analyzer-linux-x64-musl': 0.1.0
      '@nomicfoundation/solidity-analyzer-win32-arm64-msvc': 0.1.0
      '@nomicfoundation/solidity-analyzer-win32-ia32-msvc': 0.1.0
      '@nomicfoundation/solidity-analyzer-win32-x64-msvc': 0.1.0
    dev: true

  /@nomiclabs/hardhat-ethers@2.0.2(ethers@5.6.1)(hardhat@2.12.7):
    resolution: {integrity: sha512-6quxWe8wwS4X5v3Au8q1jOvXYEPkS1Fh+cME5u6AwNdnI4uERvPlVjlgRWzpnb+Rrt1l/cEqiNRH9GlsBMSDQg==}
    peerDependencies:
      ethers: ^5.0.0
      hardhat: ^2.0.0
    dependencies:
      ethers: 5.6.1
      hardhat: 2.12.7(ts-node@10.0.0)(typescript@4.3.2)
    dev: true

  /@nomiclabs/hardhat-etherscan@3.1.0(hardhat@2.12.7):
    resolution: {integrity: sha512-JroYgfN1AlYFkQTQ3nRwFi4o8NtZF7K/qFR2dxDUgHbCtIagkUseca9L4E/D2ScUm4XT40+8PbCdqZi+XmHyQA==}
    peerDependencies:
      hardhat: ^2.0.4
    dependencies:
      '@ethersproject/abi': 5.6.1
      '@ethersproject/address': 5.7.0
      cbor: 5.2.0
      chalk: 2.4.2
      debug: 4.3.4
      fs-extra: 7.0.1
      hardhat: 2.12.7(ts-node@10.0.0)(typescript@4.3.2)
      lodash: 4.17.21
      semver: 6.3.0
      table: 6.8.0
      undici: 5.10.0
    transitivePeerDependencies:
      - supports-color
    dev: true

  /@nomiclabs/hardhat-waffle@2.0.1(@nomiclabs/hardhat-ethers@2.0.2)(ethereum-waffle@3.3.0)(ethers@5.6.1)(hardhat@2.12.7):
    resolution: {integrity: sha512-2YR2V5zTiztSH9n8BYWgtv3Q+EL0N5Ltm1PAr5z20uAY4SkkfylJ98CIqt18XFvxTD5x4K2wKBzddjV9ViDAZQ==}
    peerDependencies:
      '@nomiclabs/hardhat-ethers': ^2.0.0
      ethereum-waffle: ^3.2.0
      ethers: ^5.0.0
      hardhat: ^2.0.0
    dependencies:
      '@nomiclabs/hardhat-ethers': 2.0.2(ethers@5.6.1)(hardhat@2.12.7)
      '@types/sinon-chai': 3.2.8
      '@types/web3': 1.0.19
      ethereum-waffle: 3.3.0(typescript@4.3.2)
      ethers: 5.6.1
      hardhat: 2.12.7(ts-node@10.0.0)(typescript@4.3.2)
    dev: true

  /@openzeppelin/contract-loader@0.6.3:
    resolution: {integrity: sha512-cOFIjBjwbGgZhDZsitNgJl0Ye1rd5yu/Yx5LMgeq3u0ZYzldm4uObzHDFq4gjDdoypvyORjjJa3BlFA7eAnVIg==}
    dependencies:
      find-up: 4.1.0
      fs-extra: 8.1.0
    dev: true

  /@openzeppelin/contracts-upgradeable@4.7.3:
    resolution: {integrity: sha512-+wuegAMaLcZnLCJIvrVUDzA9z/Wp93f0Dla/4jJvIhijRrPabjQbZe6fWiECLaJyfn5ci9fqf9vTw3xpQOad2A==}
    dev: false

  /@openzeppelin/contracts-upgradeable@4.8.1:
    resolution: {integrity: sha512-1wTv+20lNiC0R07jyIAbHU7TNHKRwGiTGRfiNnA8jOWjKT98g5OgLpYWOi40Vgpk8SPLA9EvfJAbAeIyVn+7Bw==}
    dev: false

  /@openzeppelin/contracts@3.4.2:
    resolution: {integrity: sha512-z0zMCjyhhp4y7XKAcDAi3Vgms4T2PstwBdahiO0+9NaGICQKjynK3wduSRplTgk4LXmoO1yfDGO5RbjKYxtuxA==}
    dev: false

  /@openzeppelin/contracts@4.3.3:
    resolution: {integrity: sha512-tDBopO1c98Yk7Cv/PZlHqrvtVjlgK5R4J6jxLwoO7qxK4xqOiZG+zSkIvGFpPZ0ikc3QOED3plgdqjgNTnBc7g==}
    dev: false

  /@openzeppelin/hardhat-upgrades@1.22.1(@nomiclabs/hardhat-ethers@2.0.2)(@nomiclabs/hardhat-etherscan@3.1.0)(ethers@5.6.1)(hardhat@2.12.7):
    resolution: {integrity: sha512-MdoitCTLl4zwMU8MeE/bCj+7JMWBEvd38XqJkw36PkJrXlbv6FedDVCPoumMAhpmtymm0nTwTYYklYG+L6WiiQ==}
    hasBin: true
    peerDependencies:
      '@nomiclabs/hardhat-ethers': ^2.0.0
      '@nomiclabs/hardhat-etherscan': ^3.1.0
      '@nomiclabs/harhdat-etherscan': '*'
      ethers: ^5.0.5
      hardhat: ^2.0.2
    peerDependenciesMeta:
      '@nomiclabs/harhdat-etherscan':
        optional: true
    dependencies:
      '@nomiclabs/hardhat-ethers': 2.0.2(ethers@5.6.1)(hardhat@2.12.7)
      '@nomiclabs/hardhat-etherscan': 3.1.0(hardhat@2.12.7)
      '@openzeppelin/upgrades-core': 1.22.0
      chalk: 4.1.2
      debug: 4.3.4
      ethers: 5.6.1
      hardhat: 2.12.7(ts-node@10.0.0)(typescript@4.3.2)
      proper-lockfile: 4.1.2
    transitivePeerDependencies:
      - supports-color
    dev: true

  /@openzeppelin/test-helpers@0.5.11(bn.js@4.12.0):
    resolution: {integrity: sha512-HkFpCjtTD8dk+wdYhsT07YbMGCE+Z4Wp5sBKXvPDF3Lynoc0H2KqZgCWV+qr2YZ0WW1oX/sXkKFrrKJ0caBTjw==}
    dependencies:
      '@openzeppelin/contract-loader': 0.6.3
      '@truffle/contract': 4.6.2
      ansi-colors: 3.2.4
      chai: 4.3.6
      chai-bn: 0.2.2(bn.js@4.12.0)(chai@4.3.6)
      ethjs-abi: 0.2.1
      lodash.flatten: 4.4.0
      semver: 5.7.1
      web3: 1.8.0
      web3-utils: 1.8.0
    transitivePeerDependencies:
      - bn.js
      - bufferutil
      - encoding
      - supports-color
      - utf-8-validate
    dev: true

  /@openzeppelin/upgrades-core@1.22.0:
    resolution: {integrity: sha512-TcTabzRbYOzWJnwiToj0LRzje25d9QbDPe2dOT9eHlLDRhOMiep39FDibJjkYd5IdF3s8M9IcK+YSnf49renEg==}
    dependencies:
      cbor: 8.1.0
      chalk: 4.1.2
      compare-versions: 5.0.3
      debug: 4.3.4
      ethereumjs-util: 7.1.5
      proper-lockfile: 4.1.2
      solidity-ast: 0.4.45
    transitivePeerDependencies:
      - supports-color
    dev: true

  /@resolver-engine/core@0.3.3:
    resolution: {integrity: sha512-eB8nEbKDJJBi5p5SrvrvILn4a0h42bKtbCTri3ZxCGt6UvoQyp7HnGOfki944bUjBSHKK3RvgfViHn+kqdXtnQ==}
    dependencies:
      debug: 3.2.7
      is-url: 1.2.4
      request: 2.88.2
    transitivePeerDependencies:
      - supports-color
    dev: true

  /@resolver-engine/fs@0.3.3:
    resolution: {integrity: sha512-wQ9RhPUcny02Wm0IuJwYMyAG8fXVeKdmhm8xizNByD4ryZlx6PP6kRen+t/haF43cMfmaV7T3Cx6ChOdHEhFUQ==}
    dependencies:
      '@resolver-engine/core': 0.3.3
      debug: 3.2.7
    transitivePeerDependencies:
      - supports-color
    dev: true

  /@resolver-engine/imports-fs@0.3.3:
    resolution: {integrity: sha512-7Pjg/ZAZtxpeyCFlZR5zqYkz+Wdo84ugB5LApwriT8XFeQoLwGUj4tZFFvvCuxaNCcqZzCYbonJgmGObYBzyCA==}
    dependencies:
      '@resolver-engine/fs': 0.3.3
      '@resolver-engine/imports': 0.3.3
      debug: 3.2.7
    transitivePeerDependencies:
      - supports-color
    dev: true

  /@resolver-engine/imports@0.3.3:
    resolution: {integrity: sha512-anHpS4wN4sRMwsAbMXhMfOD/y4a4Oo0Cw/5+rue7hSwGWsDOQaAU1ClK1OxjUC35/peazxEl8JaSRRS+Xb8t3Q==}
    dependencies:
      '@resolver-engine/core': 0.3.3
      debug: 3.2.7
      hosted-git-info: 2.8.9
      path-browserify: 1.0.1
      url: 0.11.0
    transitivePeerDependencies:
      - supports-color
    dev: true

  /@scure/base@1.1.1:
    resolution: {integrity: sha512-ZxOhsSyxYwLJj3pLZCefNitxsj093tb2vq90mp2txoYeBqbcjDjqFhyM8eUjq/uFm6zJ+mUuqxlS2FkuSY1MTA==}
    dev: true

  /@scure/bip32@1.1.0:
    resolution: {integrity: sha512-ftTW3kKX54YXLCxH6BB7oEEoJfoE2pIgw7MINKAs5PsS6nqKPuKk1haTF/EuHmYqG330t5GSrdmtRuHaY1a62Q==}
    dependencies:
      '@noble/hashes': 1.1.2
      '@noble/secp256k1': 1.6.3
      '@scure/base': 1.1.1
    dev: true

  /@scure/bip39@1.1.0:
    resolution: {integrity: sha512-pwrPOS16VeTKg98dYXQyIjJEcWfz7/1YJIwxUEPFfQPtc86Ym/1sVgQ2RLoD43AazMk2l/unK4ITySSpW2+82w==}
    dependencies:
      '@noble/hashes': 1.1.2
      '@scure/base': 1.1.1
    dev: true

  /@sentry/core@5.30.0:
    resolution: {integrity: sha512-TmfrII8w1PQZSZgPpUESqjB+jC6MvZJZdLtE/0hZ+SrnKhW3x5WlYLvTXZpcWePYBku7rl2wn1RZu6uT0qCTeg==}
    engines: {node: '>=6'}
    dependencies:
      '@sentry/hub': 5.30.0
      '@sentry/minimal': 5.30.0
      '@sentry/types': 5.30.0
      '@sentry/utils': 5.30.0
      tslib: 1.14.1
    dev: true

  /@sentry/hub@5.30.0:
    resolution: {integrity: sha512-2tYrGnzb1gKz2EkMDQcfLrDTvmGcQPuWxLnJKXJvYTQDGLlEvi2tWz1VIHjunmOvJrB5aIQLhm+dcMRwFZDCqQ==}
    engines: {node: '>=6'}
    dependencies:
      '@sentry/types': 5.30.0
      '@sentry/utils': 5.30.0
      tslib: 1.14.1
    dev: true

  /@sentry/minimal@5.30.0:
    resolution: {integrity: sha512-BwWb/owZKtkDX+Sc4zCSTNcvZUq7YcH3uAVlmh/gtR9rmUvbzAA3ewLuB3myi4wWRAMEtny6+J/FN/x+2wn9Xw==}
    engines: {node: '>=6'}
    dependencies:
      '@sentry/hub': 5.30.0
      '@sentry/types': 5.30.0
      tslib: 1.14.1
    dev: true

  /@sentry/node@5.30.0:
    resolution: {integrity: sha512-Br5oyVBF0fZo6ZS9bxbJZG4ApAjRqAnqFFurMVJJdunNb80brh7a5Qva2kjhm+U6r9NJAB5OmDyPkA1Qnt+QVg==}
    engines: {node: '>=6'}
    dependencies:
      '@sentry/core': 5.30.0
      '@sentry/hub': 5.30.0
      '@sentry/tracing': 5.30.0
      '@sentry/types': 5.30.0
      '@sentry/utils': 5.30.0
      cookie: 0.4.2
      https-proxy-agent: 5.0.1
      lru_map: 0.3.3
      tslib: 1.14.1
    transitivePeerDependencies:
      - supports-color
    dev: true

  /@sentry/tracing@5.30.0:
    resolution: {integrity: sha512-dUFowCr0AIMwiLD7Fs314Mdzcug+gBVo/+NCMyDw8tFxJkwWAKl7Qa2OZxLQ0ZHjakcj1hNKfCQJ9rhyfOl4Aw==}
    engines: {node: '>=6'}
    dependencies:
      '@sentry/hub': 5.30.0
      '@sentry/minimal': 5.30.0
      '@sentry/types': 5.30.0
      '@sentry/utils': 5.30.0
      tslib: 1.14.1
    dev: true

  /@sentry/types@5.30.0:
    resolution: {integrity: sha512-R8xOqlSTZ+htqrfteCWU5Nk0CDN5ApUTvrlvBuiH1DyP6czDZ4ktbZB0hAgBlVcK0U+qpD3ag3Tqqpa5Q67rPw==}
    engines: {node: '>=6'}
    dev: true

  /@sentry/utils@5.30.0:
    resolution: {integrity: sha512-zaYmoH0NWWtvnJjC9/CBseXMtKHm/tm40sz3YfJRxeQjyzRqNQPgivpd9R/oDJCYj999mzdW382p/qi2ypjLww==}
    engines: {node: '>=6'}
    dependencies:
      '@sentry/types': 5.30.0
      tslib: 1.14.1
    dev: true

  /@sindresorhus/is@0.14.0:
    resolution: {integrity: sha512-9NET910DNaIPngYnLLPeg+Ogzqsi9uM4mSboU5y6p8S5DzMTVEsJZrawi+BoDNUVBa2DhJqQYUFvMDfgU062LQ==}
    engines: {node: '>=6'}
    dev: true

  /@sindresorhus/is@4.6.0:
    resolution: {integrity: sha512-t09vSN3MdfsyCHoFcTRCH/iUtG7OJ0CsjzB8cjAmKc/va/kIgeDI/TxsigdncE/4be734m0cvIYwNaV4i2XqAw==}
    engines: {node: '>=10'}
    dev: true

  /@solidity-parser/parser@0.13.2:
    resolution: {integrity: sha512-RwHnpRnfrnD2MSPveYoPh8nhofEvX7fgjHk1Oq+NNvCcLx4r1js91CO9o+F/F3fBzOCyvm8kKRTriFICX/odWw==}
    dependencies:
      antlr4ts: 0.5.0-alpha.4
    dev: true

  /@solidity-parser/parser@0.14.3:
    resolution: {integrity: sha512-29g2SZ29HtsqA58pLCtopI1P/cPy5/UAzlcAXO6T/CNJimG6yA8kx4NaseMyJULiC+TEs02Y9/yeHzClqoA0hw==}
    dependencies:
      antlr4ts: 0.5.0-alpha.4
    dev: true

  /@solidity-parser/parser@0.16.0:
    resolution: {integrity: sha512-ESipEcHyRHg4Np4SqBCfcXwyxxna1DgFVz69bgpLV8vzl/NP1DtcKsJ4dJZXWQhY/Z4J2LeKBiOkOVZn9ct33Q==}
    dependencies:
      antlr4ts: 0.5.0-alpha.4
    dev: true
    optional: true

  /@szmarczak/http-timer@1.1.2:
    resolution: {integrity: sha512-XIB2XbzHTN6ieIjfIMV9hlVcfPU26s2vafYWQcZHWXHOxiaRZYEDKEwdl129Zyg50+foYV2jCgtrqSA6qNuNSA==}
    engines: {node: '>=6'}
    dependencies:
      defer-to-connect: 1.1.1
    dev: true

  /@szmarczak/http-timer@5.0.1:
    resolution: {integrity: sha512-+PmQX0PiAYPMeVYe237LJAYvOMYW1j2rH5YROyS3b4CTVJum34HfRvKvAzozHAQG0TnHNdUfY9nCeUyRAs//cw==}
    engines: {node: '>=14.16'}
    dependencies:
      defer-to-connect: 2.0.1
    dev: true

  /@truffle/abi-utils@0.3.2:
    resolution: {integrity: sha512-32queMD64YKL/tmQgSV4Xs073dIaZ9tp7NP1icjwvFSA3Q9yeu7ApYbSbYMsx9H9zWkkVOsfcoJ2kJEieOCzsA==}
    dependencies:
      change-case: 3.0.2
      fast-check: 3.1.1
      web3-utils: 1.7.4
    dev: true

  /@truffle/blockchain-utils@0.1.4:
    resolution: {integrity: sha512-HegAo5A8UX9vE8dtceBRgCY207gOb9wj54c8mNOOWHcFpkyJz7kZYGo44As6Imh10/0hD2j7vHQ56Jf+uszJ3A==}
    dev: true

  /@truffle/codec@0.14.5:
    resolution: {integrity: sha512-3FCpTJe6o7LGWUfrSdguMpdpH1PTn3u7bIfbj6Cfdzym2OAVSgxTgdlqC1poepbk0xcOVcUW+EsqNwLMqmBiPA==}
    dependencies:
      '@truffle/abi-utils': 0.3.2
      '@truffle/compile-common': 0.8.1
      big.js: 6.2.1
      bn.js: 5.2.1
      cbor: 5.2.0
      debug: 4.3.4
      lodash: 4.17.21
      semver: 7.3.7
      utf8: 3.0.0
      web3-utils: 1.7.4
    transitivePeerDependencies:
      - supports-color
    dev: true

  /@truffle/compile-common@0.8.1:
    resolution: {integrity: sha512-7mzzG9Cfrn+fDT5Sqi7B6pccvIIV5w/GM8/56YgnjysbDzy5aZ6mv0fe37ZbcznEVQ35NJjBy+lEr/ozOGXwQA==}
    dependencies:
      '@truffle/error': 0.1.1
      colors: 1.4.0
    dev: true

  /@truffle/contract-schema@3.4.10:
    resolution: {integrity: sha512-BhRNRoRvlj2th6E5RNS0BnS0ZxQe01JJz8I7MjkGqdeXSvrn6qDCAnbmvhNgUv0l5h8w5+gBOQhAJhILf1shdQ==}
    dependencies:
      ajv: 6.12.6
      debug: 4.3.4
    transitivePeerDependencies:
      - supports-color
    dev: true

  /@truffle/contract@4.6.2:
    resolution: {integrity: sha512-OZZIDmKtHgZS2Q6sCczNe8OfTuMWpRaAo3vwY49LGGs0VXLiwc7nIcCFh+bMg14IRK6vBN4pWE9W9eWSBFy31Q==}
    dependencies:
      '@ensdomains/ensjs': 2.1.0
      '@truffle/blockchain-utils': 0.1.4
      '@truffle/contract-schema': 3.4.10
      '@truffle/debug-utils': 6.0.35
      '@truffle/error': 0.1.1
      '@truffle/interface-adapter': 0.5.22
      bignumber.js: 7.2.1
      debug: 4.3.4
      ethers: 4.0.49
      web3: 1.7.4
      web3-core-helpers: 1.7.4
      web3-core-promievent: 1.7.4
      web3-eth-abi: 1.7.4
      web3-utils: 1.7.4
    transitivePeerDependencies:
      - bufferutil
      - supports-color
      - utf-8-validate
    dev: true

  /@truffle/debug-utils@6.0.35:
    resolution: {integrity: sha512-GuLsc+GFEYiUM683GWh4/ol3jkBts5a601detVWu1Xo5/bSL5gxooOjgOTovjA8dimCjkyi/DnK2yHHC+q+g0g==}
    dependencies:
      '@truffle/codec': 0.14.5
      '@trufflesuite/chromafi': 3.0.0
      bn.js: 5.2.1
      chalk: 2.4.2
      debug: 4.3.4
      highlightjs-solidity: 2.0.5
    transitivePeerDependencies:
      - supports-color
    dev: true

  /@truffle/error@0.0.14:
    resolution: {integrity: sha512-utJx+SZYoMqk8wldQG4gCVKhV8GwMJbWY7sLXFT/D8wWZTnE2peX7URFJh/cxkjTRCO328z1s2qewkhyVsu2HA==}
    dev: true

  /@truffle/error@0.1.1:
    resolution: {integrity: sha512-sE7c9IHIGdbK4YayH4BC8i8qMjoAOeg6nUXUDZZp8wlU21/EMpaG+CLx+KqcIPyR+GSWIW3Dm0PXkr2nlggFDA==}
    dev: true

  /@truffle/interface-adapter@0.5.22:
    resolution: {integrity: sha512-Bgl5Afb1mPVNedI8CJzZQzVIdrZWSXISTBrXPZmppD4Q+6V1RUzlLxiaGGB4gYHOA+U0pBzD8MCcSycPAD9RsA==}
    dependencies:
      bn.js: 5.2.1
      ethers: 4.0.49
      web3: 1.7.4
    transitivePeerDependencies:
      - bufferutil
      - supports-color
      - utf-8-validate
    dev: true

  /@truffle/provider@0.2.38:
    resolution: {integrity: sha512-YKdTUST+G741jFtwgwSpXA0sni5ClLPfhLVUirLxKAiLXI3HnYDl1TAtf/THTPWGMmfd3ygfkXVlxceYuSNuRQ==}
    dependencies:
      '@truffle/error': 0.0.14
      '@truffle/interface-adapter': 0.5.22
      web3: 1.5.2
    transitivePeerDependencies:
      - bufferutil
      - supports-color
      - utf-8-validate
    dev: true

  /@trufflesuite/chromafi@3.0.0:
    resolution: {integrity: sha512-oqWcOqn8nT1bwlPPfidfzS55vqcIDdpfzo3HbU9EnUmcSTX+I8z0UyUFI3tZQjByVJulbzxHxUGS3ZJPwK/GPQ==}
    dependencies:
      camelcase: 4.1.0
      chalk: 2.4.2
      cheerio: 1.0.0-rc.12
      detect-indent: 5.0.0
      highlight.js: 10.7.3
      lodash.merge: 4.6.2
      strip-ansi: 4.0.0
      strip-indent: 2.0.0
    dev: true

  /@tsconfig/node10@1.0.9:
    resolution: {integrity: sha512-jNsYVVxU8v5g43Erja32laIDHXeoNvFEpX33OK4d6hljo3jDhCBDhx5dhCCTMWUojscpAagGiRkBKxpdl9fxqA==}
    dev: true

  /@tsconfig/node12@1.0.11:
    resolution: {integrity: sha512-cqefuRsh12pWyGsIoBKJA9luFu3mRxCA+ORZvA4ktLSzIuCUtWVxGIuXigEwO5/ywWFMZ2QEGKWvkZG1zDMTag==}
    dev: true

  /@tsconfig/node14@1.0.3:
    resolution: {integrity: sha512-ysT8mhdixWK6Hw3i1V2AeRqZ5WfXg1G43mqoYlM2nc6388Fq5jcXyr5mRsqViLx/GJYdoL0bfXD8nmF+Zn/Iow==}
    dev: true

  /@tsconfig/node16@1.0.3:
    resolution: {integrity: sha512-yOlFc+7UtL/89t2ZhjPvvB/DeAr3r+Dq58IgzsFkOAvVC6NMJXmCGjbptdXdR9qsX7pKcTL+s87FtYREi2dEEQ==}
    dev: true

  /@typechain/ethers-v5@2.0.0(ethers@5.6.1)(typechain@3.0.0):
    resolution: {integrity: sha512-0xdCkyGOzdqh4h5JSf+zoWx85IusEjDcPIwNEHP8mrWSnCae4rvrqB+/gtpdNfX7zjlFlZiMeePn2r63EI3Lrw==}
    peerDependencies:
      ethers: ^5.0.0
      typechain: ^3.0.0
    dependencies:
      ethers: 5.6.1
      typechain: 3.0.0(typescript@4.3.2)
    dev: true

  /@typechain/ethers-v5@7.1.0(@ethersproject/abi@5.6.1)(@ethersproject/bytes@5.7.0)(@ethersproject/providers@5.6.1)(ethers@5.6.1)(typechain@5.0.0)(typescript@4.3.2):
    resolution: {integrity: sha512-zTRwNBtmO0BoOlNi5Q6PKg9OIH5rnJJGAoUC7AnHJpWvWHtlZ9jjbUcCWniKA2dm50zL1ykAh5GqeBp33ju3Qw==}
    peerDependencies:
      '@ethersproject/abi': ^5.0.0
      '@ethersproject/bytes': ^5.0.0
      '@ethersproject/providers': ^5.0.0
      ethers: ^5.1.3
      typechain: ^5.0.0
      typescript: '>=4.0.0'
    dependencies:
      '@ethersproject/abi': 5.6.1
      '@ethersproject/bytes': 5.7.0
      '@ethersproject/providers': 5.6.1
      ethers: 5.6.1
      lodash: 4.17.21
      ts-essentials: 7.0.3(typescript@4.3.2)
      typechain: 5.0.0(typescript@4.3.2)
      typescript: 4.3.2
    dev: true

  /@typechain/hardhat@3.0.0(hardhat@2.12.7)(lodash@4.17.21)(typechain@5.0.0):
    resolution: {integrity: sha512-FpnIIXkDXm54XCHI/Z2iOet7h1MrFSvZfuljX9Uzc6FEjEfb01Tuzu8ywe2iquD3g5JXqovgdv+M54L/2Z6jkg==}
    peerDependencies:
      hardhat: ^2.0.10
      lodash: ^4.17.15
      typechain: ^6.0.0
    dependencies:
      fs-extra: 9.1.0
      hardhat: 2.12.7(ts-node@10.0.0)(typescript@4.3.2)
      lodash: 4.17.21
      typechain: 5.0.0(typescript@4.3.2)
    dev: true

  /@types/async-eventemitter@0.2.1:
    resolution: {integrity: sha512-M2P4Ng26QbAeITiH7w1d7OxtldgfAe0wobpyJzVK/XOb0cUGKU2R4pfAhqcJBXAe2ife5ZOhSv4wk7p+ffURtg==}
    dev: true

  /@types/bn.js@4.11.6:
    resolution: {integrity: sha512-pqr857jrp2kPuO9uRjZ3PwnJTjoQy+fcdxvBTvHm6dkmEL9q+hDD/2j/0ELOBPtPnS8LjCX0gI9nbl8lVkadpg==}
    dependencies:
      '@types/node': 15.14.9
    dev: true

  /@types/bn.js@5.1.1:
    resolution: {integrity: sha512-qNrYbZqMx0uJAfKnKclPh+dTwK33KfLHYqtyODwd5HnXOjnkhc4qgn3BrK6RWyGZm5+sIFE7Q7Vz6QQtJB7w7g==}
    dependencies:
      '@types/node': 15.14.9
    dev: true

  /@types/cacheable-request@6.0.2:
    resolution: {integrity: sha512-B3xVo+dlKM6nnKTcmm5ZtY/OL8bOAOd2Olee9M1zft65ox50OzjEHW91sDiU9j6cvW8Ejg1/Qkf4xd2kugApUA==}
    dependencies:
      '@types/http-cache-semantics': 4.0.1
      '@types/keyv': 3.1.4
      '@types/node': 15.14.9
      '@types/responselike': 1.0.0
    dev: true

  /@types/cbor@5.0.1:
    resolution: {integrity: sha512-zVqJy2KzusZPLOgyGJDnOIbu3DxIGGqxYbEwtEEe4Z+la8jwIhOyb+GMrlHafs5tvKruwf8f8qOYP6zTvse/pw==}
    dependencies:
      '@types/node': 15.14.9
    dev: true

  /@types/chai@4.3.3:
    resolution: {integrity: sha512-hC7OMnszpxhZPduX+m+nrx+uFoLkWOMiR4oa/AZF3MuSETYTZmFfJAHqZEM8MVlvfG7BEUcgvtwoCTxBp6hm3g==}
    dev: true

  /@types/concat-stream@1.6.1:
    resolution: {integrity: sha512-eHE4cQPoj6ngxBZMvVf6Hw7Mh4jMW4U9lpGmS5GBPB9RYxlFg+CHaVN7ErNY4W9XfLIEn20b4VDYaIrbq0q4uA==}
    dependencies:
      '@types/node': 15.14.9
    dev: true

  /@types/debug@4.1.7:
    resolution: {integrity: sha512-9AonUzyTjXXhEOa0DnqpzZi6VHlqKMswga9EXjpXnnqxwLtdvPPtlO8evrI5D9S6asFRCQ6v+wpiUKbw+vKqyg==}
    dependencies:
      '@types/ms': 0.7.31
    dev: true

  /@types/events@3.0.0:
    resolution: {integrity: sha512-EaObqwIvayI5a8dCzhFrjKzVwKLxjoG9T6Ppd5CEo07LRKfQ8Yokw54r5+Wq7FaBQ+yXRvQAYPrHwya1/UFt9g==}
    dev: true

  /@types/form-data@0.0.33:
    resolution: {integrity: sha512-8BSvG1kGm83cyJITQMZSulnl6QV8jqAGreJsc5tPu1Jq0vTSOiY/k24Wx82JRpWwZSqrala6sd5rWi6aNXvqcw==}
    dependencies:
      '@types/node': 15.14.9
    dev: true

  /@types/glob@7.1.1:
    resolution: {integrity: sha512-1Bh06cbWJUHMC97acuD6UMG29nMt0Aqz1vF3guLfG+kHHJhy3AyohZFFxYk2f7Q1SQIrNwvncxAE0N/9s70F2w==}
    dependencies:
      '@types/events': 3.0.0
      '@types/minimatch': 3.0.3
      '@types/node': 15.14.9
    dev: true

  /@types/http-cache-semantics@4.0.1:
    resolution: {integrity: sha512-SZs7ekbP8CN0txVG2xVRH6EgKmEm31BOxA07vkFaETzZz1xh+cbt8BcI0slpymvwhx5dlFnQG2rTlPVQn+iRPQ==}
    dev: true

  /@types/json-schema@7.0.11:
    resolution: {integrity: sha512-wOuvG1SN4Us4rez+tylwwwCV1psiNVOkJeM3AUWUNWg/jDQY2+HE/444y5gc+jBmRqASOm2Oeh5c1axHobwRKQ==}
    dev: true

  /@types/keyv@3.1.4:
    resolution: {integrity: sha512-BQ5aZNSCpj7D6K2ksrRCTmKRLEpnPvWDiLPfoGyhZ++8YtiK9d/3DBKPJgry359X/P1PfruyYwvnvwFjuEiEIg==}
    dependencies:
      '@types/node': 15.14.9
    dev: true

  /@types/lru-cache@5.1.1:
    resolution: {integrity: sha512-ssE3Vlrys7sdIzs5LOxCzTVMsU7i9oa/IaW92wF32JFb3CVczqOkru2xspuKczHEbG3nvmPY7IFqVmGGHdNbYw==}
    dev: true

  /@types/minimatch@3.0.3:
    resolution: {integrity: sha512-tHq6qdbT9U1IRSGf14CL0pUlULksvY9OZ+5eEgl1N7t+OA3tGvNpxJCzuKQlsNgCVwbAs670L1vcVQi8j9HjnA==}
    dev: true

  /@types/mkdirp@0.5.2:
    resolution: {integrity: sha512-U5icWpv7YnZYGsN4/cmh3WD2onMY0aJIiTE6+51TwJCttdHvtCYmkBNOobHlXwrJRL0nkH9jH4kD+1FAdMN4Tg==}
    dependencies:
      '@types/node': 15.14.9
    dev: true

  /@types/mocha@8.2.2:
    resolution: {integrity: sha512-Lwh0lzzqT5Pqh6z61P3c3P5nm6fzQK/MMHl9UKeneAeInVflBSz1O2EkX6gM6xfJd7FBXBY5purtLx7fUiZ7Hw==}
    dev: true

  /@types/ms@0.7.31:
    resolution: {integrity: sha512-iiUgKzV9AuaEkZqkOLDIvlQiL6ltuZd9tGcW3gwpnX8JbuiuhFlEGmmFXEXkN50Cvq7Os88IY2v0dkDqXYWVgA==}
    dev: true

  /@types/node-fetch@2.6.2:
    resolution: {integrity: sha512-DHqhlq5jeESLy19TYhLakJ07kNumXWjcDdxXsLUMJZ6ue8VZJj4kLPQVE/2mdHh3xZziNF1xppu5lwmS53HR+A==}
    dependencies:
      '@types/node': 15.14.9
      form-data: 3.0.1
    dev: true

  /@types/node@10.17.60:
    resolution: {integrity: sha512-F0KIgDJfy2nA3zMLmWGKxcH2ZVEtCZXHHdOQs2gSaQ27+lNeEfGxzkIw90aXswATX7AZ33tahPbzy6KAfUreVw==}
    dev: true

  /@types/node@12.19.16:
    resolution: {integrity: sha512-7xHmXm/QJ7cbK2laF+YYD7gb5MggHIIQwqyjin3bpEGiSuvScMQ5JZZXPvRipi1MwckTQbJZROMns/JxdnIL1Q==}
    dev: true

  /@types/node@15.14.9:
    resolution: {integrity: sha512-qjd88DrCxupx/kJD5yQgZdcYKZKSIGBVDIBE1/LTGcNm3d2Np/jxojkdePDdfnBHJc5W7vSMpbJ1aB7p/Py69A==}
    dev: true

  /@types/node@8.10.66:
    resolution: {integrity: sha512-tktOkFUA4kXx2hhhrB8bIFb5TbwzS4uOhKEmwiD+NoiL0qtP2OQ9mFldbgD4dV1djrlBYP6eBuQZiWjuHUpqFw==}
    dev: true

  /@types/pbkdf2@3.1.0:
    resolution: {integrity: sha512-Cf63Rv7jCQ0LaL8tNXmEyqTHuIJxRdlS5vMh1mj5voN4+QFhVZnlZruezqpWYDiJ8UTzhP0VmeLXCmBk66YrMQ==}
    dependencies:
      '@types/node': 15.14.9
    dev: true

  /@types/prettier@2.7.1:
    resolution: {integrity: sha512-ri0UmynRRvZiiUJdiz38MmIblKK+oH30MztdBVR95dv/Ubw6neWSb8u1XpRb72L4qsZOhz+L+z9JD40SJmfWow==}
    dev: true

  /@types/qs@6.9.7:
    resolution: {integrity: sha512-FGa1F62FT09qcrueBA6qYTrJPVDzah9a+493+o2PCXsesWHIn27G98TsSMs3WPNbZIEj4+VJf6saSFpvD+3Zsw==}
    dev: true

  /@types/resolve@0.0.8:
    resolution: {integrity: sha512-auApPaJf3NPfe18hSoJkp8EbZzer2ISk7o8mCC3M9he/a04+gbMF97NkpD2S8riMGvm4BMRI59/SZQSaLTKpsQ==}
    dependencies:
      '@types/node': 15.14.9
    dev: true

  /@types/responselike@1.0.0:
    resolution: {integrity: sha512-85Y2BjiufFzaMIlvJDvTTB8Fxl2xfLo4HgmHzVBz08w4wDePCTjYw66PdrolO0kzli3yam/YCgRufyo1DdQVTA==}
    dependencies:
      '@types/node': 15.14.9
    dev: true

  /@types/secp256k1@4.0.3:
    resolution: {integrity: sha512-Da66lEIFeIz9ltsdMZcpQvmrmmoqrfju8pm1BH8WbYjZSwUgCwXLb9C+9XYogwBITnbsSaMdVPb2ekf7TV+03w==}
    dependencies:
      '@types/node': 15.14.9
    dev: true

  /@types/sinon-chai@3.2.8:
    resolution: {integrity: sha512-d4ImIQbT/rKMG8+AXpmcan5T2/PNeSjrYhvkwet6z0p8kzYtfgA32xzOBlbU0yqJfq+/0Ml805iFoODO0LP5/g==}
    dependencies:
      '@types/chai': 4.3.3
      '@types/sinon': 10.0.13
    dev: true

  /@types/sinon@10.0.13:
    resolution: {integrity: sha512-UVjDqJblVNQYvVNUsj0PuYYw0ELRmgt1Nt5Vk0pT5f16ROGfcKJY8o1HVuMOJOpD727RrGB9EGvoaTQE5tgxZQ==}
    dependencies:
      '@types/sinonjs__fake-timers': 8.1.2
    dev: true

  /@types/sinonjs__fake-timers@8.1.2:
    resolution: {integrity: sha512-9GcLXF0/v3t80caGs5p2rRfkB+a8VBGLJZVih6CNFkx8IZ994wiKKLSRs9nuFwk1HevWs/1mnUmkApGrSGsShA==}
    dev: true

  /@types/underscore@1.11.4:
    resolution: {integrity: sha512-uO4CD2ELOjw8tasUrAhvnn2W4A0ZECOvMjCivJr4gA9pGgjv+qxKWY9GLTMVEK8ej85BxQOocUyE7hImmSQYcg==}
    dev: true

  /@types/web3@1.0.19:
    resolution: {integrity: sha512-fhZ9DyvDYDwHZUp5/STa9XW2re0E8GxoioYJ4pEUZ13YHpApSagixj7IAdoYH5uAK+UalGq6Ml8LYzmgRA/q+A==}
    dependencies:
      '@types/bn.js': 5.1.1
      '@types/underscore': 1.11.4
    dev: true

  /@typescript-eslint/eslint-plugin@5.38.0(@typescript-eslint/parser@5.38.0)(eslint@8.23.1)(typescript@4.3.2):
    resolution: {integrity: sha512-GgHi/GNuUbTOeoJiEANi0oI6fF3gBQc3bGFYj40nnAPCbhrtEDf2rjBmefFadweBmO1Du1YovHeDP2h5JLhtTQ==}
    engines: {node: ^12.22.0 || ^14.17.0 || >=16.0.0}
    peerDependencies:
      '@typescript-eslint/parser': ^5.0.0
      eslint: ^6.0.0 || ^7.0.0 || ^8.0.0
      typescript: '*'
    peerDependenciesMeta:
      typescript:
        optional: true
    dependencies:
      '@typescript-eslint/parser': 5.38.0(eslint@8.23.1)(typescript@4.3.2)
      '@typescript-eslint/scope-manager': 5.38.0
      '@typescript-eslint/type-utils': 5.38.0(eslint@8.23.1)(typescript@4.3.2)
      '@typescript-eslint/utils': 5.38.0(eslint@8.23.1)(typescript@4.3.2)
      debug: 4.3.4
      eslint: 8.23.1
      ignore: 5.2.0
      regexpp: 3.2.0
      semver: 7.3.7
      tsutils: 3.21.0(typescript@4.3.2)
      typescript: 4.3.2
    transitivePeerDependencies:
      - supports-color
    dev: true

  /@typescript-eslint/parser@5.38.0(eslint@8.23.1)(typescript@4.3.2):
    resolution: {integrity: sha512-/F63giJGLDr0ms1Cr8utDAxP2SPiglaD6V+pCOcG35P2jCqdfR7uuEhz1GIC3oy4hkUF8xA1XSXmd9hOh/a5EA==}
    engines: {node: ^12.22.0 || ^14.17.0 || >=16.0.0}
    peerDependencies:
      eslint: ^6.0.0 || ^7.0.0 || ^8.0.0
      typescript: '*'
    peerDependenciesMeta:
      typescript:
        optional: true
    dependencies:
      '@typescript-eslint/scope-manager': 5.38.0
      '@typescript-eslint/types': 5.38.0
      '@typescript-eslint/typescript-estree': 5.38.0(typescript@4.3.2)
      debug: 4.3.4
      eslint: 8.23.1
      typescript: 4.3.2
    transitivePeerDependencies:
      - supports-color
    dev: true

  /@typescript-eslint/scope-manager@5.38.0:
    resolution: {integrity: sha512-ByhHIuNyKD9giwkkLqzezZ9y5bALW8VNY6xXcP+VxoH4JBDKjU5WNnsiD4HJdglHECdV+lyaxhvQjTUbRboiTA==}
    engines: {node: ^12.22.0 || ^14.17.0 || >=16.0.0}
    dependencies:
      '@typescript-eslint/types': 5.38.0
      '@typescript-eslint/visitor-keys': 5.38.0
    dev: true

  /@typescript-eslint/type-utils@5.38.0(eslint@8.23.1)(typescript@4.3.2):
    resolution: {integrity: sha512-iZq5USgybUcj/lfnbuelJ0j3K9dbs1I3RICAJY9NZZpDgBYXmuUlYQGzftpQA9wC8cKgtS6DASTvF3HrXwwozA==}
    engines: {node: ^12.22.0 || ^14.17.0 || >=16.0.0}
    peerDependencies:
      eslint: '*'
      typescript: '*'
    peerDependenciesMeta:
      typescript:
        optional: true
    dependencies:
      '@typescript-eslint/typescript-estree': 5.38.0(typescript@4.3.2)
      '@typescript-eslint/utils': 5.38.0(eslint@8.23.1)(typescript@4.3.2)
      debug: 4.3.4
      eslint: 8.23.1
      tsutils: 3.21.0(typescript@4.3.2)
      typescript: 4.3.2
    transitivePeerDependencies:
      - supports-color
    dev: true

  /@typescript-eslint/types@5.38.0:
    resolution: {integrity: sha512-HHu4yMjJ7i3Cb+8NUuRCdOGu2VMkfmKyIJsOr9PfkBVYLYrtMCK/Ap50Rpov+iKpxDTfnqvDbuPLgBE5FwUNfA==}
    engines: {node: ^12.22.0 || ^14.17.0 || >=16.0.0}
    dev: true

  /@typescript-eslint/typescript-estree@5.38.0(typescript@4.3.2):
    resolution: {integrity: sha512-6P0RuphkR+UuV7Avv7MU3hFoWaGcrgOdi8eTe1NwhMp2/GjUJoODBTRWzlHpZh6lFOaPmSvgxGlROa0Sg5Zbyg==}
    engines: {node: ^12.22.0 || ^14.17.0 || >=16.0.0}
    peerDependencies:
      typescript: '*'
    peerDependenciesMeta:
      typescript:
        optional: true
    dependencies:
      '@typescript-eslint/types': 5.38.0
      '@typescript-eslint/visitor-keys': 5.38.0
      debug: 4.3.4
      globby: 11.1.0
      is-glob: 4.0.3
      semver: 7.3.7
      tsutils: 3.21.0(typescript@4.3.2)
      typescript: 4.3.2
    transitivePeerDependencies:
      - supports-color
    dev: true

  /@typescript-eslint/utils@5.38.0(eslint@8.23.1)(typescript@4.3.2):
    resolution: {integrity: sha512-6sdeYaBgk9Fh7N2unEXGz+D+som2QCQGPAf1SxrkEr+Z32gMreQ0rparXTNGRRfYUWk/JzbGdcM8NSSd6oqnTA==}
    engines: {node: ^12.22.0 || ^14.17.0 || >=16.0.0}
    peerDependencies:
      eslint: ^6.0.0 || ^7.0.0 || ^8.0.0
    dependencies:
      '@types/json-schema': 7.0.11
      '@typescript-eslint/scope-manager': 5.38.0
      '@typescript-eslint/types': 5.38.0
      '@typescript-eslint/typescript-estree': 5.38.0(typescript@4.3.2)
      eslint: 8.23.1
      eslint-scope: 5.1.1
      eslint-utils: 3.0.0(eslint@8.23.1)
    transitivePeerDependencies:
      - supports-color
      - typescript
    dev: true

  /@typescript-eslint/visitor-keys@5.38.0:
    resolution: {integrity: sha512-MxnrdIyArnTi+XyFLR+kt/uNAcdOnmT+879os7qDRI+EYySR4crXJq9BXPfRzzLGq0wgxkwidrCJ9WCAoacm1w==}
    engines: {node: ^12.22.0 || ^14.17.0 || >=16.0.0}
    dependencies:
      '@typescript-eslint/types': 5.38.0
      eslint-visitor-keys: 3.3.0
    dev: true

  /@yarnpkg/lockfile@1.1.0:
    resolution: {integrity: sha512-GpSwvyXOcOOlV70vbnzjj4fW5xW/FdUF6nQEt1ENy7m4ZCczi1+/buVUPAqmGfqznsORNFzUMjctTIp8a9tuCQ==}
    dev: true

  /abbrev@1.0.9:
    resolution: {integrity: sha512-LEyx4aLEC3x6T0UguF6YILf+ntvmOaWsVfENmIW0E9H09vKlLDGelMjjSm0jkDHALj8A8quZ/HapKNigzwge+Q==}
    dev: true

  /abbrev@1.1.1:
    resolution: {integrity: sha512-nne9/IiQ/hzIhY6pdDnbBtz7DjPTKrY00P/zvPSm5pOFkl6xuGrGnXn/VtTNNfNtAfZ9/1RtehkszU9qcTii0Q==}
    dev: true

  /abi-to-sol@0.6.6:
    resolution: {integrity: sha512-PRn81rSpv6NXFPYQSw7ujruqIP6UkwZ/XoFldtiqCX8+2kHVc73xVaUVvdbro06vvBVZiwnxhEIGdI4BRMwGHw==}
    hasBin: true
    dependencies:
      '@truffle/abi-utils': 0.3.2
      '@truffle/contract-schema': 3.4.10
      ajv: 6.12.6
      better-ajv-errors: 0.8.2(ajv@6.12.6)
      neodoc: 2.0.2
      semver: 7.3.7
      source-map-support: 0.5.21
    optionalDependencies:
      prettier: 2.7.1
      prettier-plugin-solidity: 1.1.3(prettier@2.7.1)
    transitivePeerDependencies:
      - supports-color
    dev: true

  /abort-controller@3.0.0:
    resolution: {integrity: sha512-h8lQ8tacZYnR3vNQTgibj+tODHI5/+l06Au2Pcriv/Gmet0eaj4TwWH41sO9wnHDiQsEj19q0drzdWdeAHtweg==}
    engines: {node: '>=6.5'}
    dependencies:
      event-target-shim: 5.0.1
    dev: true

  /abortcontroller-polyfill@1.7.3:
    resolution: {integrity: sha512-zetDJxd89y3X99Kvo4qFx8GKlt6GsvN3UcRZHwU6iFA/0KiOmhkTVhe8oRoTBiTVPZu09x3vCra47+w8Yz1+2Q==}
    dev: true

  /abstract-level@1.0.3:
    resolution: {integrity: sha512-t6jv+xHy+VYwc4xqZMn2Pa9DjcdzvzZmQGRjTFc8spIbRGHgBrEKbPq+rYXc7CCo0lxgYvSgKVg9qZAhpVQSjA==}
    engines: {node: '>=12'}
    dependencies:
      buffer: 6.0.3
      catering: 2.1.1
      is-buffer: 2.0.5
      level-supports: 4.0.1
      level-transcoder: 1.0.1
      module-error: 1.0.2
      queue-microtask: 1.2.3
    dev: true

  /abstract-leveldown@2.6.3:
    resolution: {integrity: sha512-2++wDf/DYqkPR3o5tbfdhF96EfMApo1GpPfzOsR/ZYXdkSmELlvOOEAl9iKkRsktMPHdGjO4rtkBpf2I7TiTeA==}
    dependencies:
      xtend: 4.0.2
    dev: true

  /abstract-leveldown@2.7.2:
    resolution: {integrity: sha512-+OVvxH2rHVEhWLdbudP6p0+dNMXu8JA1CbhP19T8paTYAcX7oJ4OVjT+ZUVpv7mITxXHqDMej+GdqXBmXkw09w==}
    dependencies:
      xtend: 4.0.2
    dev: true

  /abstract-leveldown@3.0.0:
    resolution: {integrity: sha512-KUWx9UWGQD12zsmLNj64/pndaz4iJh/Pj7nopgkfDG6RlCcbMZvT6+9l7dchK4idog2Is8VdC/PvNbFuFmalIQ==}
    engines: {node: '>=4'}
    dependencies:
      xtend: 4.0.2
    dev: true

  /abstract-leveldown@5.0.0:
    resolution: {integrity: sha512-5mU5P1gXtsMIXg65/rsYGsi93+MlogXZ9FA8JnwKurHQg64bfXwGYVdVdijNTVNOlAsuIiOwHdvFFD5JqCJQ7A==}
    engines: {node: '>=6'}
    dependencies:
      xtend: 4.0.2
    dev: true

  /accepts@1.3.7:
    resolution: {integrity: sha512-Il80Qs2WjYlJIBNzNkK6KYqlVMTbZLXgHx2oT0pU/fjRHyEp+PEfEPY0R3WCwAGVOtauxh1hOxNgIf5bv7dQpA==}
    engines: {node: '>= 0.6'}
    dependencies:
      mime-types: 2.1.27
      negotiator: 0.6.2
    dev: true

  /acorn-jsx@5.3.2(acorn@6.4.2):
    resolution: {integrity: sha512-rq9s+JNhf0IChjtDXxllJ7g41oZk5SlXtp0LHwyA5cejwn7vKmKp4pPri6YEePv2PU65sAsegbXtIinmDFDXgQ==}
    peerDependencies:
      acorn: ^6.0.0 || ^7.0.0 || ^8.0.0
    dependencies:
      acorn: 6.4.2
    dev: true

  /acorn-jsx@5.3.2(acorn@8.8.0):
    resolution: {integrity: sha512-rq9s+JNhf0IChjtDXxllJ7g41oZk5SlXtp0LHwyA5cejwn7vKmKp4pPri6YEePv2PU65sAsegbXtIinmDFDXgQ==}
    peerDependencies:
      acorn: ^6.0.0 || ^7.0.0 || ^8.0.0
    dependencies:
      acorn: 8.8.0
    dev: true

  /acorn@6.4.2:
    resolution: {integrity: sha512-XtGIhXwF8YM8bJhGxG5kXgjkEuNGLTkoYqVE+KMR+aspr4KGYmKYg7yUe3KghyQ9yheNwLnjmzh/7+gfDBmHCQ==}
    engines: {node: '>=0.4.0'}
    hasBin: true
    dev: true

  /acorn@8.8.0:
    resolution: {integrity: sha512-QOxyigPVrpZ2GXT+PFyZTl6TtOFc5egxHIP9IlQ+RbupQuX4RkT/Bee4/kQuC02Xkzg84JcT7oLYtDIQxp+v7w==}
    engines: {node: '>=0.4.0'}
    hasBin: true
    dev: true

  /address@1.1.2:
    resolution: {integrity: sha512-aT6camzM4xEA54YVJYSqxz1kv4IHnQZRtThJJHhUMRExaU5spC7jX5ugSwTaTgJliIgs4VhZOk7htClvQ/LmRA==}
    engines: {node: '>= 0.12.0'}
    dev: true

  /adm-zip@0.4.16:
    resolution: {integrity: sha512-TFi4HBKSGfIKsK5YCkKaaFG2m4PEDyViZmEwof3MTIgzimHLto6muaHVpbrljdIvIrFZzEq/p4nafOeLcYegrg==}
    engines: {node: '>=0.3.0'}
    dev: true

  /aes-js@3.0.0:
    resolution: {integrity: sha512-H7wUZRn8WpTq9jocdxQ2c8x2sKo9ZVmzfRE13GiNJXfp7NcKYEdvl3vspKjXox6RIG2VtaRe4JFvxG4rqp2Zuw==}

  /aes-js@3.1.2:
    resolution: {integrity: sha512-e5pEa2kBnBOgR4Y/p20pskXI74UEz7de8ZGVo58asOtvSVG5YAbJeELPZxOmt+Bnz3rX753YKhfIn4X4l1PPRQ==}
    dev: true
    optional: true

  /agent-base@6.0.2:
    resolution: {integrity: sha512-RZNwNclF7+MS/8bDg70amg32dyeZGZxiDuQmZxKLAlQjr3jGyLx+4Kkk58UO7D2QdgFIQCovuSuZESne6RG6XQ==}
    engines: {node: '>= 6.0.0'}
    dependencies:
      debug: 4.3.4
    transitivePeerDependencies:
      - supports-color
    dev: true

  /aggregate-error@3.1.0:
    resolution: {integrity: sha512-4I7Td01quW/RpocfNayFdFVk1qSuoh0E7JrbRJ16nH01HhKFQ88INq9Sd+nd72zqRySlr9BmDA8xlEJ6vJMrYA==}
    engines: {node: '>=8'}
    dependencies:
      clean-stack: 2.2.0
      indent-string: 4.0.0
    dev: true

  /ajv@6.12.6:
    resolution: {integrity: sha512-j3fVLgvTo527anyYyJOGTYJbG+vnnQYvE0m5mmkc1TK+nxAppkCLMIL0aZ4dblVCNoGShhm+kzE4ZUykBoMg4g==}
    dependencies:
      fast-deep-equal: 3.1.3
      fast-json-stable-stringify: 2.1.0
      json-schema-traverse: 0.4.1
      uri-js: 4.4.1
    dev: true

  /ajv@8.11.0:
    resolution: {integrity: sha512-wGgprdCvMalC0BztXvitD2hC04YffAvtsUn93JbGXYLAtCUO4xd17mCCZQxUOItiBwZvJScWo8NIvQMQ71rdpg==}
    dependencies:
      fast-deep-equal: 3.1.3
      json-schema-traverse: 1.0.0
      require-from-string: 2.0.2
      uri-js: 4.4.1
    dev: true

  /amdefine@1.0.1:
    resolution: {integrity: sha512-S2Hw0TtNkMJhIabBwIojKL9YHO5T0n5eNqWJ7Lrlel/zDbftQpxpapi8tZs3X1HWa+u+QeydGmzzNU0m09+Rcg==}
    engines: {node: '>=0.4.2'}
    dev: true
    optional: true

  /ansi-colors@3.2.3:
    resolution: {integrity: sha512-LEHHyuhlPY3TmuUYMh2oz89lTShfvgbmzaBcxve9t/9Wuy7Dwf4yoAKcND7KFT1HAQfqZ12qtc+DUrBMeKF9nw==}
    engines: {node: '>=6'}
    dev: true

  /ansi-colors@3.2.4:
    resolution: {integrity: sha512-hHUXGagefjN2iRrID63xckIvotOXOojhQKWIPUZ4mNUZ9nLZW+7FMNoE1lOkEhNWYsx/7ysGIuJYCiMAA9FnrA==}
    engines: {node: '>=6'}
    dev: true

  /ansi-colors@4.1.1:
    resolution: {integrity: sha512-JoX0apGbHaUJBNl6yF+p6JAFYZ666/hhCGKN5t9QFjbJQKUU/g8MNbFDbvfrgKXvI1QpZplPOnwIo99lX/AAmA==}
    engines: {node: '>=6'}
    dev: true

  /ansi-colors@4.1.3:
    resolution: {integrity: sha512-/6w/C21Pm1A7aZitlI5Ni/2J6FFQN8i1Cvz3kHABAAbw93v/NlvKdVOqz7CCWz/3iv/JplRSEEZ83XION15ovw==}
    engines: {node: '>=6'}
    dev: true

  /ansi-escapes@3.2.0:
    resolution: {integrity: sha512-cBhpre4ma+U0T1oM5fXg7Dy1Jw7zzwv7lt/GoCpr+hDQJoYnKVPLL4dCvSEFMmQurOQvSrwT7SL/DAlhBI97RQ==}
    engines: {node: '>=4'}
    dev: true

  /ansi-escapes@4.3.2:
    resolution: {integrity: sha512-gKXj5ALrKWQLsYG9jlTRmR/xKluxHV+Z9QEwNIgCfM1/uwPMCuzVVnh5mwTd+OuBZcwSIMbqssNWRm1lE51QaQ==}
    engines: {node: '>=8'}
    dependencies:
      type-fest: 0.21.3
    dev: true

  /ansi-regex@2.1.1:
    resolution: {integrity: sha512-TIGnTpdo+E3+pCyAluZvtED5p5wCqLdezCyhPZzKPcxvFplEt4i+W7OONCKgeZFT3+y5NZZfOOS/Bdcanm1MYA==}
    engines: {node: '>=0.10.0'}
    dev: true

  /ansi-regex@3.0.1:
    resolution: {integrity: sha512-+O9Jct8wf++lXxxFc4hc8LsjaSq0HFzzL7cVsw8pRDIPdjKD2mT4ytDZlLuSBZ4cLKZFXIrMGO7DbQCtMJJMKw==}
    engines: {node: '>=4'}
    dev: true

  /ansi-regex@4.1.1:
    resolution: {integrity: sha512-ILlv4k/3f6vfQ4OoP2AGvirOktlQ98ZEL1k9FaQjxa3L1abBgbuTDAdPOpvbGncC0BTVQrl+OM8xZGK6tWXt7g==}
    engines: {node: '>=6'}
    dev: true

  /ansi-regex@5.0.1:
    resolution: {integrity: sha512-quJQXlTSUGL2LH9SUXo8VwsY4soanhgo6LNSm84E1LBcE8s3O0wpdiRzyR9z/ZZJMlMWv37qOOb9pdJlMUEKFQ==}
    engines: {node: '>=8'}
    dev: true

  /ansi-styles@2.2.1:
    resolution: {integrity: sha512-kmCevFghRiWM7HB5zTPULl4r9bVFSWjz62MhqizDGUrq2NWuNMQyuv4tHHoKJHs69M/MF64lEcHdYIocrdWQYA==}
    engines: {node: '>=0.10.0'}
    dev: true

  /ansi-styles@3.2.1:
    resolution: {integrity: sha512-VT0ZI6kZRdTh8YyJw3SMbYm/u+NqfsAxEpWO0Pf9sq8/e94WxxOpPKx9FR1FlyCtOVDNOQ+8ntlqFxiRc+r5qA==}
    engines: {node: '>=4'}
    dependencies:
      color-convert: 1.9.3
    dev: true

  /ansi-styles@4.3.0:
    resolution: {integrity: sha512-zbB9rCJAT1rbjiVDb2hqKFHNYLxgtk8NURxZ3IZwD3F6NtxbXZQCnnSi1Lkx+IDohdPlFp222wVALIheZJQSEg==}
    engines: {node: '>=8'}
    dependencies:
      color-convert: 2.0.1
    dev: true

  /antlr4@4.7.1:
    resolution: {integrity: sha512-haHyTW7Y9joE5MVs37P2lNYfU2RWBLfcRDD8OWldcdZm5TiCE91B5Xl1oWSwiDUSd4rlExpt2pu1fksYQjRBYQ==}
    dev: true

  /antlr4ts@0.5.0-alpha.4:
    resolution: {integrity: sha512-WPQDt1B74OfPv/IMS2ekXAKkTZIHl88uMetg6q3OTqgFxZ/dxDXI0EWLyZid/1Pe6hTftyg5N7gel5wNAGxXyQ==}
    dev: true

  /anymatch@3.1.2:
    resolution: {integrity: sha512-P43ePfOAIupkguHUycrc4qJ9kz8ZiuOUijaETwX7THt0Y/GNK7v0aa8rY816xWjZ7rJdA5XdMcpVFTKMq+RvWg==}
    engines: {node: '>= 8'}
    dependencies:
      normalize-path: 3.0.0
      picomatch: 2.3.1
    dev: true

  /arg@4.1.3:
    resolution: {integrity: sha512-58S9QDqG0Xx27YwPSt9fJxivjYl432YCwfDMfZ+71RAqUrZef7LrKQZ3LHLOwCS4FLNBplP533Zx895SeOCHvA==}
    dev: true

  /argparse@1.0.10:
    resolution: {integrity: sha512-o5Roy6tNG4SL/FOkCAN6RzjiakZS25RLYFrcMttJqbdd8BWrnA+fGz57iN5Pb06pvBGvl5gQ0B48dJlslXvoTg==}
    dependencies:
      sprintf-js: 1.0.3
    dev: true

  /argparse@2.0.1:
    resolution: {integrity: sha512-8+9WqebbFzpX9OR+Wa6O29asIogeRMzcGtAINdpMHHyAg10f05aSFVBbcEqGf/PXw1EjAZ+q2/bEBg3DvurK3Q==}
    dev: true

  /arr-diff@4.0.0:
    resolution: {integrity: sha512-YVIQ82gZPGBebQV/a8dar4AitzCQs0jjXwMPZllpXMaGjXPYVUawSxQrRsjhjupyVxEvbHgUmIhKVlND+j02kA==}
    engines: {node: '>=0.10.0'}
    dev: true

  /arr-flatten@1.1.0:
    resolution: {integrity: sha512-L3hKV5R/p5o81R7O02IGnwpDmkp6E982XhtbuwSe3O4qOtMMMtodicASA1Cny2U+aCXcNpml+m4dPsvsJ3jatg==}
    engines: {node: '>=0.10.0'}
    dev: true

  /arr-union@3.1.0:
    resolution: {integrity: sha512-sKpyeERZ02v1FeCZT8lrfJq5u6goHCtpTAzPwJYe7c8SPFOboNjNg1vz2L4VTn9T4PQxEx13TbXLmYUcS6Ug7Q==}
    engines: {node: '>=0.10.0'}
    dev: true

  /array-back@1.0.4:
    resolution: {integrity: sha512-1WxbZvrmyhkNoeYcizokbmh5oiOCIfyvGtcqbK3Ls1v1fKcquzxnQSceOx6tzq7jmai2kFLWIpGND2cLhH6TPw==}
    engines: {node: '>=0.12.0'}
    dependencies:
      typical: 2.6.1
    dev: true

  /array-back@2.0.0:
    resolution: {integrity: sha512-eJv4pLLufP3g5kcZry0j6WXpIbzYw9GUB4mVJZno9wfwiBxbizTnHCw3VJb07cBihbFX48Y7oSrW9y+gt4glyw==}
    engines: {node: '>=4'}
    dependencies:
      typical: 2.6.1
    dev: true

  /array-filter@1.0.0:
    resolution: {integrity: sha512-Ene1hbrinPZ1qPoZp7NSx4jQnh4nr7MtY78pHNb+yr8yHbxmTS7ChGW0a55JKA7TkRDeoQxK4GcJaCvBYplSKA==}
    dev: true

  /array-flatten@1.1.1:
    resolution: {integrity: sha512-PCVAQswWemu6UdxsDFFX/+gVeYqKAod3D3UVm91jHwynguOwAvYPhx8nNlM++NqRcK6CxxpUafjmhIdKiHibqg==}
    dev: true

  /array-union@2.1.0:
    resolution: {integrity: sha512-HGyxoOTYUyCM6stUe6EJgnd4EoewAI7zMdfqO+kGjnlZmBDz/cR5pf8r/cR4Wq60sL/p0IkcjUEEPwS3GFrIyw==}
    engines: {node: '>=8'}
    dev: true

  /array-uniq@1.0.3:
    resolution: {integrity: sha512-MNha4BWQ6JbwhFhj03YK552f7cb3AzoE8SzeljgChvL1dl3IcvggXVz1DilzySZkCja+CXuZbdW7yATchWn8/Q==}
    engines: {node: '>=0.10.0'}
    dev: true

  /array-unique@0.3.2:
    resolution: {integrity: sha512-SleRWjh9JUud2wH1hPs9rZBZ33H6T9HOiL0uwGnGx9FpE6wKGyfWugmbkEOIs6qWrZhg0LWeLziLrEwQJhs5mQ==}
    engines: {node: '>=0.10.0'}
    dev: true

  /array.prototype.reduce@1.0.4:
    resolution: {integrity: sha512-WnM+AjG/DvLRLo4DDl+r+SvCzYtD2Jd9oeBYMcEaI7t3fFrHY9M53/wdLcTvmZNQ70IU6Htj0emFkZ5TS+lrdw==}
    engines: {node: '>= 0.4'}
    dependencies:
      call-bind: 1.0.2
      define-properties: 1.1.4
      es-abstract: 1.20.3
      es-array-method-boxes-properly: 1.0.0
      is-string: 1.0.7
    dev: true

  /asap@2.0.6:
    resolution: {integrity: sha512-BSHWgDSAiKs50o2Re8ppvp3seVHXSRM44cdSsT9FfNEUUZLOGWVCsiWaRPWM1Znn+mqZ1OfVZ3z3DWEzSp7hRA==}
    dev: true

  /asn1.js@4.10.1:
    resolution: {integrity: sha512-p32cOF5q0Zqs9uBiONKYLm6BClCoBCM5O9JfeUSlnQLBTxYdTK+pW+nXflm8UkKd2UYlEbYz5qEi0JuZR9ckSw==}
    dependencies:
      bn.js: 4.12.0
      inherits: 2.0.4
      minimalistic-assert: 1.0.1
    dev: true

  /asn1@0.2.4:
    resolution: {integrity: sha512-jxwzQpLQjSmWXgwaCZE9Nz+glAG01yF1QnWgbhGwHI5A6FRIEY6IVqtHhIepHqI7/kyEyQEagBC5mBEFlIYvdg==}
    dependencies:
      safer-buffer: 2.1.2
    dev: true

  /assert-plus@1.0.0:
    resolution: {integrity: sha512-NfJ4UzBCcQGLDlQq7nHxH+tv3kyZ0hHQqF5BO6J7tNJeP5do1llPr8dZ8zHonfhAu0PHAdMkSo+8o0wxg9lZWw==}
    engines: {node: '>=0.8'}
    dev: true

  /assertion-error@1.1.0:
    resolution: {integrity: sha512-jgsaNduz+ndvGyFt3uSuWqvy4lCnIJiovtouQN5JZHOKCS2QuhEdbcQHFhVksz2N2U9hXJo8odG7ETyWlEeuDw==}

  /assign-symbols@1.0.0:
    resolution: {integrity: sha512-Q+JC7Whu8HhmTdBph/Tq59IoRtoy6KAm5zzPv00WdujX82lbAL8K7WVjne7vdCsAmbF4AYaDOPyO3k0kl8qIrw==}
    engines: {node: '>=0.10.0'}
    dev: true

  /ast-parents@0.0.1:
    resolution: {integrity: sha512-XHusKxKz3zoYk1ic8Un640joHbFMhbqneyoZfoKnEGtf2ey9Uh/IdpcQplODdO/kENaMIWsD0nJm4+wX3UNLHA==}
    dev: true

  /astral-regex@1.0.0:
    resolution: {integrity: sha512-+Ryf6g3BKoRc7jfp7ad8tM4TtMiaWvbF/1/sQcZPkkS7ag3D5nMBCe2UfOTONtAkaG0tO0ij3C5Lwmf1EiyjHg==}
    engines: {node: '>=4'}
    dev: true

  /astral-regex@2.0.0:
    resolution: {integrity: sha512-Z7tMw1ytTXt5jqMcOP+OQteU1VuNK9Y02uuJtKQ1Sv69jXQKKg5cibLwGJow8yzZP+eAc18EmLGPal0bp36rvQ==}
    engines: {node: '>=8'}
    dev: true

  /async-eventemitter@0.2.4:
    resolution: {integrity: sha512-pd20BwL7Yt1zwDFy+8MX8F1+WCT8aQeKj0kQnTrH9WaeRETlRamVhD0JtRPmrV4GfOJ2F9CvdQkZeZhnh2TuHw==}
    dependencies:
      async: 2.6.3
    dev: true

  /async-limiter@1.0.1:
    resolution: {integrity: sha512-csOlWGAcRFJaI6m+F2WKdnMKr4HhdhFVBk0H/QbJFMCr+uO2kwohwXQPxw/9OCxp05r5ghVBFSyioixx3gfkNQ==}
    dev: true

  /async@1.5.2:
    resolution: {integrity: sha512-nSVgobk4rv61R9PUSDtYt7mPVB2olxNR5RWJcAsH676/ef11bUZwvu7+RGYrYauVdDPcO519v68wRhXQtxsV9w==}
    dev: true

  /async@2.6.2:
    resolution: {integrity: sha512-H1qVYh1MYhEEFLsP97cVKqCGo7KfCyTt6uEWqsTBr9SO84oK9Uwbyd/yCW+6rKJLHksBNUVWZDAjfS+Ccx0Bbg==}
    dependencies:
      lodash: 4.17.21
    dev: true

  /async@2.6.3:
    resolution: {integrity: sha512-zflvls11DCy+dQWzTW2dzuilv8Z5X/pjfmZOWba6TNIVDm+2UDaJmXSOXlasHKfNBs8oo3M0aT50fDEWfKZjXg==}
    dependencies:
      lodash: 4.17.21
    dev: true

  /asynckit@0.4.0:
    resolution: {integrity: sha512-Oei9OH4tRh0YqU3GxhX79dM/mwVgvbZJaSNaRk+bshkj0S5cfHcgYakreBjrHwatXKbz+IoIdYLxrKim2MjW0Q==}
    dev: true

  /at-least-node@1.0.0:
    resolution: {integrity: sha512-+q/t7Ekv1EDY2l6Gda6LLiX14rU9TV20Wa3ofeQmwPFZbOMo9DXrLbOjFaaclkXKWidIaopwAObQDqwWtGUjqg==}
    engines: {node: '>= 4.0.0'}
    dev: true

  /atob@2.1.2:
    resolution: {integrity: sha512-Wm6ukoaOGJi/73p/cl2GvLjTI5JM1k/O14isD73YML8StrH/7/lRFgmg8nICZgD3bZZvjwCGxtMOD3wWNAu8cg==}
    engines: {node: '>= 4.5.0'}
    hasBin: true
    dev: true

  /available-typed-arrays@1.0.2:
    resolution: {integrity: sha512-XWX3OX8Onv97LMk/ftVyBibpGwY5a8SmuxZPzeOxqmuEqUCOM9ZE+uIaD1VNJ5QnvU2UQusvmKbuM1FR8QWGfQ==}
    engines: {node: '>= 0.4'}
    dependencies:
      array-filter: 1.0.0
    dev: true

  /aws-sign2@0.7.0:
    resolution: {integrity: sha512-08kcGqnYf/YmjoRhfxyu+CLxBjUtHLXLXX/vUfx9l2LYzG3c1m61nrpyFUZI6zeS+Li/wWMMidD9KgrqtGq3mA==}
    dev: true

  /aws4@1.11.0:
    resolution: {integrity: sha512-xh1Rl34h6Fi1DC2WWKfxUTVqRsNnr6LsKz2+hfwDxQJWmrx8+c7ylaqBMcHfl1U1r2dsifOvKX3LQuLNZ+XSvA==}
    dev: true

  /babel-code-frame@6.26.0:
    resolution: {integrity: sha512-XqYMR2dfdGMW+hd0IUZ2PwK+fGeFkOxZJ0wY+JaQAHzt1Zx8LcvpiZD2NiGkEG8qx0CfkAOr5xt76d1e8vG90g==}
    dependencies:
      chalk: 1.1.3
      esutils: 2.0.3
      js-tokens: 3.0.2
    dev: true

  /babel-core@6.26.3:
    resolution: {integrity: sha512-6jyFLuDmeidKmUEb3NM+/yawG0M2bDZ9Z1qbZP59cyHLz8kYGKYwpJP0UwUKKUiTRNvxfLesJnTedqczP7cTDA==}
    dependencies:
      babel-code-frame: 6.26.0
      babel-generator: 6.26.1
      babel-helpers: 6.24.1
      babel-messages: 6.23.0
      babel-register: 6.26.0
      babel-runtime: 6.26.0
      babel-template: 6.26.0
      babel-traverse: 6.26.0
      babel-types: 6.26.0
      babylon: 6.18.0
      convert-source-map: 1.8.0
      debug: 2.6.9
      json5: 0.5.1
      lodash: 4.17.21
      minimatch: 3.1.2
      path-is-absolute: 1.0.1
      private: 0.1.8
      slash: 1.0.0
      source-map: 0.5.7
    transitivePeerDependencies:
      - supports-color
    dev: true

  /babel-generator@6.26.1:
    resolution: {integrity: sha512-HyfwY6ApZj7BYTcJURpM5tznulaBvyio7/0d4zFOeMPUmfxkCjHocCuoLa2SAGzBI8AREcH3eP3758F672DppA==}
    dependencies:
      babel-messages: 6.23.0
      babel-runtime: 6.26.0
      babel-types: 6.26.0
      detect-indent: 4.0.0
      jsesc: 1.3.0
      lodash: 4.17.21
      source-map: 0.5.7
      trim-right: 1.0.1
    dev: true

  /babel-helper-builder-binary-assignment-operator-visitor@6.24.1:
    resolution: {integrity: sha512-gCtfYORSG1fUMX4kKraymq607FWgMWg+j42IFPc18kFQEsmtaibP4UrqsXt8FlEJle25HUd4tsoDR7H2wDhe9Q==}
    dependencies:
      babel-helper-explode-assignable-expression: 6.24.1
      babel-runtime: 6.26.0
      babel-types: 6.26.0
    transitivePeerDependencies:
      - supports-color
    dev: true

  /babel-helper-call-delegate@6.24.1:
    resolution: {integrity: sha512-RL8n2NiEj+kKztlrVJM9JT1cXzzAdvWFh76xh/H1I4nKwunzE4INBXn8ieCZ+wh4zWszZk7NBS1s/8HR5jDkzQ==}
    dependencies:
      babel-helper-hoist-variables: 6.24.1
      babel-runtime: 6.26.0
      babel-traverse: 6.26.0
      babel-types: 6.26.0
    transitivePeerDependencies:
      - supports-color
    dev: true

  /babel-helper-define-map@6.26.0:
    resolution: {integrity: sha512-bHkmjcC9lM1kmZcVpA5t2om2nzT/xiZpo6TJq7UlZ3wqKfzia4veeXbIhKvJXAMzhhEBd3cR1IElL5AenWEUpA==}
    dependencies:
      babel-helper-function-name: 6.24.1
      babel-runtime: 6.26.0
      babel-types: 6.26.0
      lodash: 4.17.21
    transitivePeerDependencies:
      - supports-color
    dev: true

  /babel-helper-explode-assignable-expression@6.24.1:
    resolution: {integrity: sha512-qe5csbhbvq6ccry9G7tkXbzNtcDiH4r51rrPUbwwoTzZ18AqxWYRZT6AOmxrpxKnQBW0pYlBI/8vh73Z//78nQ==}
    dependencies:
      babel-runtime: 6.26.0
      babel-traverse: 6.26.0
      babel-types: 6.26.0
    transitivePeerDependencies:
      - supports-color
    dev: true

  /babel-helper-function-name@6.24.1:
    resolution: {integrity: sha512-Oo6+e2iX+o9eVvJ9Y5eKL5iryeRdsIkwRYheCuhYdVHsdEQysbc2z2QkqCLIYnNxkT5Ss3ggrHdXiDI7Dhrn4Q==}
    dependencies:
      babel-helper-get-function-arity: 6.24.1
      babel-runtime: 6.26.0
      babel-template: 6.26.0
      babel-traverse: 6.26.0
      babel-types: 6.26.0
    transitivePeerDependencies:
      - supports-color
    dev: true

  /babel-helper-get-function-arity@6.24.1:
    resolution: {integrity: sha512-WfgKFX6swFB1jS2vo+DwivRN4NB8XUdM3ij0Y1gnC21y1tdBoe6xjVnd7NSI6alv+gZXCtJqvrTeMW3fR/c0ng==}
    dependencies:
      babel-runtime: 6.26.0
      babel-types: 6.26.0
    dev: true

  /babel-helper-hoist-variables@6.24.1:
    resolution: {integrity: sha512-zAYl3tqerLItvG5cKYw7f1SpvIxS9zi7ohyGHaI9cgDUjAT6YcY9jIEH5CstetP5wHIVSceXwNS7Z5BpJg+rOw==}
    dependencies:
      babel-runtime: 6.26.0
      babel-types: 6.26.0
    dev: true

  /babel-helper-optimise-call-expression@6.24.1:
    resolution: {integrity: sha512-Op9IhEaxhbRT8MDXx2iNuMgciu2V8lDvYCNQbDGjdBNCjaMvyLf4wl4A3b8IgndCyQF8TwfgsQ8T3VD8aX1/pA==}
    dependencies:
      babel-runtime: 6.26.0
      babel-types: 6.26.0
    dev: true

  /babel-helper-regex@6.26.0:
    resolution: {integrity: sha512-VlPiWmqmGJp0x0oK27Out1D+71nVVCTSdlbhIVoaBAj2lUgrNjBCRR9+llO4lTSb2O4r7PJg+RobRkhBrf6ofg==}
    dependencies:
      babel-runtime: 6.26.0
      babel-types: 6.26.0
      lodash: 4.17.21
    dev: true

  /babel-helper-remap-async-to-generator@6.24.1:
    resolution: {integrity: sha512-RYqaPD0mQyQIFRu7Ho5wE2yvA/5jxqCIj/Lv4BXNq23mHYu/vxikOy2JueLiBxQknwapwrJeNCesvY0ZcfnlHg==}
    dependencies:
      babel-helper-function-name: 6.24.1
      babel-runtime: 6.26.0
      babel-template: 6.26.0
      babel-traverse: 6.26.0
      babel-types: 6.26.0
    transitivePeerDependencies:
      - supports-color
    dev: true

  /babel-helper-replace-supers@6.24.1:
    resolution: {integrity: sha512-sLI+u7sXJh6+ToqDr57Bv973kCepItDhMou0xCP2YPVmR1jkHSCY+p1no8xErbV1Siz5QE8qKT1WIwybSWlqjw==}
    dependencies:
      babel-helper-optimise-call-expression: 6.24.1
      babel-messages: 6.23.0
      babel-runtime: 6.26.0
      babel-template: 6.26.0
      babel-traverse: 6.26.0
      babel-types: 6.26.0
    transitivePeerDependencies:
      - supports-color
    dev: true

  /babel-helpers@6.24.1:
    resolution: {integrity: sha512-n7pFrqQm44TCYvrCDb0MqabAF+JUBq+ijBvNMUxpkLjJaAu32faIexewMumrH5KLLJ1HDyT0PTEqRyAe/GwwuQ==}
    dependencies:
      babel-runtime: 6.26.0
      babel-template: 6.26.0
    transitivePeerDependencies:
      - supports-color
    dev: true

  /babel-messages@6.23.0:
    resolution: {integrity: sha512-Bl3ZiA+LjqaMtNYopA9TYE9HP1tQ+E5dLxE0XrAzcIJeK2UqF0/EaqXwBn9esd4UmTfEab+P+UYQ1GnioFIb/w==}
    dependencies:
      babel-runtime: 6.26.0
    dev: true

  /babel-plugin-check-es2015-constants@6.22.0:
    resolution: {integrity: sha512-B1M5KBP29248dViEo1owyY32lk1ZSH2DaNNrXLGt8lyjjHm7pBqAdQ7VKUPR6EEDO323+OvT3MQXbCin8ooWdA==}
    dependencies:
      babel-runtime: 6.26.0
    dev: true

  /babel-plugin-syntax-async-functions@6.13.0:
    resolution: {integrity: sha512-4Zp4unmHgw30A1eWI5EpACji2qMocisdXhAftfhXoSV9j0Tvj6nRFE3tOmRY912E0FMRm/L5xWE7MGVT2FoLnw==}
    dev: true

  /babel-plugin-syntax-exponentiation-operator@6.13.0:
    resolution: {integrity: sha512-Z/flU+T9ta0aIEKl1tGEmN/pZiI1uXmCiGFRegKacQfEJzp7iNsKloZmyJlQr+75FCJtiFfGIK03SiCvCt9cPQ==}
    dev: true

  /babel-plugin-syntax-trailing-function-commas@6.22.0:
    resolution: {integrity: sha512-Gx9CH3Q/3GKbhs07Bszw5fPTlU+ygrOGfAhEt7W2JICwufpC4SuO0mG0+4NykPBSYPMJhqvVlDBU17qB1D+hMQ==}
    dev: true

  /babel-plugin-transform-async-to-generator@6.24.1:
    resolution: {integrity: sha512-7BgYJujNCg0Ti3x0c/DL3tStvnKS6ktIYOmo9wginv/dfZOrbSZ+qG4IRRHMBOzZ5Awb1skTiAsQXg/+IWkZYw==}
    dependencies:
      babel-helper-remap-async-to-generator: 6.24.1
      babel-plugin-syntax-async-functions: 6.13.0
      babel-runtime: 6.26.0
    transitivePeerDependencies:
      - supports-color
    dev: true

  /babel-plugin-transform-es2015-arrow-functions@6.22.0:
    resolution: {integrity: sha512-PCqwwzODXW7JMrzu+yZIaYbPQSKjDTAsNNlK2l5Gg9g4rz2VzLnZsStvp/3c46GfXpwkyufb3NCyG9+50FF1Vg==}
    dependencies:
      babel-runtime: 6.26.0
    dev: true

  /babel-plugin-transform-es2015-block-scoped-functions@6.22.0:
    resolution: {integrity: sha512-2+ujAT2UMBzYFm7tidUsYh+ZoIutxJ3pN9IYrF1/H6dCKtECfhmB8UkHVpyxDwkj0CYbQG35ykoz925TUnBc3A==}
    dependencies:
      babel-runtime: 6.26.0
    dev: true

  /babel-plugin-transform-es2015-block-scoping@6.26.0:
    resolution: {integrity: sha512-YiN6sFAQ5lML8JjCmr7uerS5Yc/EMbgg9G8ZNmk2E3nYX4ckHR01wrkeeMijEf5WHNK5TW0Sl0Uu3pv3EdOJWw==}
    dependencies:
      babel-runtime: 6.26.0
      babel-template: 6.26.0
      babel-traverse: 6.26.0
      babel-types: 6.26.0
      lodash: 4.17.21
    transitivePeerDependencies:
      - supports-color
    dev: true

  /babel-plugin-transform-es2015-classes@6.24.1:
    resolution: {integrity: sha512-5Dy7ZbRinGrNtmWpquZKZ3EGY8sDgIVB4CU8Om8q8tnMLrD/m94cKglVcHps0BCTdZ0TJeeAWOq2TK9MIY6cag==}
    dependencies:
      babel-helper-define-map: 6.26.0
      babel-helper-function-name: 6.24.1
      babel-helper-optimise-call-expression: 6.24.1
      babel-helper-replace-supers: 6.24.1
      babel-messages: 6.23.0
      babel-runtime: 6.26.0
      babel-template: 6.26.0
      babel-traverse: 6.26.0
      babel-types: 6.26.0
    transitivePeerDependencies:
      - supports-color
    dev: true

  /babel-plugin-transform-es2015-computed-properties@6.24.1:
    resolution: {integrity: sha512-C/uAv4ktFP/Hmh01gMTvYvICrKze0XVX9f2PdIXuriCSvUmV9j+u+BB9f5fJK3+878yMK6dkdcq+Ymr9mrcLzw==}
    dependencies:
      babel-runtime: 6.26.0
      babel-template: 6.26.0
    transitivePeerDependencies:
      - supports-color
    dev: true

  /babel-plugin-transform-es2015-destructuring@6.23.0:
    resolution: {integrity: sha512-aNv/GDAW0j/f4Uy1OEPZn1mqD+Nfy9viFGBfQ5bZyT35YqOiqx7/tXdyfZkJ1sC21NyEsBdfDY6PYmLHF4r5iA==}
    dependencies:
      babel-runtime: 6.26.0
    dev: true

  /babel-plugin-transform-es2015-duplicate-keys@6.24.1:
    resolution: {integrity: sha512-ossocTuPOssfxO2h+Z3/Ea1Vo1wWx31Uqy9vIiJusOP4TbF7tPs9U0sJ9pX9OJPf4lXRGj5+6Gkl/HHKiAP5ug==}
    dependencies:
      babel-runtime: 6.26.0
      babel-types: 6.26.0
    dev: true

  /babel-plugin-transform-es2015-for-of@6.23.0:
    resolution: {integrity: sha512-DLuRwoygCoXx+YfxHLkVx5/NpeSbVwfoTeBykpJK7JhYWlL/O8hgAK/reforUnZDlxasOrVPPJVI/guE3dCwkw==}
    dependencies:
      babel-runtime: 6.26.0
    dev: true

  /babel-plugin-transform-es2015-function-name@6.24.1:
    resolution: {integrity: sha512-iFp5KIcorf11iBqu/y/a7DK3MN5di3pNCzto61FqCNnUX4qeBwcV1SLqe10oXNnCaxBUImX3SckX2/o1nsrTcg==}
    dependencies:
      babel-helper-function-name: 6.24.1
      babel-runtime: 6.26.0
      babel-types: 6.26.0
    transitivePeerDependencies:
      - supports-color
    dev: true

  /babel-plugin-transform-es2015-literals@6.22.0:
    resolution: {integrity: sha512-tjFl0cwMPpDYyoqYA9li1/7mGFit39XiNX5DKC/uCNjBctMxyL1/PT/l4rSlbvBG1pOKI88STRdUsWXB3/Q9hQ==}
    dependencies:
      babel-runtime: 6.26.0
    dev: true

  /babel-plugin-transform-es2015-modules-amd@6.24.1:
    resolution: {integrity: sha512-LnIIdGWIKdw7zwckqx+eGjcS8/cl8D74A3BpJbGjKTFFNJSMrjN4bIh22HY1AlkUbeLG6X6OZj56BDvWD+OeFA==}
    dependencies:
      babel-plugin-transform-es2015-modules-commonjs: 6.26.2
      babel-runtime: 6.26.0
      babel-template: 6.26.0
    transitivePeerDependencies:
      - supports-color
    dev: true

  /babel-plugin-transform-es2015-modules-commonjs@6.26.2:
    resolution: {integrity: sha512-CV9ROOHEdrjcwhIaJNBGMBCodN+1cfkwtM1SbUHmvyy35KGT7fohbpOxkE2uLz1o6odKK2Ck/tz47z+VqQfi9Q==}
    dependencies:
      babel-plugin-transform-strict-mode: 6.24.1
      babel-runtime: 6.26.0
      babel-template: 6.26.0
      babel-types: 6.26.0
    transitivePeerDependencies:
      - supports-color
    dev: true

  /babel-plugin-transform-es2015-modules-systemjs@6.24.1:
    resolution: {integrity: sha512-ONFIPsq8y4bls5PPsAWYXH/21Hqv64TBxdje0FvU3MhIV6QM2j5YS7KvAzg/nTIVLot2D2fmFQrFWCbgHlFEjg==}
    dependencies:
      babel-helper-hoist-variables: 6.24.1
      babel-runtime: 6.26.0
      babel-template: 6.26.0
    transitivePeerDependencies:
      - supports-color
    dev: true

  /babel-plugin-transform-es2015-modules-umd@6.24.1:
    resolution: {integrity: sha512-LpVbiT9CLsuAIp3IG0tfbVo81QIhn6pE8xBJ7XSeCtFlMltuar5VuBV6y6Q45tpui9QWcy5i0vLQfCfrnF7Kiw==}
    dependencies:
      babel-plugin-transform-es2015-modules-amd: 6.24.1
      babel-runtime: 6.26.0
      babel-template: 6.26.0
    transitivePeerDependencies:
      - supports-color
    dev: true

  /babel-plugin-transform-es2015-object-super@6.24.1:
    resolution: {integrity: sha512-8G5hpZMecb53vpD3mjs64NhI1au24TAmokQ4B+TBFBjN9cVoGoOvotdrMMRmHvVZUEvqGUPWL514woru1ChZMA==}
    dependencies:
      babel-helper-replace-supers: 6.24.1
      babel-runtime: 6.26.0
    transitivePeerDependencies:
      - supports-color
    dev: true

  /babel-plugin-transform-es2015-parameters@6.24.1:
    resolution: {integrity: sha512-8HxlW+BB5HqniD+nLkQ4xSAVq3bR/pcYW9IigY+2y0dI+Y7INFeTbfAQr+63T3E4UDsZGjyb+l9txUnABWxlOQ==}
    dependencies:
      babel-helper-call-delegate: 6.24.1
      babel-helper-get-function-arity: 6.24.1
      babel-runtime: 6.26.0
      babel-template: 6.26.0
      babel-traverse: 6.26.0
      babel-types: 6.26.0
    transitivePeerDependencies:
      - supports-color
    dev: true

  /babel-plugin-transform-es2015-shorthand-properties@6.24.1:
    resolution: {integrity: sha512-mDdocSfUVm1/7Jw/FIRNw9vPrBQNePy6wZJlR8HAUBLybNp1w/6lr6zZ2pjMShee65t/ybR5pT8ulkLzD1xwiw==}
    dependencies:
      babel-runtime: 6.26.0
      babel-types: 6.26.0
    dev: true

  /babel-plugin-transform-es2015-spread@6.22.0:
    resolution: {integrity: sha512-3Ghhi26r4l3d0Js933E5+IhHwk0A1yiutj9gwvzmFbVV0sPMYk2lekhOufHBswX7NCoSeF4Xrl3sCIuSIa+zOg==}
    dependencies:
      babel-runtime: 6.26.0
    dev: true

  /babel-plugin-transform-es2015-sticky-regex@6.24.1:
    resolution: {integrity: sha512-CYP359ADryTo3pCsH0oxRo/0yn6UsEZLqYohHmvLQdfS9xkf+MbCzE3/Kolw9OYIY4ZMilH25z/5CbQbwDD+lQ==}
    dependencies:
      babel-helper-regex: 6.26.0
      babel-runtime: 6.26.0
      babel-types: 6.26.0
    dev: true

  /babel-plugin-transform-es2015-template-literals@6.22.0:
    resolution: {integrity: sha512-x8b9W0ngnKzDMHimVtTfn5ryimars1ByTqsfBDwAqLibmuuQY6pgBQi5z1ErIsUOWBdw1bW9FSz5RZUojM4apg==}
    dependencies:
      babel-runtime: 6.26.0
    dev: true

  /babel-plugin-transform-es2015-typeof-symbol@6.23.0:
    resolution: {integrity: sha512-fz6J2Sf4gYN6gWgRZaoFXmq93X+Li/8vf+fb0sGDVtdeWvxC9y5/bTD7bvfWMEq6zetGEHpWjtzRGSugt5kNqw==}
    dependencies:
      babel-runtime: 6.26.0
    dev: true

  /babel-plugin-transform-es2015-unicode-regex@6.24.1:
    resolution: {integrity: sha512-v61Dbbihf5XxnYjtBN04B/JBvsScY37R1cZT5r9permN1cp+b70DY3Ib3fIkgn1DI9U3tGgBJZVD8p/mE/4JbQ==}
    dependencies:
      babel-helper-regex: 6.26.0
      babel-runtime: 6.26.0
      regexpu-core: 2.0.0
    dev: true

  /babel-plugin-transform-exponentiation-operator@6.24.1:
    resolution: {integrity: sha512-LzXDmbMkklvNhprr20//RStKVcT8Cu+SQtX18eMHLhjHf2yFzwtQ0S2f0jQ+89rokoNdmwoSqYzAhq86FxlLSQ==}
    dependencies:
      babel-helper-builder-binary-assignment-operator-visitor: 6.24.1
      babel-plugin-syntax-exponentiation-operator: 6.13.0
      babel-runtime: 6.26.0
    transitivePeerDependencies:
      - supports-color
    dev: true

  /babel-plugin-transform-regenerator@6.26.0:
    resolution: {integrity: sha512-LS+dBkUGlNR15/5WHKe/8Neawx663qttS6AGqoOUhICc9d1KciBvtrQSuc0PI+CxQ2Q/S1aKuJ+u64GtLdcEZg==}
    dependencies:
      regenerator-transform: 0.10.1
    dev: true

  /babel-plugin-transform-strict-mode@6.24.1:
    resolution: {integrity: sha512-j3KtSpjyLSJxNoCDrhwiJad8kw0gJ9REGj8/CqL0HeRyLnvUNYV9zcqluL6QJSXh3nfsLEmSLvwRfGzrgR96Pw==}
    dependencies:
      babel-runtime: 6.26.0
      babel-types: 6.26.0
    dev: true

  /babel-preset-env@1.7.0:
    resolution: {integrity: sha512-9OR2afuKDneX2/q2EurSftUYM0xGu4O2D9adAhVfADDhrYDaxXV0rBbevVYoY9n6nyX1PmQW/0jtpJvUNr9CHg==}
    dependencies:
      babel-plugin-check-es2015-constants: 6.22.0
      babel-plugin-syntax-trailing-function-commas: 6.22.0
      babel-plugin-transform-async-to-generator: 6.24.1
      babel-plugin-transform-es2015-arrow-functions: 6.22.0
      babel-plugin-transform-es2015-block-scoped-functions: 6.22.0
      babel-plugin-transform-es2015-block-scoping: 6.26.0
      babel-plugin-transform-es2015-classes: 6.24.1
      babel-plugin-transform-es2015-computed-properties: 6.24.1
      babel-plugin-transform-es2015-destructuring: 6.23.0
      babel-plugin-transform-es2015-duplicate-keys: 6.24.1
      babel-plugin-transform-es2015-for-of: 6.23.0
      babel-plugin-transform-es2015-function-name: 6.24.1
      babel-plugin-transform-es2015-literals: 6.22.0
      babel-plugin-transform-es2015-modules-amd: 6.24.1
      babel-plugin-transform-es2015-modules-commonjs: 6.26.2
      babel-plugin-transform-es2015-modules-systemjs: 6.24.1
      babel-plugin-transform-es2015-modules-umd: 6.24.1
      babel-plugin-transform-es2015-object-super: 6.24.1
      babel-plugin-transform-es2015-parameters: 6.24.1
      babel-plugin-transform-es2015-shorthand-properties: 6.24.1
      babel-plugin-transform-es2015-spread: 6.22.0
      babel-plugin-transform-es2015-sticky-regex: 6.24.1
      babel-plugin-transform-es2015-template-literals: 6.22.0
      babel-plugin-transform-es2015-typeof-symbol: 6.23.0
      babel-plugin-transform-es2015-unicode-regex: 6.24.1
      babel-plugin-transform-exponentiation-operator: 6.24.1
      babel-plugin-transform-regenerator: 6.26.0
      browserslist: 3.2.8
      invariant: 2.2.4
      semver: 5.7.1
    transitivePeerDependencies:
      - supports-color
    dev: true

  /babel-register@6.26.0:
    resolution: {integrity: sha512-veliHlHX06wjaeY8xNITbveXSiI+ASFnOqvne/LaIJIqOWi2Ogmj91KOugEz/hoh/fwMhXNBJPCv8Xaz5CyM4A==}
    dependencies:
      babel-core: 6.26.3
      babel-runtime: 6.26.0
      core-js: 2.6.12
      home-or-tmp: 2.0.0
      lodash: 4.17.21
      mkdirp: 0.5.6
      source-map-support: 0.4.18
    transitivePeerDependencies:
      - supports-color
    dev: true

  /babel-runtime@6.26.0:
    resolution: {integrity: sha512-ITKNuq2wKlW1fJg9sSW52eepoYgZBggvOAHC0u/CYu/qxQ9EVzThCgR69BnSXLHjy2f7SY5zaQ4yt7H9ZVxY2g==}
    dependencies:
      core-js: 2.6.12
      regenerator-runtime: 0.11.1
    dev: true

  /babel-template@6.26.0:
    resolution: {integrity: sha512-PCOcLFW7/eazGUKIoqH97sO9A2UYMahsn/yRQ7uOk37iutwjq7ODtcTNF+iFDSHNfkctqsLRjLP7URnOx0T1fg==}
    dependencies:
      babel-runtime: 6.26.0
      babel-traverse: 6.26.0
      babel-types: 6.26.0
      babylon: 6.18.0
      lodash: 4.17.21
    transitivePeerDependencies:
      - supports-color
    dev: true

  /babel-traverse@6.26.0:
    resolution: {integrity: sha512-iSxeXx7apsjCHe9c7n8VtRXGzI2Bk1rBSOJgCCjfyXb6v1aCqE1KSEpq/8SXuVN8Ka/Rh1WDTF0MDzkvTA4MIA==}
    dependencies:
      babel-code-frame: 6.26.0
      babel-messages: 6.23.0
      babel-runtime: 6.26.0
      babel-types: 6.26.0
      babylon: 6.18.0
      debug: 2.6.9
      globals: 9.18.0
      invariant: 2.2.4
      lodash: 4.17.21
    transitivePeerDependencies:
      - supports-color
    dev: true

  /babel-types@6.26.0:
    resolution: {integrity: sha512-zhe3V/26rCWsEZK8kZN+HaQj5yQ1CilTObixFzKW1UWjqG7618Twz6YEsCnjfg5gBcJh02DrpCkS9h98ZqDY+g==}
    dependencies:
      babel-runtime: 6.26.0
      esutils: 2.0.3
      lodash: 4.17.21
      to-fast-properties: 1.0.3
    dev: true

  /babelify@7.3.0:
    resolution: {integrity: sha512-vID8Fz6pPN5pJMdlUnNFSfrlcx5MUule4k9aKs/zbZPyXxMTcRrB0M4Tarw22L8afr8eYSWxDPYCob3TdrqtlA==}
    dependencies:
      babel-core: 6.26.3
      object-assign: 4.1.1
    transitivePeerDependencies:
      - supports-color
    dev: true

  /babylon@6.18.0:
    resolution: {integrity: sha512-q/UEjfGJ2Cm3oKV71DJz9d25TPnq5rhBVL2Q4fA5wcC3jcrdn7+SssEybFIxwAvvP+YCsCYNKughoF33GxgycQ==}
    hasBin: true
    dev: true

  /backoff@2.5.0:
    resolution: {integrity: sha512-wC5ihrnUXmR2douXmXLCe5O3zg3GKIyvRi/hi58a/XyRxVI+3/yM0PYueQOZXPXQ9pxBislYkw+sF9b7C/RuMA==}
    engines: {node: '>= 0.6'}
    dependencies:
      precond: 0.2.3
    dev: true

  /balanced-match@1.0.0:
    resolution: {integrity: sha512-9Y0g0Q8rmSt+H33DfKv7FOc3v+iRI+o1lbzt8jGcIosYW37IIW/2XVYq5NPdmaD5NQ59Nk26Kl/vZbwW9Fr8vg==}
    dev: true

  /base-x@3.0.9:
    resolution: {integrity: sha512-H7JU6iBHTal1gp56aKoaa//YUxEaAOUiydvrV/pILqIHXTtqxSkATOnDA2u+jZ/61sD+L/412+7kzXRtWukhpQ==}
    dependencies:
      safe-buffer: 5.2.1
    dev: true

  /base64-js@1.5.1:
    resolution: {integrity: sha512-AKpaYlHn8t4SVbOHCy+b5+KKgvR4vrsD8vbvrbiQJps7fKDTkjkDry6ji0rUJjC0kzbNePLwzxq8iypo41qeWA==}
    dev: true

  /base@0.11.2:
    resolution: {integrity: sha512-5T6P4xPgpp0YDFvSWwEZ4NoE3aM4QBQXDzmVbraCkFj8zHM+mba8SyqB5DbZWyR7mYHo6Y7BdQo3MoA4m0TeQg==}
    engines: {node: '>=0.10.0'}
    dependencies:
      cache-base: 1.0.1
      class-utils: 0.3.6
      component-emitter: 1.3.0
      define-property: 1.0.0
      isobject: 3.0.1
      mixin-deep: 1.3.2
      pascalcase: 0.1.1
    dev: true

  /bcrypt-pbkdf@1.0.2:
    resolution: {integrity: sha512-qeFIXtP4MSoi6NLqO12WfqARWWuCKi2Rn/9hJLEmtB5yTNr9DqFWkJRCf2qShWzPeAMRnOgCrq0sg/KLv5ES9w==}
    dependencies:
      tweetnacl: 0.14.5
    dev: true

  /bech32@1.1.4:
    resolution: {integrity: sha512-s0IrSOzLlbvX7yp4WBfPITzpAU8sqQcpsmwXDiKwrG4r491vwCO/XpejasRNl0piBMe/DvP4Tz0mIS/X1DPJBQ==}

  /better-ajv-errors@0.8.2(ajv@6.12.6):
    resolution: {integrity: sha512-FnODTBJSQSHmJXDLPiC7ca0dC4S1HSTPv1+Hg2sm/C71i3Dj0l1jcUEaq/3OQ6MmnUveshTsUvUj65pDSr3Qow==}
    peerDependencies:
      ajv: 4.11.8 - 8
    dependencies:
      '@babel/code-frame': 7.18.6
      '@babel/runtime': 7.19.0
      ajv: 6.12.6
      chalk: 2.4.2
      core-js: 3.30.1
      json-to-ast: 2.1.0
      jsonpointer: 5.0.1
      leven: 3.1.0
    dev: true

  /big-integer@1.6.36:
    resolution: {integrity: sha512-t70bfa7HYEA1D9idDbmuv7YbsbVkQ+Hp+8KFSul4aE5e/i1bjCNIRYJZlA8Q8p0r9T8cF/RVvwUgRA//FydEyg==}
    engines: {node: '>=0.6'}
    dev: true

  /big.js@6.2.1:
    resolution: {integrity: sha512-bCtHMwL9LeDIozFn+oNhhFoq+yQ3BNdnsLSASUxLciOb1vgvpHsIO1dsENiGMgbb4SkP5TrzWzRiLddn8ahVOQ==}
    dev: true

  /bigint-crypto-utils@3.1.8:
    resolution: {integrity: sha512-+VMV9Laq8pXLBKKKK49nOoq9bfR3j7NNQAtbA617a4nw9bVLo8rsqkKMBgM2AJWlNX9fEIyYaYX+d0laqYV4tw==}
    engines: {node: '>=10.4.0'}
    dependencies:
      bigint-mod-arith: 3.1.2
    dev: true

  /bigint-mod-arith@3.1.2:
    resolution: {integrity: sha512-nx8J8bBeiRR+NlsROFH9jHswW5HO8mgfOSqW0AmjicMMvaONDa8AO+5ViKDUUNytBPWiwfvZP4/Bj4Y3lUfvgQ==}
    engines: {node: '>=10.4.0'}
    dev: true

  /bignumber.js@7.2.1:
    resolution: {integrity: sha512-S4XzBk5sMB+Rcb/LNcpzXr57VRTxgAvaAEDAl1AwRx27j00hT84O6OkteE7u8UB3NuaaygCRrEpqox4uDOrbdQ==}
    dev: true

  /bignumber.js@9.1.0:
    resolution: {integrity: sha512-4LwHK4nfDOraBCtst+wOWIHbu1vhvAPJK8g8nROd4iuc3PSEjWif/qwbkh8jwCJz6yDBvtU4KPynETgrfh7y3A==}
    dev: true

  /binary-extensions@2.2.0:
    resolution: {integrity: sha512-jDctJ/IVQbZoJykoeHbhXpOlNBqGNcwXJKJog42E5HDPUwQTSdjCHdihjj0DlnheQ7blbT6dHOafNAiS8ooQKA==}
    engines: {node: '>=8'}
    dev: true

  /bindings@1.5.0:
    resolution: {integrity: sha512-p2q/t/mhvuOj/UeLlV6566GD/guowlr0hHxClI0W9m7MWYkL1F0hLo+0Aexs9HSPCtR1SXQ0TD3MMKrXZajbiQ==}
    dependencies:
      file-uri-to-path: 1.0.0
    dev: true

  /bip39@2.5.0:
    resolution: {integrity: sha512-xwIx/8JKoT2+IPJpFEfXoWdYwP7UVAoUxxLNfGCfVowaJE7yg1Y5B1BVPqlUNsBq5/nGwmFkwRJ8xDW4sX8OdA==}
    dependencies:
      create-hash: 1.2.0
      pbkdf2: 3.1.2
      randombytes: 2.1.0
      safe-buffer: 5.2.1
      unorm: 1.6.0
    dev: true

  /bip66@1.1.5:
    resolution: {integrity: sha512-nemMHz95EmS38a26XbbdxIYj5csHd3RMP3H5bwQknX0WYHF01qhpufP42mLOwVICuH2JmhIhXiWs89MfUGL7Xw==}
    dependencies:
      safe-buffer: 5.2.1
    dev: true

  /blakejs@1.2.1:
    resolution: {integrity: sha512-QXUSXI3QVc/gJME0dBpXrag1kbzOqCjCX8/b54ntNyW6sjtoqxqRk3LTmXzaJoh71zMsDCjM+47jS7XiwN/+fQ==}
    dev: true

  /bluebird@3.7.2:
    resolution: {integrity: sha512-XpNj6GDQzdfW+r2Wnn7xiSAd7TM3jzkxGXBGTtWKuSXv1xUV+azxAm8jdWZN06QTQk+2N2XB9jRDkvbmQmcRtg==}
    dev: true

  /bn.js@4.11.6:
    resolution: {integrity: sha512-XWwnNNFCuuSQ0m3r3C4LE3EiORltHd9M05pq6FOlVeiophzRbMo50Sbz1ehl8K3Z+jw9+vmgnXefY1hz8X+2wA==}
    dev: true

  /bn.js@4.12.0:
    resolution: {integrity: sha512-c98Bf3tPniI+scsdk237ku1Dc3ujXQTSgyiPUDEOe7tRkhrqridvh8klBv0HCEso1OLOYcHuCv/cS6DNxKH+ZA==}

  /bn.js@5.2.1:
    resolution: {integrity: sha512-eXRvHzWyYPBuB4NBy0cmYQjGitUrtqwbvlzP3G6VFnNRbsZQIxQ10PbKKHt8gZ/HW/D/747aDl+QkDqg3KQLMQ==}

  /body-parser@1.19.0:
    resolution: {integrity: sha512-dhEPs72UPbDnAQJ9ZKMNTP6ptJaionhP5cBb541nXPlW60Jepo9RV/a4fX4XWW9CuFNK22krhrj1+rgzifNCsw==}
    engines: {node: '>= 0.8'}
    dependencies:
      bytes: 3.1.0
      content-type: 1.0.4
      debug: 2.6.9
      depd: 1.1.2
      http-errors: 1.7.2
      iconv-lite: 0.4.24
      on-finished: 2.3.0
      qs: 6.7.0
      raw-body: 2.4.0
      type-is: 1.6.18
    transitivePeerDependencies:
      - supports-color
    dev: true

  /boolbase@1.0.0:
    resolution: {integrity: sha512-JZOSA7Mo9sNGB8+UjSgzdLtokWAky1zbztM3WRLCbZ70/3cTANmQmOdR7y2g+J0e2WXywy1yS468tY+IruqEww==}
    dev: true

  /brace-expansion@1.1.11:
    resolution: {integrity: sha512-iCuPHDFgrHX7H2vEI/5xpz07zSHB00TpugqhmYtVmMO6518mCuRMoOYFldEBl0g187ufozdaHgWKcYFb61qGiA==}
    dependencies:
      balanced-match: 1.0.0
      concat-map: 0.0.1
    dev: true

  /brace-expansion@2.0.1:
    resolution: {integrity: sha512-XnAIvQ8eM+kC6aULx6wuQiwVsnzsi9d3WxzV3FpWTGA19F621kwdbsAcFKXgKUHZWsy+mY6iL1sHTxWEFCytDA==}
    dependencies:
      balanced-match: 1.0.0
    dev: true

  /braces@2.3.2:
    resolution: {integrity: sha512-aNdbnj9P8PjdXU4ybaWLK2IF3jc/EoDYbC7AazW6to3TRsfXxscC9UXOB5iDiEQrkyIbWp2SLQda4+QAa7nc3w==}
    engines: {node: '>=0.10.0'}
    dependencies:
      arr-flatten: 1.1.0
      array-unique: 0.3.2
      extend-shallow: 2.0.1
      fill-range: 4.0.0
      isobject: 3.0.1
      repeat-element: 1.1.4
      snapdragon: 0.8.2
      snapdragon-node: 2.1.1
      split-string: 3.1.0
      to-regex: 3.0.2
    transitivePeerDependencies:
      - supports-color
    dev: true

  /braces@3.0.2:
    resolution: {integrity: sha512-b8um+L1RzM3WDSzvhm6gIz1yfTbBt6YTlcEKAvsmqCZZFw46z626lVj9j1yEPW33H5H+lBQpZMP1k8l+78Ha0A==}
    engines: {node: '>=8'}
    dependencies:
      fill-range: 7.0.1
    dev: true

  /brorand@1.1.0:
    resolution: {integrity: sha512-cKV8tMCEpQs4hK/ik71d6LrPOnpkpGBR0wzxqr68g2m/LB2GxVYQroAjMJZRVM1Y4BCjCKc3vAamxSzOY2RP+w==}

  /browser-level@1.0.1:
    resolution: {integrity: sha512-XECYKJ+Dbzw0lbydyQuJzwNXtOpbMSq737qxJN11sIRTErOMShvDpbzTlgju7orJKvx4epULolZAuJGLzCmWRQ==}
    dependencies:
      abstract-level: 1.0.3
      catering: 2.1.1
      module-error: 1.0.2
      run-parallel-limit: 1.1.0
    dev: true

  /browser-stdout@1.3.1:
    resolution: {integrity: sha512-qhAVI1+Av2X7qelOfAIYwXONood6XlZE/fXaBSmW/T5SzLAmCgzi+eiWE7fUvbHaeNBQH13UftjpXxsfLkMpgw==}
    dev: true

  /browserify-aes@1.2.0:
    resolution: {integrity: sha512-+7CHXqGuspUn/Sl5aO7Ea0xWGAtETPXNSAjHo48JfLdPWcMng33Xe4znFvQweqc/uzk5zSOI3H52CYnjCfb5hA==}
    dependencies:
      buffer-xor: 1.0.3
      cipher-base: 1.0.4
      create-hash: 1.2.0
      evp_bytestokey: 1.0.3
      inherits: 2.0.4
      safe-buffer: 5.2.1
    dev: true

  /browserify-cipher@1.0.1:
    resolution: {integrity: sha512-sPhkz0ARKbf4rRQt2hTpAHqn47X3llLkUGn+xEJzLjwY8LRs2p0v7ljvI5EyoRO/mexrNunNECisZs+gw2zz1w==}
    dependencies:
      browserify-aes: 1.2.0
      browserify-des: 1.0.2
      evp_bytestokey: 1.0.3
    dev: true

  /browserify-des@1.0.2:
    resolution: {integrity: sha512-BioO1xf3hFwz4kc6iBhI3ieDFompMhrMlnDFC4/0/vd5MokpuAc3R+LYbwTA9A5Yc9pq9UYPqffKpW2ObuwX5A==}
    dependencies:
      cipher-base: 1.0.4
      des.js: 1.0.1
      inherits: 2.0.4
      safe-buffer: 5.2.1
    dev: true

  /browserify-rsa@4.0.1:
    resolution: {integrity: sha512-+YpEyaLDDvvdzIxQ+cCx73r5YEhS3ANGOkiHdyWqW4t3gdeoNEYjSiQwntbU4Uo2/9yRkpYX3SRFeH+7jc2Duw==}
    dependencies:
      bn.js: 4.12.0
      randombytes: 2.1.0
    dev: true

  /browserify-sha3@0.0.4:
    resolution: {integrity: sha512-WmXX4M8lltqzMnBiPbP9KQdITknmxe4Wp3rhGfpYJst5yOeGwKkHpC0t+Ty22laH4Ltg9YO+p14p93wiipqjxA==}
    dependencies:
      js-sha3: 0.6.1
      safe-buffer: 5.2.1
    dev: true

  /browserify-sign@4.0.4:
    resolution: {integrity: sha512-D2ItxCwNtLcHRrOCuEDZQlIezlFyUV/N5IYz6TY1svu1noyThFuthoEjzT8ChZe3UEctqnwmykcPhet3Eiz58A==}
    dependencies:
      bn.js: 4.12.0
      browserify-rsa: 4.0.1
      create-hash: 1.2.0
      create-hmac: 1.1.7
      elliptic: 6.5.4
      inherits: 2.0.4
      parse-asn1: 5.1.5
    dev: true

  /browserslist@3.2.8:
    resolution: {integrity: sha512-WHVocJYavUwVgVViC0ORikPHQquXwVh939TaelZ4WDqpWgTX/FsGhl/+P4qBUAGcRvtOgDgC+xftNWWp2RUTAQ==}
    hasBin: true
    dependencies:
      caniuse-lite: 1.0.30001414
      electron-to-chromium: 1.4.270
    dev: true

  /bs58@4.0.1:
    resolution: {integrity: sha512-Ok3Wdf5vOIlBrgCvTq96gBkJw+JUEzdBgyaza5HLtPm7yTHkjRy8+JzNyHF7BHa0bNWOQIp3m5YF0nnFcOIKLw==}
    dependencies:
      base-x: 3.0.9
    dev: true

  /bs58check@2.1.2:
    resolution: {integrity: sha512-0TS1jicxdU09dwJMNZtVAfzPi6Q6QeN0pM1Fkzrjn+XYHvzMKPU3pHVpva+769iNVSfIYWf7LJ6WR+BuuMf8cA==}
    dependencies:
      bs58: 4.0.1
      create-hash: 1.2.0
      safe-buffer: 5.2.1
    dev: true

  /buffer-from@1.1.2:
    resolution: {integrity: sha512-E+XQCRwSbaaiChtv6k6Dwgc+bx+Bs6vuKJHHl5kox/BaKbhiXzqQOwK4cO22yElGp2OCmjwVhT3HmxgyPGnJfQ==}
    dev: true

  /buffer-to-arraybuffer@0.0.5:
    resolution: {integrity: sha512-3dthu5CYiVB1DEJp61FtApNnNndTckcqe4pFcLdvHtrpG+kcyekCJKg4MRiDcFW7A6AODnXB9U4dwQiCW5kzJQ==}
    dev: true

  /buffer-xor@1.0.3:
    resolution: {integrity: sha512-571s0T7nZWK6vB67HI5dyUF7wXiNcfaPPPTl6zYCNApANjIvYJTg7hlud/+cJpdAhS7dVzqMLmfhfHR3rAcOjQ==}
    dev: true

  /buffer-xor@2.0.2:
    resolution: {integrity: sha512-eHslX0bin3GB+Lx2p7lEYRShRewuNZL3fUl4qlVJGGiwoPGftmt8JQgk2Y9Ji5/01TnVDo33E5b5O3vUB1HdqQ==}
    dependencies:
      safe-buffer: 5.2.1
    dev: true

  /buffer@5.7.1:
    resolution: {integrity: sha512-EHcyIPBQ4BSGlvjB16k5KgAJ27CIsHY/2JBmCRReo48y9rQ3MaUzWX3KVlBa4U7MyX02HdVj0K7C3WaB3ju7FQ==}
    dependencies:
      base64-js: 1.5.1
      ieee754: 1.2.1
    dev: true

  /buffer@6.0.3:
    resolution: {integrity: sha512-FTiCpNxtwiZZHEZbcbTIcZjERVICn9yq/pDFkTl95/AxzD1naBctN7YO68riM/gLSDY7sdrMby8hofADYuuqOA==}
    dependencies:
      base64-js: 1.5.1
      ieee754: 1.2.1
    dev: true

  /bufferutil@4.0.6:
    resolution: {integrity: sha512-jduaYOYtnio4aIAyc6UbvPCVcgq7nYpVnucyxr6eCYg/Woad9Hf/oxxBRDnGGjPfjUm6j5O/uBWhIu4iLebFaw==}
    engines: {node: '>=6.14.2'}
    requiresBuild: true
    dependencies:
      node-gyp-build: 4.5.0
    dev: true

  /bufio@1.0.7:
    resolution: {integrity: sha512-bd1dDQhiC+bEbEfg56IdBv7faWa6OipMs/AFFFvtFnB3wAYjlwQpQRZ0pm6ZkgtfL0pILRXhKxOiQj6UzoMR7A==}
    engines: {node: '>=8.0.0'}
    dev: false

  /busboy@1.6.0:
    resolution: {integrity: sha512-8SFQbg/0hQ9xy3UNTB0YEnsNBbWfhf7RtnzpL7TkBiTBRfrQ9Fxcnz7VJsleJpyp6rVLvXiuORqjlHi5q+PYuA==}
    engines: {node: '>=10.16.0'}
    dependencies:
      streamsearch: 1.1.0
    dev: true

  /bytes@3.1.0:
    resolution: {integrity: sha512-zauLjrfCG+xvoyaqLoV8bLVXXNGC4JqlxFCutSDWA6fJrTo2ZuvLYTqZ7aHBLZSMOopbzwv8f+wZcVzfVTI2Dg==}
    engines: {node: '>= 0.8'}
    dev: true

  /bytes@3.1.2:
    resolution: {integrity: sha512-/Nf7TyzTx6S3yRJObOAV7956r8cr2+Oj8AC5dt8wSP3BQAoeX58NoHyCU8P8zGkNXStjTSi6fzO6F0pBdcYbEg==}
    engines: {node: '>= 0.8'}
    dev: true

  /bytewise-core@1.2.3:
    resolution: {integrity: sha512-nZD//kc78OOxeYtRlVk8/zXqTB4gf/nlguL1ggWA8FuchMyOxcyHR4QPQZMUmA7czC+YnaBrPUCubqAWe50DaA==}
    dependencies:
      typewise-core: 1.2.0
    dev: true

  /bytewise@1.1.0:
    resolution: {integrity: sha512-rHuuseJ9iQ0na6UDhnrRVDh8YnWVlU6xM3VH6q/+yHDeUH2zIhUzP+2/h3LIrhLDBtTqzWpE3p3tP/boefskKQ==}
    dependencies:
      bytewise-core: 1.2.3
      typewise: 1.0.3
    dev: true

  /cache-base@1.0.1:
    resolution: {integrity: sha512-AKcdTnFSWATd5/GCPRxr2ChwIJ85CeyrEyjRHlKxQ56d4XJMGym0uAiKn0xbLOGOl3+yRpOTi484dVCEc5AUzQ==}
    engines: {node: '>=0.10.0'}
    dependencies:
      collection-visit: 1.0.0
      component-emitter: 1.3.0
      get-value: 2.0.6
      has-value: 1.0.0
      isobject: 3.0.1
      set-value: 2.0.1
      to-object-path: 0.3.0
      union-value: 1.0.1
      unset-value: 1.0.0
    dev: true

  /cacheable-lookup@6.1.0:
    resolution: {integrity: sha512-KJ/Dmo1lDDhmW2XDPMo+9oiy/CeqosPguPCrgcVzKyZrL6pM1gU2GmPY/xo6OQPTUaA/c0kwHuywB4E6nmT9ww==}
    engines: {node: '>=10.6.0'}
    dev: true

  /cacheable-request@6.1.0:
    resolution: {integrity: sha512-Oj3cAGPCqOZX7Rz64Uny2GYAZNliQSqfbePrgAQ1wKAihYmCUnraBtJtKcGR4xz7wF+LoJC+ssFZvv5BgF9Igg==}
    engines: {node: '>=8'}
    dependencies:
      clone-response: 1.0.2
      get-stream: 5.1.0
      http-cache-semantics: 4.0.3
      keyv: 3.1.0
      lowercase-keys: 2.0.0
      normalize-url: 4.5.1
      responselike: 1.0.2
    dev: true

  /cacheable-request@7.0.2:
    resolution: {integrity: sha512-pouW8/FmiPQbuGpkXQ9BAPv/Mo5xDGANgSNXzTzJ8DrKGuXOssM4wIQRjfanNRh3Yu5cfYPvcorqbhg2KIJtew==}
    engines: {node: '>=8'}
    dependencies:
      clone-response: 1.0.2
      get-stream: 5.1.0
      http-cache-semantics: 4.0.3
      keyv: 4.5.0
      lowercase-keys: 2.0.0
      normalize-url: 6.1.0
      responselike: 2.0.1
    dev: true

  /cachedown@1.0.0:
    resolution: {integrity: sha512-t+yVk82vQWCJF3PsWHMld+jhhjkkWjcAzz8NbFx1iULOXWl8Tm/FdM4smZNVw3MRr0X+lVTx9PKzvEn4Ng19RQ==}
    dependencies:
      abstract-leveldown: 2.7.2
      lru-cache: 3.2.0
    dev: true

  /call-bind@1.0.2:
    resolution: {integrity: sha512-7O+FbCihrB5WGbFYesctwmTKae6rOiIzmz1icreWJ+0aA7LJfuqhEso2T9ncpcFtzMQtzXf2QGGueWJGTYsqrA==}
    dependencies:
      function-bind: 1.1.1
      get-intrinsic: 1.1.3
    dev: true

  /caller-callsite@2.0.0:
    resolution: {integrity: sha512-JuG3qI4QOftFsZyOn1qq87fq5grLIyk1JYd5lJmdA+fG7aQ9pA/i3JIJGcO3q0MrRcHlOt1U+ZeHW8Dq9axALQ==}
    engines: {node: '>=4'}
    dependencies:
      callsites: 2.0.0
    dev: true

  /caller-path@2.0.0:
    resolution: {integrity: sha512-MCL3sf6nCSXOwCTzvPKhN18TU7AHTvdtam8DAogxcrJ8Rjfbbg7Lgng64H9Iy+vUV6VGFClN/TyxBkAebLRR4A==}
    engines: {node: '>=4'}
    dependencies:
      caller-callsite: 2.0.0
    dev: true

  /callsites@2.0.0:
    resolution: {integrity: sha512-ksWePWBloaWPxJYQ8TL0JHvtci6G5QTKwQ95RcWAa/lzoAKuAOflGdAK92hpHXjkwb8zLxoLNUoNYZgVsaJzvQ==}
    engines: {node: '>=4'}
    dev: true

  /callsites@3.1.0:
    resolution: {integrity: sha512-P8BjAsXvZS+VIDUI11hHCQEv74YT67YUi5JJFNWIqL235sBmjX4+qx9Muvls5ivyNENctx46xQLQ3aTuE7ssaQ==}
    engines: {node: '>=6'}
    dev: true

  /camel-case@3.0.0:
    resolution: {integrity: sha512-+MbKztAYHXPr1jNTSKQF52VpcFjwY5RkR7fxksV8Doo4KAYc5Fl4UJRgthBbTmEx8C54DqahhbLJkDwjI3PI/w==}
    dependencies:
      no-case: 2.3.2
      upper-case: 1.1.3
    dev: true

  /camelcase@3.0.0:
    resolution: {integrity: sha512-4nhGqUkc4BqbBBB4Q6zLuD7lzzrHYrjKGeYaEji/3tFR5VdJu9v+LilhGIVe8wxEJPPOeWo7eg8dwY13TZ1BNg==}
    engines: {node: '>=0.10.0'}
    dev: true

  /camelcase@4.1.0:
    resolution: {integrity: sha512-FxAv7HpHrXbh3aPo4o2qxHay2lkLY3x5Mw3KeE4KQE8ysVfziWeRZDwcjauvwBSGEC/nXUPzZy8zeh4HokqOnw==}
    engines: {node: '>=4'}
    dev: true

  /camelcase@5.3.1:
    resolution: {integrity: sha512-L28STB170nwWS63UjtlEOE3dldQApaJXZkOI1uMFfzf3rRuPegHaHesyee+YxQ+W6SvRDQV6UrdOdRiR153wJg==}
    engines: {node: '>=6'}
    dev: true

  /camelcase@6.3.0:
    resolution: {integrity: sha512-Gmy6FhYlCY7uOElZUSbxo2UCDH8owEk996gkbrpsgGtrJLM3J7jGxl9Ic7Qwwj4ivOE5AWZWRMecDdF7hqGjFA==}
    engines: {node: '>=10'}
    dev: true

  /caniuse-lite@1.0.30001414:
    resolution: {integrity: sha512-t55jfSaWjCdocnFdKQoO+d2ct9C59UZg4dY3OnUlSZ447r8pUtIKdp0hpAzrGFultmTC+Us+KpKi4GZl/LXlFg==}
    dev: true

  /caseless@0.12.0:
    resolution: {integrity: sha512-4tYFyifaFfGacoiObjJegolkwSU4xQNGbVgUiNYVUxbQ2x2lUsFvY4hVgVzGiIe6WLOPqycWXA40l+PWsxthUw==}
    dev: true

  /catering@2.1.1:
    resolution: {integrity: sha512-K7Qy8O9p76sL3/3m7/zLKbRkyOlSZAgzEaLhyj2mXS8PsCud2Eo4hAb8aLtZqHh0QGqLcb9dlJSu6lHRVENm1w==}
    engines: {node: '>=6'}
    dev: true

  /cbor@5.2.0:
    resolution: {integrity: sha512-5IMhi9e1QU76ppa5/ajP1BmMWZ2FHkhAhjeVKQ/EFCgYSEaeVaoGtL7cxJskf9oCCk+XjzaIdc3IuU/dbA/o2A==}
    engines: {node: '>=6.0.0'}
    dependencies:
      bignumber.js: 9.1.0
      nofilter: 1.0.4
    dev: true

  /cbor@8.1.0:
    resolution: {integrity: sha512-DwGjNW9omn6EwP70aXsn7FQJx5kO12tX0bZkaTjzdVFM6/7nhA4t0EENocKGx6D2Bch9PE2KzCUf5SceBdeijg==}
    engines: {node: '>=12.19'}
    dependencies:
      nofilter: 3.1.0
    dev: true

  /chai-bn@0.2.2(bn.js@4.12.0)(chai@4.3.6):
    resolution: {integrity: sha512-MzjelH0p8vWn65QKmEq/DLBG1Hle4WeyqT79ANhXZhn/UxRWO0OogkAxi5oGGtfzwU9bZR8mvbvYdoqNVWQwFg==}
    peerDependencies:
      bn.js: ^4.11.0
      chai: ^4.0.0
    dependencies:
      bn.js: 4.12.0
      chai: 4.3.6
    dev: true

  /chai@4.3.6:
    resolution: {integrity: sha512-bbcp3YfHCUzMOvKqsztczerVgBKSsEijCySNlHHbX3VG1nskvqjz5Rfso1gGwD6w6oOV3eI60pKuMOV5MV7p3Q==}
    engines: {node: '>=4'}
    dependencies:
      assertion-error: 1.1.0
      check-error: 1.0.2
      deep-eql: 3.0.1
      get-func-name: 2.0.0
      loupe: 2.3.4
      pathval: 1.1.1
      type-detect: 4.0.8

  /chalk@1.1.3:
    resolution: {integrity: sha512-U3lRVLMSlsCfjqYPbLyVv11M9CPW4I728d6TCKMAOJueEeB9/8o+eSsMnxPJD+Q+K909sdESg7C+tIkoH6on1A==}
    engines: {node: '>=0.10.0'}
    dependencies:
      ansi-styles: 2.2.1
      escape-string-regexp: 1.0.5
      has-ansi: 2.0.0
      strip-ansi: 3.0.1
      supports-color: 2.0.0
    dev: true

  /chalk@2.4.2:
    resolution: {integrity: sha512-Mti+f9lpJNcwF4tWV8/OrTTtF1gZi+f8FqlyAdouralcFWFQWF2+NgCHShjkCb+IFBLq9buZwE1xckQU4peSuQ==}
    engines: {node: '>=4'}
    dependencies:
      ansi-styles: 3.2.1
      escape-string-regexp: 1.0.5
      supports-color: 5.5.0
    dev: true

  /chalk@4.1.2:
    resolution: {integrity: sha512-oKnbhFyRIXpUuez8iBMmyEa4nbj4IOQyuhc/wy9kY7/WVPcwIO9VA668Pu8RkO7+0G76SLROeyw9CpQ061i4mA==}
    engines: {node: '>=10'}
    dependencies:
      ansi-styles: 4.3.0
      supports-color: 7.2.0
    dev: true

  /change-case@3.0.2:
    resolution: {integrity: sha512-Mww+SLF6MZ0U6kdg11algyKd5BARbyM4TbFBepwowYSR5ClfQGCGtxNXgykpN0uF/bstWeaGDT4JWaDh8zWAHA==}
    dependencies:
      camel-case: 3.0.0
      constant-case: 2.0.0
      dot-case: 2.1.1
      header-case: 1.0.1
      is-lower-case: 1.1.3
      is-upper-case: 1.1.2
      lower-case: 1.1.4
      lower-case-first: 1.0.2
      no-case: 2.3.2
      param-case: 2.1.1
      pascal-case: 2.0.1
      path-case: 2.1.1
      sentence-case: 2.1.1
      snake-case: 2.1.0
      swap-case: 1.1.2
      title-case: 2.1.1
      upper-case: 1.1.3
      upper-case-first: 1.1.2
    dev: true

  /chardet@0.7.0:
    resolution: {integrity: sha512-mT8iDcrh03qDGRRmoA2hmBJnxpllMR+0/0qlzjqZES6NdiWDcZkCNAk4rPFZ9Q85r27unkiNNg8ZOiwZXBHwcA==}
    dev: true

  /charenc@0.0.2:
    resolution: {integrity: sha512-yrLQ/yVUFXkzg7EDQsPieE/53+0RlaWTs+wBrvW36cyilJ2SaDWfl4Yj7MtLTXleV9uEKefbAGUPv2/iWSooRA==}
    dev: true

  /check-error@1.0.2:
    resolution: {integrity: sha512-BrgHpW9NURQgzoNyjfq0Wu6VFO6D7IZEmJNdtgNqpzGG8RuNFHt2jQxWlAs4HMe119chBnv+34syEZtc6IhLtA==}

  /checkpoint-store@1.1.0:
    resolution: {integrity: sha512-J/NdY2WvIx654cc6LWSq/IYFFCUf75fFTgwzFnmbqyORH4MwgiQCgswLLKBGzmsyTI5V7i5bp/So6sMbDWhedg==}
    dependencies:
      functional-red-black-tree: 1.0.1
    dev: true

  /cheerio-select@2.1.0:
    resolution: {integrity: sha512-9v9kG0LvzrlcungtnJtpGNxY+fzECQKhK4EGJX2vByejiMX84MFNQw4UxPJl3bFbTMw+Dfs37XaIkCwTZfLh4g==}
    dependencies:
      boolbase: 1.0.0
      css-select: 5.1.0
      css-what: 6.1.0
      domelementtype: 2.3.0
      domhandler: 5.0.3
      domutils: 3.0.1
    dev: true

  /cheerio@1.0.0-rc.12:
    resolution: {integrity: sha512-VqR8m68vM46BNnuZ5NtnGBKIE/DfN0cRIzg9n40EIq9NOv90ayxLBXA8fXC5gquFRGJSTRqBq25Jt2ECLR431Q==}
    engines: {node: '>= 6'}
    dependencies:
      cheerio-select: 2.1.0
      dom-serializer: 2.0.0
      domhandler: 5.0.3
      domutils: 3.0.1
      htmlparser2: 8.0.1
      parse5: 7.1.1
      parse5-htmlparser2-tree-adapter: 7.0.0
    dev: true

  /chokidar@3.3.0:
    resolution: {integrity: sha512-dGmKLDdT3Gdl7fBUe8XK+gAtGmzy5Fn0XkkWQuYxGIgWVPPse2CxFA5mtrlD0TOHaHjEUqkWNyP1XdHoJES/4A==}
    engines: {node: '>= 8.10.0'}
    dependencies:
      anymatch: 3.1.2
      braces: 3.0.2
      glob-parent: 5.1.2
      is-binary-path: 2.1.0
      is-glob: 4.0.3
      normalize-path: 3.0.0
      readdirp: 3.2.0
    optionalDependencies:
      fsevents: 2.1.3
    dev: true

  /chokidar@3.5.3:
    resolution: {integrity: sha512-Dr3sfKRP6oTcjf2JmUmFJfeVMvXBdegxB0iVQ5eb2V10uFJUCAS8OByZdVAyVb8xXNz3GjjTgj9kLWsZTqE6kw==}
    engines: {node: '>= 8.10.0'}
    dependencies:
      anymatch: 3.1.2
      braces: 3.0.2
      glob-parent: 5.1.2
      is-binary-path: 2.1.0
      is-glob: 4.0.3
      normalize-path: 3.0.0
      readdirp: 3.6.0
    optionalDependencies:
      fsevents: 2.3.2
    dev: true

  /chownr@1.1.4:
    resolution: {integrity: sha512-jJ0bqzaylmJtVnNgzTeSOs8DPavpbYgEr/b0YL8/2GO3xJEhInFmhKMUnEJQjZumK7KXGFhUy89PrsJWlakBVg==}
    dev: true

  /ci-info@2.0.0:
    resolution: {integrity: sha512-5tK7EtrZ0N+OLFMthtqOj4fI2Jeb88C4CAZPu25LDVUgXJ0A3Js4PMGqrn0JU1W0Mh1/Z8wZzYPxqUrXeBboCQ==}
    dev: true

  /cids@0.7.5:
    resolution: {integrity: sha512-zT7mPeghoWAu+ppn8+BS1tQ5qGmbMfB4AregnQjA/qHY3GC1m1ptI9GkWNlgeu38r7CuRdXB47uY2XgAYt6QVA==}
    engines: {node: '>=4.0.0', npm: '>=3.0.0'}
    deprecated: This module has been superseded by the multiformats module
    dependencies:
      buffer: 5.7.1
      class-is: 1.1.0
      multibase: 0.6.1
      multicodec: 1.0.4
      multihashes: 0.4.21
    dev: true

  /cipher-base@1.0.4:
    resolution: {integrity: sha512-Kkht5ye6ZGmwv40uUDZztayT2ThLQGfnj/T71N/XzeZeo3nf8foyW7zGTsPYkEya3m5f3cAypH+qe7YOrM1U2Q==}
    dependencies:
      inherits: 2.0.4
      safe-buffer: 5.2.1
    dev: true

  /class-is@1.1.0:
    resolution: {integrity: sha512-rhjH9AG1fvabIDoGRVH587413LPjTZgmDF9fOFCbFJQV4yuocX1mHxxvXI4g3cGwbVY9wAYIoKlg1N79frJKQw==}
    dev: true

  /class-utils@0.3.6:
    resolution: {integrity: sha512-qOhPa/Fj7s6TY8H8esGu5QNpMMQxz79h+urzrNYN6mn+9BnxlDGf5QZ+XeCDsxSjPqsSR56XOZOJmpeurnLMeg==}
    engines: {node: '>=0.10.0'}
    dependencies:
      arr-union: 3.1.0
      define-property: 0.2.5
      isobject: 3.0.1
      static-extend: 0.1.2
    dev: true

  /classic-level@1.2.0:
    resolution: {integrity: sha512-qw5B31ANxSluWz9xBzklRWTUAJ1SXIdaVKTVS7HcTGKOAmExx65Wo5BUICW+YGORe2FOUaDghoI9ZDxj82QcFg==}
    engines: {node: '>=12'}
    requiresBuild: true
    dependencies:
      abstract-level: 1.0.3
      catering: 2.1.1
      module-error: 1.0.2
      napi-macros: 2.0.0
      node-gyp-build: 4.5.0
    dev: true

  /clean-stack@2.2.0:
    resolution: {integrity: sha512-4diC9HaTE+KRAMWhDhrGOECgWZxoevMc5TlkObMqNSsVU62PYzXZ/SMTjzyGAFF1YusgxGcSWTEXBhp0CPwQ1A==}
    engines: {node: '>=6'}
    dev: true

  /cli-cursor@2.1.0:
    resolution: {integrity: sha512-8lgKz8LmCRYZZQDpRyT2m5rKJ08TnU4tR9FFFW2rxpxR1FzWi4PQ/NfyODchAatHaUgnSPVcx/R5w6NuTBzFiw==}
    engines: {node: '>=4'}
    dependencies:
      restore-cursor: 2.0.0
    dev: true

  /cli-table3@0.5.1:
    resolution: {integrity: sha512-7Qg2Jrep1S/+Q3EceiZtQcDPWxhAvBw+ERf1162v4sikJrvojMHFqXt8QIVha8UlH9rgU0BeWPytZ9/TzYqlUw==}
    engines: {node: '>=6'}
    dependencies:
      object-assign: 4.1.1
      string-width: 2.1.1
    optionalDependencies:
      colors: 1.4.0
    dev: true

  /cli-table3@0.6.3:
    resolution: {integrity: sha512-w5Jac5SykAeZJKntOxJCrm63Eg5/4dhMWIcuTbo9rpE+brgaSZo0RuNJZeOyMgsUdhDeojvgyQLmjI+K50ZGyg==}
    engines: {node: 10.* || >= 12.*}
    dependencies:
      string-width: 4.2.3
    optionalDependencies:
      '@colors/colors': 1.5.0
    dev: true

  /cli-width@2.2.1:
    resolution: {integrity: sha512-GRMWDxpOB6Dgk2E5Uo+3eEBvtOOlimMmpbFiKuLFnQzYDavtLFY3K5ona41jgN/WdRZtG7utuVSVTL4HbZHGkw==}
    dev: true

  /cliui@3.2.0:
    resolution: {integrity: sha512-0yayqDxWQbqk3ojkYqUKqaAQ6AfNKeKWRNA8kR0WXzAsdHpP4BIaOmMAG87JGuO6qcobyW4GjxHd9PmhEd+T9w==}
    dependencies:
      string-width: 1.0.2
      strip-ansi: 3.0.1
      wrap-ansi: 2.1.0
    dev: true

  /cliui@5.0.0:
    resolution: {integrity: sha512-PYeGSEmmHM6zvoef2w8TPzlrnNpXIjTipYK780YswmIP9vjxmd6Y2a3CB2Ks6/AU8NHjZugXvo8w3oWM2qnwXA==}
    dependencies:
      string-width: 3.1.0
      strip-ansi: 5.2.0
      wrap-ansi: 5.1.0
    dev: true

  /cliui@7.0.4:
    resolution: {integrity: sha512-OcRE68cOsVMXp1Yvonl/fzkQOyjLSu/8bhPDfQt0e0/Eb283TKP20Fs2MqoPsr9SwA595rRCA+QMzYc9nBP+JQ==}
    dependencies:
      string-width: 4.2.3
      strip-ansi: 6.0.1
      wrap-ansi: 7.0.0
    dev: true

  /clone-response@1.0.2:
    resolution: {integrity: sha512-yjLXh88P599UOyPTFX0POsd7WxnbsVsGohcwzHOLspIhhpalPw1BcqED8NblyZLKcGrL8dTgMlcaZxV2jAD41Q==}
    dependencies:
      mimic-response: 1.0.1
    dev: true

  /clone@2.1.2:
    resolution: {integrity: sha512-3Pe/CF1Nn94hyhIYpjtiLhdCoEoz0DqQ+988E9gmeEdQZlojxnOb74wctFyuwWQHzqyf9X7C7MG8juUpqBJT8w==}
    engines: {node: '>=0.8'}
    dev: true

  /code-error-fragment@0.0.230:
    resolution: {integrity: sha512-cadkfKp6932H8UkhzE/gcUqhRMNf8jHzkAN7+5Myabswaghu4xABTgPHDCjW+dBAJxj/SpkTYokpzDqY4pCzQw==}
    engines: {node: '>= 4'}
    dev: true

  /code-point-at@1.1.0:
    resolution: {integrity: sha512-RpAVKQA5T63xEj6/giIbUEtZwJ4UFIc3ZtvEkiaUERylqe8xb5IvqcgOurZLahv93CLKfxcw5YI+DZcUBRyLXA==}
    engines: {node: '>=0.10.0'}
    dev: true

  /collection-visit@1.0.0:
    resolution: {integrity: sha512-lNkKvzEeMBBjUGHZ+q6z9pSJla0KWAQPvtzhEV9+iGyQYG+pBpl7xKDhxoNSOZH2hhv0v5k0y2yAM4o4SjoSkw==}
    engines: {node: '>=0.10.0'}
    dependencies:
      map-visit: 1.0.0
      object-visit: 1.0.1
    dev: true

  /color-convert@1.9.3:
    resolution: {integrity: sha512-QfAUtd+vFdAtFQcC8CCyYt1fYWxSqAiK2cSD6zDB8N3cpsEBAvRxp9zOGg6G/SHHJYAT88/az/IuDGALsNVbGg==}
    dependencies:
      color-name: 1.1.3
    dev: true

  /color-convert@2.0.1:
    resolution: {integrity: sha512-RRECPsj7iu/xb5oKYcsFHSppFNnsj/52OVTRKb4zP5onXwVF3zVmmToNcOfGC+CRDpfK/U584fMg38ZHCaElKQ==}
    engines: {node: '>=7.0.0'}
    dependencies:
      color-name: 1.1.4
    dev: true

  /color-name@1.1.3:
    resolution: {integrity: sha512-72fSenhMw2HZMTVHeCA9KCmpEIbzWiQsjN+BHcBbS9vr1mtt+vJjPdksIBNUmKAW8TFUDPJK5SUU3QhE9NEXDw==}
    dev: true

  /color-name@1.1.4:
    resolution: {integrity: sha512-dOy+3AuW3a2wNbZHIuMZpTcgjGuLU/uBL/ubcZF9OXbDo8ff4O8yVp5Bf0efS8uEoYo5q4Fx7dY9OgQGXgAsQA==}
    dev: true

  /colors@1.4.0:
    resolution: {integrity: sha512-a+UqTh4kgZg/SlGvfbzDHpgRu7AAQOmmqRHJnxhRZICKFUT91brVhNNt58CMWU9PsBbv3PDCZUHbVxuDiH2mtA==}
    engines: {node: '>=0.1.90'}
    dev: true

  /combined-stream@1.0.8:
    resolution: {integrity: sha512-FQN4MRfuJeHf7cBbBMJFXhKSDq+2kAArBlmRBvcvFE5BB1HZKXtSFASDhdlz9zOYwxh8lDdnvmMOe/+5cdoEdg==}
    engines: {node: '>= 0.8'}
    dependencies:
      delayed-stream: 1.0.0
    dev: true

  /command-exists@1.2.9:
    resolution: {integrity: sha512-LTQ/SGc+s0Xc0Fu5WaKnR0YiygZkm9eKFvyS+fRsU7/ZWFF8ykFM6Pc9aCVf1+xasOOZpO3BAVgVrKvsqKHV7w==}
    dev: true

  /command-line-args@4.0.7:
    resolution: {integrity: sha512-aUdPvQRAyBvQd2n7jXcsMDz68ckBJELXNzBybCHOibUWEg0mWTnaYCSRU8h9R+aNRSvDihJtssSRCiDRpLaezA==}
    hasBin: true
    dependencies:
      array-back: 2.0.0
      find-replace: 1.0.3
      typical: 2.6.1
    dev: true

  /commander@2.18.0:
    resolution: {integrity: sha512-6CYPa+JP2ftfRU2qkDK+UTVeQYosOg/2GbcjIcKPHfinyOLPVGXu/ovN86RP49Re5ndJK1N0kuiidFFuepc4ZQ==}
    dev: true

  /commander@3.0.2:
    resolution: {integrity: sha512-Gar0ASD4BDyKC4hl4DwHqDrmvjoxWKZigVnAbn5H1owvm4CxCPdb0HQDehwNYMJpla5+M2tPmPARzhtYuwpHow==}
    dev: true

  /compare-versions@5.0.3:
    resolution: {integrity: sha512-4UZlZP8Z99MGEY+Ovg/uJxJuvoXuN4M6B3hKaiackiHrgzQFEe3diJi1mf1PNHbFujM7FvLrK2bpgIaImbtZ1A==}
    dev: true

  /component-emitter@1.3.0:
    resolution: {integrity: sha512-Rd3se6QB+sO1TwqZjscQrurpEPIfO0/yYnSin6Q/rD3mOutHvUrCAhJub3r90uNb+SESBuE0QYoB90YdfatsRg==}
    dev: true

  /concat-map@0.0.1:
    resolution: {integrity: sha1-2Klr13/Wjfd5OnMDajug1UBdR3s=}
    dev: true

  /concat-stream@1.6.2:
    resolution: {integrity: sha512-27HBghJxjiZtIk3Ycvn/4kbJk/1uZuJFfuPEns6LaEvpvG1f0hTea8lilrouyo9mVc2GWdcEZ8OLoGmSADlrCw==}
    engines: {'0': node >= 0.8}
    dependencies:
      buffer-from: 1.1.2
      inherits: 2.0.4
      readable-stream: 2.3.7
      typedarray: 0.0.6
    dev: true

  /constant-case@2.0.0:
    resolution: {integrity: sha512-eS0N9WwmjTqrOmR3o83F5vW8Z+9R1HnVz3xmzT2PMFug9ly+Au/fxRWlEBSb6LcZwspSsEn9Xs1uw9YgzAg1EQ==}
    dependencies:
      snake-case: 2.1.0
      upper-case: 1.1.3
    dev: true

  /content-disposition@0.5.3:
    resolution: {integrity: sha512-ExO0774ikEObIAEV9kDo50o+79VCUdEB6n6lzKgGwupcVeRlhrj3qGAfwq8G6uBJjkqLrhT0qEYFcWng8z1z0g==}
    engines: {node: '>= 0.6'}
    dependencies:
      safe-buffer: 5.1.2
    dev: true

  /content-hash@2.5.2:
    resolution: {integrity: sha512-FvIQKy0S1JaWV10sMsA7TRx8bpU+pqPkhbsfvOJAdjRXvYxEckAwQWGwtRjiaJfh+E0DvcWUGqcdjwMGFjsSdw==}
    dependencies:
      cids: 0.7.5
      multicodec: 0.5.7
      multihashes: 0.4.21
    dev: true

  /content-type@1.0.4:
    resolution: {integrity: sha512-hIP3EEPs8tB9AT1L+NUqtwOAps4mk2Zob89MWXMHjHWg9milF/j4osnnQLXBCBFBk/tvIG/tUc9mOUJiPBhPXA==}
    engines: {node: '>= 0.6'}
    dev: true

  /convert-source-map@1.8.0:
    resolution: {integrity: sha512-+OQdjP49zViI/6i7nIJpA8rAl4sV/JdPfU9nZs3VqOwGIgizICvuN2ru6fMd+4llL0tar18UYJXfZ/TWtmhUjA==}
    dependencies:
      safe-buffer: 5.1.2
    dev: true

  /cookie-signature@1.0.6:
    resolution: {integrity: sha512-QADzlaHc8icV8I7vbaJXJwod9HWYp8uCqf1xa4OfNu1T7JVxQIrUgOWtHdNDtPiywmFbiS12VjotIXLrKM3orQ==}
    dev: true

  /cookie@0.4.0:
    resolution: {integrity: sha512-+Hp8fLp57wnUSt0tY0tHEXh4voZRDnoIrZPqlo3DPiI4y9lwg/jqx+1Om94/W6ZaPDOUbnjOt/99w66zk+l1Xg==}
    engines: {node: '>= 0.6'}
    dev: true

  /cookie@0.4.2:
    resolution: {integrity: sha512-aSWTXFzaKWkvHO1Ny/s+ePFpvKsPnjc551iI41v3ny/ow6tBG5Vd+FuqGNhh1LxOmVzOlGUriIlOaokOvhaStA==}
    engines: {node: '>= 0.6'}
    dev: true

  /cookiejar@2.1.2:
    resolution: {integrity: sha512-Mw+adcfzPxcPeI+0WlvRrr/3lGVO0bD75SxX6811cxSh1Wbxx7xZBGK1eVtDf6si8rg2lhnUjsVLMFMfbRIuwA==}
    dev: true

  /copy-descriptor@0.1.1:
    resolution: {integrity: sha512-XgZ0pFcakEUlbwQEVNg3+QAis1FyTL3Qel9FYy8pSkQqoG3PNoT0bOCQtOXcOkur21r2Eq2kI+IE+gsmAEVlYw==}
    engines: {node: '>=0.10.0'}
    dev: true

  /core-js-pure@3.25.3:
    resolution: {integrity: sha512-T/7qvgv70MEvRkZ8p6BasLZmOVYKzOaWNBEHAU8FmveCJkl4nko2quqPQOmy6AJIp5MBanhz9no3A94NoRb0XA==}
    requiresBuild: true
    dev: true

  /core-js@2.6.12:
    resolution: {integrity: sha512-Kb2wC0fvsWfQrgk8HU5lW6U/Lcs8+9aaYcy4ZFc6DDlo4nZ7n70dEgE5rtR0oG6ufKDUnrwfWL1mXR5ljDatrQ==}
    deprecated: core-js@<3.23.3 is no longer maintained and not recommended for usage due to the number of issues. Because of the V8 engine whims, feature detection in old core-js versions could cause a slowdown up to 100x even if nothing is polyfilled. Some versions have web compatibility issues. Please, upgrade your dependencies to the actual version of core-js.
    requiresBuild: true
    dev: true

  /core-js@3.30.1:
    resolution: {integrity: sha512-ZNS5nbiSwDTq4hFosEDqm65izl2CWmLz0hARJMyNQBgkUZMIF51cQiMvIQKA6hvuaeWxQDP3hEedM1JZIgTldQ==}
    requiresBuild: true
    dev: true

  /core-util-is@1.0.2:
    resolution: {integrity: sha512-3lqz5YjWTYnW6dlDa5TLaTCcShfar1e40rmcJVwCBJC6mWlFuj0eCHIElmG1g5kyuJ/GD+8Wn4FFCcz4gJPfaQ==}
    dev: true

  /core-util-is@1.0.3:
    resolution: {integrity: sha512-ZQBvi1DcpJ4GDqanjucZ2Hj3wEO5pZDS89BWbkcrvdxksJorwUDDZamX9ldFkp9aw2lmBDLgkObEA4DWNJ9FYQ==}
    dev: true

  /cors@2.8.5:
    resolution: {integrity: sha512-KIHbLJqu73RGr/hnbrO9uBeixNGuvSQjul/jdFvS/KFSIH1hWVd1ng7zOHx+YrEfInLG7q4n6GHQ9cDtxv/P6g==}
    engines: {node: '>= 0.10'}
    dependencies:
      object-assign: 4.1.1
      vary: 1.1.2
    dev: true

  /cosmiconfig@5.2.1:
    resolution: {integrity: sha512-H65gsXo1SKjf8zmrJ67eJk8aIRKV5ff2D4uKZIBZShbhGSpEmsQOPW/SKMKYhSTrqR7ufy6RP69rPogdaPh/kA==}
    engines: {node: '>=4'}
    dependencies:
      import-fresh: 2.0.0
      is-directory: 0.3.1
      js-yaml: 3.14.1
      parse-json: 4.0.0
    dev: true

  /crc-32@1.2.2:
    resolution: {integrity: sha512-ROmzCKrTnOwybPcJApAA6WBWij23HVfGVNKqqrZpuyZOHqK2CwHSvpGuyt/UNNvaIjEd8X5IFGp4Mh+Ie1IHJQ==}
    engines: {node: '>=0.8'}
    hasBin: true
    dev: true

  /create-ecdh@4.0.3:
    resolution: {integrity: sha512-GbEHQPMOswGpKXM9kCWVrremUcBmjteUaQ01T9rkKCPDXfUHX0IoP9LpHYo2NPFampa4e+/pFDc3jQdxrxQLaw==}
    dependencies:
      bn.js: 4.12.0
      elliptic: 6.5.4
    dev: true

  /create-hash@1.2.0:
    resolution: {integrity: sha512-z00bCGNHDG8mHAkP7CtT1qVu+bFQUPjYq/4Iv3C3kWjTFV10zIjfSoeqXo9Asws8gwSHDGj/hl2u4OGIjapeCg==}
    dependencies:
      cipher-base: 1.0.4
      inherits: 2.0.4
      md5.js: 1.3.5
      ripemd160: 2.0.2
      sha.js: 2.4.11
    dev: true

  /create-hmac@1.1.7:
    resolution: {integrity: sha512-MJG9liiZ+ogc4TzUwuvbER1JRdgvUFSB5+VR/g5h82fGaIRWMWddtKBHi7/sVhfjQZ6SehlyhvQYrcYkaUIpLg==}
    dependencies:
      cipher-base: 1.0.4
      create-hash: 1.2.0
      inherits: 2.0.4
      ripemd160: 2.0.2
      safe-buffer: 5.2.1
      sha.js: 2.4.11
    dev: true

  /create-require@1.1.1:
    resolution: {integrity: sha512-dcKFX3jn0MpIaXjisoRvexIJVEKzaq7z2rZKxf+MSr9TkdmHmsU4m2lcLojrj/FHl8mk5VxMmYA+ftRkP/3oKQ==}
    dev: true

  /cross-fetch@2.2.6:
    resolution: {integrity: sha512-9JZz+vXCmfKUZ68zAptS7k4Nu8e2qcibe7WVZYps7sAgk5R8GYTc+T1WR0v1rlP9HxgARmOX1UTIJZFytajpNA==}
    dependencies:
      node-fetch: 2.6.7
      whatwg-fetch: 2.0.4
    transitivePeerDependencies:
      - encoding
    dev: true

  /cross-fetch@3.1.5:
    resolution: {integrity: sha512-lvb1SBsI0Z7GDwmuid+mU3kWVBwTVUbe7S0H52yaaAdQOXq2YktTCZdlAcNKFzE6QtRz0snpw9bNiPeOIkkQvw==}
    dependencies:
      node-fetch: 2.6.7
    transitivePeerDependencies:
      - encoding
    dev: true

  /cross-spawn@6.0.5:
    resolution: {integrity: sha512-eTVLrBSt7fjbDygz805pMnstIs2VTBNkRm0qxZd+M7A5XDdxVRWO5MxGBXZhjY4cqLYLdtrGqRf8mBPmzwSpWQ==}
    engines: {node: '>=4.8'}
    dependencies:
      nice-try: 1.0.5
      path-key: 2.0.1
      semver: 5.7.1
      shebang-command: 1.2.0
      which: 1.3.1
    dev: true

  /cross-spawn@7.0.3:
    resolution: {integrity: sha512-iRDPJKUPVEND7dHPO8rkbOnPpyDygcDFtWjpeWNCgy8WP2rXcxXL8TskReQl6OrB2G7+UJrags1q15Fudc7G6w==}
    engines: {node: '>= 8'}
    dependencies:
      path-key: 3.1.1
      shebang-command: 2.0.0
      which: 2.0.2
    dev: true

  /crypt@0.0.2:
    resolution: {integrity: sha512-mCxBlsHFYh9C+HVpiEacem8FEBnMXgU9gy4zmNC+SXAZNB/1idgp/aulFJ4FgCi7GPEVbfyng092GqL2k2rmow==}
    dev: true

  /crypto-addr-codec@0.1.7:
    resolution: {integrity: sha512-X4hzfBzNhy4mAc3UpiXEC/L0jo5E8wAa9unsnA8nNXYzXjCcGk83hfC5avJWCSGT8V91xMnAS9AKMHmjw5+XCg==}
    dependencies:
      base-x: 3.0.9
      big-integer: 1.6.36
      blakejs: 1.2.1
      bs58: 4.0.1
      ripemd160-min: 0.0.6
      safe-buffer: 5.2.1
      sha3: 2.1.4
    dev: true

  /crypto-browserify@3.12.0:
    resolution: {integrity: sha512-fz4spIh+znjO2VjL+IdhEpRJ3YN6sMzITSBijk6FK2UvTqruSQW+/cCZTSNsMiZNvUeq0CqurF+dAbyiGOY6Wg==}
    dependencies:
      browserify-cipher: 1.0.1
      browserify-sign: 4.0.4
      create-ecdh: 4.0.3
      create-hash: 1.2.0
      create-hmac: 1.1.7
      diffie-hellman: 5.0.3
      inherits: 2.0.4
      pbkdf2: 3.1.2
      public-encrypt: 4.0.3
      randombytes: 2.1.0
      randomfill: 1.0.4
    dev: true

  /css-select@5.1.0:
    resolution: {integrity: sha512-nwoRF1rvRRnnCqqY7updORDsuqKzqYJ28+oSMaJMMgOauh3fvwHqMS7EZpIPqK8GL+g9mKxF1vP/ZjSeNjEVHg==}
    dependencies:
      boolbase: 1.0.0
      css-what: 6.1.0
      domhandler: 5.0.3
      domutils: 3.0.1
      nth-check: 2.1.1
    dev: true

  /css-what@6.1.0:
    resolution: {integrity: sha512-HTUrgRJ7r4dsZKU6GjmpfRK1O76h97Z8MfS1G0FozR+oF2kG6Vfe8JE6zwrkbxigziPHinCJ+gCPjA9EaBDtRw==}
    engines: {node: '>= 6'}
    dev: true

  /d@1.0.1:
    resolution: {integrity: sha512-m62ShEObQ39CfralilEQRjH6oAMtNCV1xJyEx5LpRYUVN+EviphDgUc/F3hnYbADmkiNs67Y+3ylmlG7Lnu+FA==}
    dependencies:
      es5-ext: 0.10.62
      type: 1.2.0
    dev: true

  /dashdash@1.14.1:
    resolution: {integrity: sha512-jRFi8UDGo6j+odZiEpjazZaWqEal3w/basFjQHQEwVtZJGDpxbH1MeYluwCS8Xq5wmLJooDlMgvVarmWfGM44g==}
    engines: {node: '>=0.10'}
    dependencies:
      assert-plus: 1.0.0
    dev: true

  /death@1.1.0:
    resolution: {integrity: sha512-vsV6S4KVHvTGxbEcij7hkWRv0It+sGGWVOM67dQde/o5Xjnr+KmLjxWJii2uEObIrt1CcM9w0Yaovx+iOlIL+w==}
    dev: true

  /debug@2.6.9:
    resolution: {integrity: sha512-bC7ElrdJaJnPbAP+1EotYvqZsb3ecl5wi6Bfi6BJTUcNowp6cvspg0jXznRTKDjm/E7AdgFBVeAPVMNcKGsHMA==}
    peerDependencies:
      supports-color: '*'
    peerDependenciesMeta:
      supports-color:
        optional: true
    dependencies:
      ms: 2.0.0
    dev: true

  /debug@3.2.6:
    resolution: {integrity: sha512-mel+jf7nrtEl5Pn1Qx46zARXKDpBbvzezse7p7LqINmdoIk8PYP5SySaxEmYv6TZ0JyEKA1hsCId6DIhgITtWQ==}
    deprecated: Debug versions >=3.2.0 <3.2.7 || >=4 <4.3.1 have a low-severity ReDos regression when used in a Node.js environment. It is recommended you upgrade to 3.2.7 or 4.3.1. (https://github.com/visionmedia/debug/issues/797)
    peerDependencies:
      supports-color: '*'
    peerDependenciesMeta:
      supports-color:
        optional: true
    dependencies:
      ms: 2.1.3
    dev: true

  /debug@3.2.6(supports-color@6.0.0):
    resolution: {integrity: sha512-mel+jf7nrtEl5Pn1Qx46zARXKDpBbvzezse7p7LqINmdoIk8PYP5SySaxEmYv6TZ0JyEKA1hsCId6DIhgITtWQ==}
    deprecated: Debug versions >=3.2.0 <3.2.7 || >=4 <4.3.1 have a low-severity ReDos regression when used in a Node.js environment. It is recommended you upgrade to 3.2.7 or 4.3.1. (https://github.com/visionmedia/debug/issues/797)
    peerDependencies:
      supports-color: '*'
    peerDependenciesMeta:
      supports-color:
        optional: true
    dependencies:
      ms: 2.1.3
      supports-color: 6.0.0
    dev: true

  /debug@3.2.7:
    resolution: {integrity: sha512-CFjzYYAi4ThfiQvizrFQevTTXHtnCqWfe7x1AhgEscTz6ZbLbfoLRLPugTQyBth6f8ZERVUSyWHFD/7Wu4t1XQ==}
    peerDependencies:
      supports-color: '*'
    peerDependenciesMeta:
      supports-color:
        optional: true
    dependencies:
      ms: 2.1.3
    dev: true

  /debug@4.3.4:
    resolution: {integrity: sha512-PRWFHuSU3eDtQJPvnNY7Jcket1j0t5OuOsFzPPzsekD52Zl8qUfFIPEiswXqIvHWGVHOgX+7G/vCNNhehwxfkQ==}
    engines: {node: '>=6.0'}
    peerDependencies:
      supports-color: '*'
    peerDependenciesMeta:
      supports-color:
        optional: true
    dependencies:
      ms: 2.1.2
    dev: true

  /debug@4.3.4(supports-color@8.1.1):
    resolution: {integrity: sha512-PRWFHuSU3eDtQJPvnNY7Jcket1j0t5OuOsFzPPzsekD52Zl8qUfFIPEiswXqIvHWGVHOgX+7G/vCNNhehwxfkQ==}
    engines: {node: '>=6.0'}
    peerDependencies:
      supports-color: '*'
    peerDependenciesMeta:
      supports-color:
        optional: true
    dependencies:
      ms: 2.1.2
      supports-color: 8.1.1
    dev: true

  /decamelize@1.2.0:
    resolution: {integrity: sha512-z2S+W9X73hAUUki+N+9Za2lBlun89zigOyGrsax+KUQ6wKW4ZoWpEYBkGhQjwAjjDCkWxhY0VKEhk8wzY7F5cA==}
    engines: {node: '>=0.10.0'}
    dev: true

  /decamelize@4.0.0:
    resolution: {integrity: sha512-9iE1PgSik9HeIIw2JO94IidnE3eBoQrFJ3w7sFuzSX4DpmZ3v5sZpUiV5Swcf6mQEF+Y0ru8Neo+p+nyh2J+hQ==}
    engines: {node: '>=10'}
    dev: true

  /decode-uri-component@0.2.0:
    resolution: {integrity: sha512-hjf+xovcEn31w/EUYdTXQh/8smFL/dzYjohQGEIgjyNavaJfBY2p5F527Bo1VPATxv0VYTUC2bOcXvqFwk78Og==}
    engines: {node: '>=0.10'}
    dev: true

  /decompress-response@3.3.0:
    resolution: {integrity: sha512-BzRPQuY1ip+qDonAOz42gRm/pg9F768C+npV/4JOsxRC2sq+Rlk+Q4ZCAsOhnIaMrgarILY+RMUIvMmmX1qAEA==}
    engines: {node: '>=4'}
    dependencies:
      mimic-response: 1.0.1
    dev: true

  /decompress-response@6.0.0:
    resolution: {integrity: sha512-aW35yZM6Bb/4oJlZncMH2LCoZtJXTRxES17vE3hoRiowU2kWHaJKFkSBDnDR+cm9J+9QhXmREyIfv0pji9ejCQ==}
    engines: {node: '>=10'}
    dependencies:
      mimic-response: 3.1.0
    dev: true

  /deep-eql@3.0.1:
    resolution: {integrity: sha512-+QeIQyN5ZuO+3Uk5DYh6/1eKO0m0YmJFGNmFHGACpf1ClL1nmlV/p4gNgbl2pJGxgXb4faqo6UE+M5ACEMyVcw==}
    engines: {node: '>=0.12'}
    dependencies:
      type-detect: 4.0.8

  /deep-equal@1.1.1:
    resolution: {integrity: sha512-yd9c5AdiqVcR+JjcwUQb9DkhJc8ngNr0MahEBGvDiJw8puWab2yZlh+nkasOnZP+EGTAP6rRp2JzJhJZzvNF8g==}
    dependencies:
      is-arguments: 1.0.4
      is-date-object: 1.0.2
      is-regex: 1.1.4
      object-is: 1.1.5
      object-keys: 1.1.1
      regexp.prototype.flags: 1.4.3
    dev: true

  /deep-is@0.1.4:
    resolution: {integrity: sha512-oIPzksmTg4/MriiaYGO+okXDT7ztn/w3Eptv/+gSIdMdKsJo0u4CfYNFJPy+4SKMuCqGw2wxnA+URMg3t8a/bQ==}
    dev: true

  /defer-to-connect@1.1.1:
    resolution: {integrity: sha512-J7thop4u3mRTkYRQ+Vpfwy2G5Ehoy82I14+14W4YMDLKdWloI9gSzRbV30s/NckQGVJtPkWNcW4oMAUigTdqiQ==}
    dev: true

  /defer-to-connect@2.0.1:
    resolution: {integrity: sha512-4tvttepXG1VaYGrRibk5EwJd1t4udunSOVMdLSAL6mId1ix438oPwPZMALY41FCijukO1L0twNcGsdzS7dHgDg==}
    engines: {node: '>=10'}
    dev: true

  /deferred-leveldown@1.2.2:
    resolution: {integrity: sha512-uukrWD2bguRtXilKt6cAWKyoXrTSMo5m7crUdLfWQmu8kIm88w3QZoUL+6nhpfKVmhHANER6Re3sKoNoZ3IKMA==}
    dependencies:
      abstract-leveldown: 2.6.3
    dev: true

  /deferred-leveldown@4.0.2:
    resolution: {integrity: sha512-5fMC8ek8alH16QiV0lTCis610D1Zt1+LA4MS4d63JgS32lrCjTFDUFz2ao09/j2I4Bqb5jL4FZYwu7Jz0XO1ww==}
    engines: {node: '>=6'}
    dependencies:
      abstract-leveldown: 5.0.0
      inherits: 2.0.4
    dev: true

  /define-properties@1.1.4:
    resolution: {integrity: sha512-uckOqKcfaVvtBdsVkdPv3XjveQJsNQqmhXgRi8uhvWWuPYZCNlzT8qAyblUgNoXdHdjMTzAqeGjAoli8f+bzPA==}
    engines: {node: '>= 0.4'}
    dependencies:
      has-property-descriptors: 1.0.0
      object-keys: 1.1.1
    dev: true

  /define-property@0.2.5:
    resolution: {integrity: sha512-Rr7ADjQZenceVOAKop6ALkkRAmH1A4Gx9hV/7ZujPUN2rkATqFO0JZLZInbAjpZYoJ1gUx8MRMQVkYemcbMSTA==}
    engines: {node: '>=0.10.0'}
    dependencies:
      is-descriptor: 0.1.6
    dev: true

  /define-property@1.0.0:
    resolution: {integrity: sha512-cZTYKFWspt9jZsMscWo8sc/5lbPC9Q0N5nBLgb+Yd915iL3udB1uFgS3B8YCx66UVHq018DAVFoee7x+gxggeA==}
    engines: {node: '>=0.10.0'}
    dependencies:
      is-descriptor: 1.0.2
    dev: true

  /define-property@2.0.2:
    resolution: {integrity: sha512-jwK2UV4cnPpbcG7+VRARKTZPUWowwXA8bzH5NP6ud0oeAxyYPuGZUAC7hMugpCdz4BeSZl2Dl9k66CHJ/46ZYQ==}
    engines: {node: '>=0.10.0'}
    dependencies:
      is-descriptor: 1.0.2
      isobject: 3.0.1
    dev: true

  /defined@1.0.0:
    resolution: {integrity: sha512-Y2caI5+ZwS5c3RiNDJ6u53VhQHv+hHKwhkI1iHvceKUHw9Df6EK2zRLfjejRgMuCuxK7PfSWIMwWecceVvThjQ==}
    dev: true

  /delayed-stream@1.0.0:
    resolution: {integrity: sha512-ZySD7Nf91aLB0RxL4KGrKHBXl7Eds1DAmEdcoVawXnLD7SDhpNgtuII2aAkg7a7QS41jxPSZ17p4VdGnMHk3MQ==}
    engines: {node: '>=0.4.0'}
    dev: true

  /depd@1.1.2:
    resolution: {integrity: sha512-7emPTl6Dpo6JRXOXjLRxck+FlLRX5847cLKEn00PLAgc3g2hTZZgr+e4c2v6QpSmLeFP3n5yUo7ft6avBK/5jQ==}
    engines: {node: '>= 0.6'}
    dev: true

  /depd@2.0.0:
    resolution: {integrity: sha512-g7nH6P6dyDioJogAAGprGpCtVImJhpPk/roCzdb3fIh61/s/nPsfR6onyMwkCAR/OlC3yBC0lESvUoQEAssIrw==}
    engines: {node: '>= 0.8'}
    dev: true

  /des.js@1.0.1:
    resolution: {integrity: sha512-Q0I4pfFrv2VPd34/vfLrFOoRmlYj3OV50i7fskps1jZWK1kApMWWT9G6RRUeYedLcBDIhnSDaUvJMb3AhUlaEA==}
    dependencies:
      inherits: 2.0.4
      minimalistic-assert: 1.0.1
    dev: true

  /destroy@1.0.4:
    resolution: {integrity: sha512-3NdhDuEXnfun/z7x9GOElY49LoqVHoGScmOKwmxhsS8N5Y+Z8KyPPDnaSzqWgYt/ji4mqwfTS34Htrk0zPIXVg==}
    dev: true

  /detect-indent@4.0.0:
    resolution: {integrity: sha512-BDKtmHlOzwI7iRuEkhzsnPoi5ypEhWAJB5RvHWe1kMr06js3uK5B3734i3ui5Yd+wOJV1cpE4JnivPD283GU/A==}
    engines: {node: '>=0.10.0'}
    dependencies:
      repeating: 2.0.1
    dev: true

  /detect-indent@5.0.0:
    resolution: {integrity: sha512-rlpvsxUtM0PQvy9iZe640/IWwWYyBsTApREbA1pHOpmOUIl9MkP/U4z7vTtg4Oaojvqhxt7sdufnT0EzGaR31g==}
    engines: {node: '>=4'}
    dev: true

  /detect-port@1.3.0:
    resolution: {integrity: sha512-E+B1gzkl2gqxt1IhUzwjrxBKRqx1UzC3WLONHinn8S3T6lwV/agVCyitiFOsGJ/eYuEUBvD71MZHy3Pv1G9doQ==}
    engines: {node: '>= 4.2.1'}
    hasBin: true
    dependencies:
      address: 1.1.2
      debug: 2.6.9
    transitivePeerDependencies:
      - supports-color
    dev: true

  /diff@3.5.0:
    resolution: {integrity: sha512-A46qtFgd+g7pDZinpnwiRJtxbC1hpgf0uzP3iG89scHk0AUC7A1TGxf5OiiOUv/JMZR8GOt8hL900hV0bOy5xA==}
    engines: {node: '>=0.3.1'}
    dev: true

  /diff@4.0.2:
    resolution: {integrity: sha512-58lmxKSA4BNyLz+HHMUzlOEpg09FV+ev6ZMe3vJihgdxzgcwZ8VoEEPmALCZG9LmqfVoNMMKpttIYTVG6uDY7A==}
    engines: {node: '>=0.3.1'}
    dev: true

  /diff@5.0.0:
    resolution: {integrity: sha512-/VTCrvm5Z0JGty/BWHljh+BAiw3IK+2j87NGMu8Nwc/f48WoDAC395uomO9ZD117ZOBaHmkX1oyLvkVM/aIT3w==}
    engines: {node: '>=0.3.1'}
    dev: true

  /diffie-hellman@5.0.3:
    resolution: {integrity: sha512-kqag/Nl+f3GwyK25fhUMYj81BUOrZ9IuJsjIcDE5icNM9FJHAVm3VcUDxdLPoQtTuUylWm6ZIknYJwwaPxsUzg==}
    dependencies:
      bn.js: 4.12.0
      miller-rabin: 4.0.1
      randombytes: 2.1.0
    dev: true

  /dir-glob@3.0.1:
    resolution: {integrity: sha512-WkrWp9GR4KXfKGYzOLmTuGVi1UWFfws377n9cc55/tb6DuqyF6pcQ5AbiHEshaDpY9v6oaSr2XCDidGmMwdzIA==}
    engines: {node: '>=8'}
    dependencies:
      path-type: 4.0.0
    dev: true

  /doctrine@3.0.0:
    resolution: {integrity: sha512-yS+Q5i3hBf7GBkd4KG8a7eBNNWNGLTaEwwYWUijIYM7zrlYDM0BFXHjjPWlWZ1Rg7UaddZeIDmi9jF3HmqiQ2w==}
    engines: {node: '>=6.0.0'}
    dependencies:
      esutils: 2.0.3
    dev: true

  /dom-serializer@2.0.0:
    resolution: {integrity: sha512-wIkAryiqt/nV5EQKqQpo3SToSOV9J0DnbJqwK7Wv/Trc92zIAYZ4FlMu+JPFW1DfGFt81ZTCGgDEabffXeLyJg==}
    dependencies:
      domelementtype: 2.3.0
      domhandler: 5.0.3
      entities: 4.4.0
    dev: true

  /dom-walk@0.1.1:
    resolution: {integrity: sha512-8CGZnLAdYN/o0SHjlP3nLvliHpi2f/prVU63/Hc4DTDpBgsNVAJekegjFtxfZ7NTUEDzHUByjX1gT3eYakIKqg==}
    dev: true

  /domelementtype@2.3.0:
    resolution: {integrity: sha512-OLETBj6w0OsagBwdXnPdN0cnMfF9opN69co+7ZrbfPGrdpPVNBUj02spi6B1N7wChLQiPn4CSH/zJvXw56gmHw==}
    dev: true

  /domhandler@5.0.3:
    resolution: {integrity: sha512-cgwlv/1iFQiFnU96XXgROh8xTeetsnJiDsTc7TYCLFd9+/WNkIqPTxiM/8pSd8VIrhXGTf1Ny1q1hquVqDJB5w==}
    engines: {node: '>= 4'}
    dependencies:
      domelementtype: 2.3.0
    dev: true

  /domutils@3.0.1:
    resolution: {integrity: sha512-z08c1l761iKhDFtfXO04C7kTdPBLi41zwOZl00WS8b5eiaebNpY00HKbztwBq+e3vyqWNwWF3mP9YLUeqIrF+Q==}
    dependencies:
      dom-serializer: 2.0.0
      domelementtype: 2.3.0
      domhandler: 5.0.3
    dev: true

  /dot-case@2.1.1:
    resolution: {integrity: sha512-HnM6ZlFqcajLsyudHq7LeeLDr2rFAVYtDv/hV5qchQEidSck8j9OPUsXY9KwJv/lHMtYlX4DjRQqwFYa+0r8Ug==}
    dependencies:
      no-case: 2.3.2
    dev: true

  /dotignore@0.1.2:
    resolution: {integrity: sha512-UGGGWfSauusaVJC+8fgV+NVvBXkCTmVv7sk6nojDZZvuOUNGUy0Zk4UpHQD6EDjS0jpBwcACvH4eofvyzBcRDw==}
    hasBin: true
    dependencies:
      minimatch: 3.1.2
    dev: true

  /drbg.js@1.0.1:
    resolution: {integrity: sha512-F4wZ06PvqxYLFEZKkFxTDcns9oFNk34hvmJSEwdzsxVQ8YI5YaxtACgQatkYgv2VI2CFkUd2Y+xosPQnHv809g==}
    engines: {node: '>=0.10'}
    dependencies:
      browserify-aes: 1.2.0
      create-hash: 1.2.0
      create-hmac: 1.1.7
    dev: true

  /duplexer3@0.1.4:
    resolution: {integrity: sha512-CEj8FwwNA4cVH2uFCoHUrmojhYh1vmCdOaneKJXwkeY1i9jnlslVo9dx+hQ5Hl9GnH/Bwy/IjxAyOePyPKYnzA==}
    dev: true

  /ecc-jsbn@0.1.2:
    resolution: {integrity: sha512-eh9O+hwRHNbG4BLTjEl3nw044CkGm5X6LoaCf7LPp7UU8Qrt47JYNi6nPX8xjW97TKGKm1ouctg0QSpZe9qrnw==}
    dependencies:
      jsbn: 0.1.1
      safer-buffer: 2.1.2
    dev: true

  /ee-first@1.1.1:
    resolution: {integrity: sha512-WMwm9LhRUo+WUaRN+vRuETqG89IgZphVSNkdFgeb6sS/E4OrDIN7t48CAewSHXc6C8lefD8KKfr5vY61brQlow==}
    dev: true

  /electron-to-chromium@1.4.270:
    resolution: {integrity: sha512-KNhIzgLiJmDDC444dj9vEOpZEgsV96ult9Iff98Vanumn+ShJHd5se8aX6KeVxdc0YQeqdrezBZv89rleDbvSg==}
    dev: true

  /elliptic@6.5.4:
    resolution: {integrity: sha512-iLhC6ULemrljPZb+QutR5TQGB+pdW6KGD5RSegS+8sorOZT+rdQFbsQFJgvN3eRqNALqJer4oQ16YvJHlU8hzQ==}
    dependencies:
      bn.js: 4.12.0
      brorand: 1.1.0
      hash.js: 1.1.7
      hmac-drbg: 1.0.1
      inherits: 2.0.4
      minimalistic-assert: 1.0.1
      minimalistic-crypto-utils: 1.0.1

  /emoji-regex@7.0.3:
    resolution: {integrity: sha512-CwBLREIQ7LvYFB0WyRvwhq5N5qPhc6PMjD6bYggFlI5YyDgl+0vxq5VHbMOFqLg7hfWzmu8T5Z1QofhmTIhItA==}
    dev: true

  /emoji-regex@8.0.0:
    resolution: {integrity: sha512-MSjYzcWNOA0ewAHpz0MxpYFvwg6yjy1NG3xteoqz644VCo/RPgnr1/GGt+ic3iJTzQ8Eu3TdM14SawnVUmGE6A==}
    dev: true

  /emoji-regex@9.2.2:
    resolution: {integrity: sha512-L18DaJsXSUk2+42pv8mLs5jJT2hqFkFE4j21wOmgbUqsZ2hL72NsUU785g9RXgo3s0ZNgVl42TiHp3ZtOv/Vyg==}
    dev: true

  /encodeurl@1.0.2:
    resolution: {integrity: sha512-TPJXq8JqFaVYm2CWmPvnP2Iyo4ZSM7/QKcSmuMLDObfpH5fi7RUGmd/rTDf+rut/saiDiQEeVTNgAmJEdAOx0w==}
    engines: {node: '>= 0.8'}
    dev: true

  /encoding-down@5.0.4:
    resolution: {integrity: sha512-8CIZLDcSKxgzT+zX8ZVfgNbu8Md2wq/iqa1Y7zyVR18QBEAc0Nmzuvj/N5ykSKpfGzjM8qxbaFntLPwnVoUhZw==}
    engines: {node: '>=6'}
    dependencies:
      abstract-leveldown: 5.0.0
      inherits: 2.0.4
      level-codec: 9.0.2
      level-errors: 2.0.1
      xtend: 4.0.2
    dev: true

  /encoding@0.1.13:
    resolution: {integrity: sha512-ETBauow1T35Y/WZMkio9jiM0Z5xjHHmJ4XmjZOq1l/dXz3lr2sRn87nJy20RupqSh1F2m3HHPSp8ShIPQJrJ3A==}
    dependencies:
      iconv-lite: 0.6.3
    dev: true

  /end-of-stream@1.4.4:
    resolution: {integrity: sha512-+uw1inIHVPQoaVuHzRyXd21icM+cnt4CzD5rW+NC1wjOUSTOs+Te7FOv7AhN7vS9x/oIyhLP5PR1H+phQAHu5Q==}
    dependencies:
      once: 1.4.0
    dev: true

  /enquirer@2.3.6:
    resolution: {integrity: sha512-yjNnPr315/FjS4zIsUxYguYUPP2e1NK4d7E7ZOLiyYCcbFBiTMyID+2wvm2w6+pZ/odMA7cRkjhsPbltwBOrLg==}
    engines: {node: '>=8.6'}
    dependencies:
      ansi-colors: 4.1.3
    dev: true

  /entities@4.4.0:
    resolution: {integrity: sha512-oYp7156SP8LkeGD0GF85ad1X9Ai79WtRsZ2gxJqtBuzH+98YUV6jkHEKlZkMbcrjJjIVJNIDP/3WL9wQkoPbWA==}
    engines: {node: '>=0.12'}
    dev: true

  /env-paths@2.2.1:
    resolution: {integrity: sha512-+h1lkLKhZMTYjog1VEpJNG7NZJWcuc2DDk/qsqSTRRCOXiLjeQ1d1/udrUGhqMxUgAlwKNZ0cf2uqan5GLuS2A==}
    engines: {node: '>=6'}
    dev: true

  /errno@0.1.8:
    resolution: {integrity: sha512-dJ6oBr5SQ1VSd9qkk7ByRgb/1SH4JZjCHSW/mr63/QcXO9zLVxvJ6Oy13nio03rxpSnVDDjFor75SjVeZWPW/A==}
    hasBin: true
    dependencies:
      prr: 1.0.1
    dev: true

  /error-ex@1.3.2:
    resolution: {integrity: sha512-7dFHNmqeFSEt2ZBsCriorKnn3Z2pj+fd9kmI6QoWw4//DL+icEBfc0U7qJCisqrTsKTjw4fNFy2pW9OqStD84g==}
    dependencies:
      is-arrayish: 0.2.1
    dev: true

  /es-abstract@1.20.3:
    resolution: {integrity: sha512-AyrnaKVpMzljIdwjzrj+LxGmj8ik2LckwXacHqrJJ/jxz6dDDBcZ7I7nlHM0FvEW8MfbWJwOd+yT2XzYW49Frw==}
    engines: {node: '>= 0.4'}
    dependencies:
      call-bind: 1.0.2
      es-to-primitive: 1.2.1
      function-bind: 1.1.1
      function.prototype.name: 1.1.5
      get-intrinsic: 1.1.3
      get-symbol-description: 1.0.0
      has: 1.0.3
      has-property-descriptors: 1.0.0
      has-symbols: 1.0.3
      internal-slot: 1.0.3
      is-callable: 1.2.7
      is-negative-zero: 2.0.2
      is-regex: 1.1.4
      is-shared-array-buffer: 1.0.2
      is-string: 1.0.7
      is-weakref: 1.0.2
      object-inspect: 1.12.2
      object-keys: 1.1.1
      object.assign: 4.1.4
      regexp.prototype.flags: 1.4.3
      safe-regex-test: 1.0.0
      string.prototype.trimend: 1.0.5
      string.prototype.trimstart: 1.0.5
      unbox-primitive: 1.0.2
    dev: true

  /es-array-method-boxes-properly@1.0.0:
    resolution: {integrity: sha512-wd6JXUmyHmt8T5a2xreUwKcGPq6f1f+WwIJkijUqiGcJz1qqnZgP6XIK+QyIWU5lT7imeNxUll48bziG+TSYcA==}
    dev: true

  /es-to-primitive@1.2.1:
    resolution: {integrity: sha512-QCOllgZJtaUo9miYBcLChTUaHNjJF3PYs1VidD7AwiEj1kYxKeQTctLAezAOH5ZKRH0g2IgPn6KwB4IT8iRpvA==}
    engines: {node: '>= 0.4'}
    dependencies:
      is-callable: 1.2.7
      is-date-object: 1.0.2
      is-symbol: 1.0.3
    dev: true

  /es5-ext@0.10.62:
    resolution: {integrity: sha512-BHLqn0klhEpnOKSrzn/Xsz2UIW8j+cGmo9JLzr8BiUapV8hPL9+FliFqjwr9ngW7jWdnxv6eO+/LqyhJVqgrjA==}
    engines: {node: '>=0.10'}
    requiresBuild: true
    dependencies:
      es6-iterator: 2.0.3
      es6-symbol: 3.1.3
      next-tick: 1.1.0
    dev: true

  /es6-iterator@2.0.3:
    resolution: {integrity: sha512-zw4SRzoUkd+cl+ZoE15A9o1oQd920Bb0iOJMQkQhl3jNc03YqVjAhG7scf9C5KWRU/R13Orf588uCC6525o02g==}
    dependencies:
      d: 1.0.1
      es5-ext: 0.10.62
      es6-symbol: 3.1.3
    dev: true

  /es6-promise@4.2.8:
    resolution: {integrity: sha512-HJDGx5daxeIvxdBxvG2cb9g4tEvwIk3i8+nhX0yGrYmZUzbkdg8QbDevheDB8gd0//uPj4c1EQua8Q+MViT0/w==}
    dev: true

  /es6-symbol@3.1.3:
    resolution: {integrity: sha512-NJ6Yn3FuDinBaBRWl/q5X/s4koRHBrgKAu+yGI6JCBeiu3qrcbJhwT2GeR/EXVfylRk8dpQVJoLEFhK+Mu31NA==}
    dependencies:
      d: 1.0.1
      ext: 1.4.0
    dev: true

  /escalade@3.1.1:
    resolution: {integrity: sha512-k0er2gUkLf8O0zKJiAhmkTnJlTvINGv7ygDNPbeIsX/TJjGJZHuh9B2UxbsaEkmlEo9MfhrSzmhIlhRlI2GXnw==}
    engines: {node: '>=6'}
    dev: true

  /escape-html@1.0.3:
    resolution: {integrity: sha512-NiSupZ4OeuGwr68lGIeym/ksIZMJodUGOSCZ/FSnTxcrekbvqrgdUxlJOMpijaKZVjAJrWrGs/6Jy8OMuyj9ow==}
    dev: true

  /escape-string-regexp@1.0.5:
    resolution: {integrity: sha512-vbRorB5FUQWvla16U8R/qgaFIya2qGzwDrNmCZuYKrbdSUMG6I1ZCGQRefkRVhuOkIGVne7BQ35DSfo1qvJqFg==}
    engines: {node: '>=0.8.0'}
    dev: true

  /escape-string-regexp@4.0.0:
    resolution: {integrity: sha512-TtpcNJ3XAzx3Gq8sWRzJaVajRs0uVxA2YAkdb1jm2YkPz4G6egUFAyA3n5vtEIZefPk5Wa4UXbKuS5fKkJWdgA==}
    engines: {node: '>=10'}
    dev: true

  /escodegen@1.8.1:
    resolution: {integrity: sha512-yhi5S+mNTOuRvyW4gWlg5W1byMaQGWWSYHXsuFZ7GBo7tpyOwi2EdzMP/QWxh9hwkD2m+wDVHJsxhRIj+v/b/A==}
    engines: {node: '>=0.12.0'}
    hasBin: true
    dependencies:
      esprima: 2.7.3
      estraverse: 1.9.3
      esutils: 2.0.3
      optionator: 0.8.3
    optionalDependencies:
      source-map: 0.2.0
    dev: true

  /eslint-config-prettier@8.5.0(eslint@8.23.1):
    resolution: {integrity: sha512-obmWKLUNCnhtQRKc+tmnYuQl0pFU1ibYJQ5BGhTVB08bHe9wC8qUeG7c08dj9XX+AuPj1YSGSQIHl1pnDHZR0Q==}
    hasBin: true
    peerDependencies:
      eslint: '>=7.0.0'
    dependencies:
      eslint: 8.23.1
    dev: true

  /eslint-plugin-prettier@4.2.1(eslint-config-prettier@8.5.0)(eslint@8.23.1)(prettier@2.7.1):
    resolution: {integrity: sha512-f/0rXLXUt0oFYs8ra4w49wYZBG5GKZpAYsJSm6rnYL5uVDjd+zowwMwVZHnAjf4edNrKpCDYfXDgmRE/Ak7QyQ==}
    engines: {node: '>=12.0.0'}
    peerDependencies:
      eslint: '>=7.28.0'
      eslint-config-prettier: '*'
      prettier: '>=2.0.0'
    peerDependenciesMeta:
      eslint-config-prettier:
        optional: true
    dependencies:
      eslint: 8.23.1
      eslint-config-prettier: 8.5.0(eslint@8.23.1)
      prettier: 2.7.1
      prettier-linter-helpers: 1.0.0
    dev: true

  /eslint-scope@4.0.3:
    resolution: {integrity: sha512-p7VutNr1O/QrxysMo3E45FjYDTeXBy0iTltPFNSqKAIfjDSXC+4dj+qfyuD8bfAXrW/y6lW3O76VaYNPKfpKrg==}
    engines: {node: '>=4.0.0'}
    dependencies:
      esrecurse: 4.3.0
      estraverse: 4.3.0
    dev: true

  /eslint-scope@5.1.1:
    resolution: {integrity: sha512-2NxwbF/hZ0KpepYN0cNbo+FN6XoK7GaHlQhgx/hIZl6Va0bF45RQOOwhLIy8lQDbuCiadSLCBnH2CFYquit5bw==}
    engines: {node: '>=8.0.0'}
    dependencies:
      esrecurse: 4.3.0
      estraverse: 4.3.0
    dev: true

  /eslint-scope@7.1.1:
    resolution: {integrity: sha512-QKQM/UXpIiHcLqJ5AOyIW7XZmzjkzQXYE54n1++wb0u9V/abW3l9uQnxX8Z5Xd18xyKIMTUAyQ0k1e8pz6LUrw==}
    engines: {node: ^12.22.0 || ^14.17.0 || >=16.0.0}
    dependencies:
      esrecurse: 4.3.0
      estraverse: 5.3.0
    dev: true

  /eslint-utils@1.4.3:
    resolution: {integrity: sha512-fbBN5W2xdY45KulGXmLHZ3c3FHfVYmKg0IrAKGOkT/464PQsx2UeIzfz1RmEci+KLm1bBaAzZAh8+/E+XAeZ8Q==}
    engines: {node: '>=6'}
    dependencies:
      eslint-visitor-keys: 1.3.0
    dev: true

  /eslint-utils@3.0.0(eslint@8.23.1):
    resolution: {integrity: sha512-uuQC43IGctw68pJA1RgbQS8/NP7rch6Cwd4j3ZBtgo4/8Flj4eGE7ZYSZRN3iq5pVUv6GPdW5Z1RFleo84uLDA==}
    engines: {node: ^10.0.0 || ^12.0.0 || >= 14.0.0}
    peerDependencies:
      eslint: '>=5'
    dependencies:
      eslint: 8.23.1
      eslint-visitor-keys: 2.1.0
    dev: true

  /eslint-visitor-keys@1.3.0:
    resolution: {integrity: sha512-6J72N8UNa462wa/KFODt/PJ3IU60SDpC3QXC1Hjc1BXXpfL2C9R5+AU7jhe0F6GREqVMh4Juu+NY7xn+6dipUQ==}
    engines: {node: '>=4'}
    dev: true

  /eslint-visitor-keys@2.1.0:
    resolution: {integrity: sha512-0rSmRBzXgDzIsD6mGdJgevzgezI534Cer5L/vyMX0kHzT/jiB43jRhd9YUlMGYLQy2zprNmoT8qasCGtY+QaKw==}
    engines: {node: '>=10'}
    dev: true

  /eslint-visitor-keys@3.3.0:
    resolution: {integrity: sha512-mQ+suqKJVyeuwGYHAdjMFqjCyfl8+Ldnxuyp3ldiMBFKkvytrXUZWaiPCEav8qDHKty44bD+qV1IP4T+w+xXRA==}
    engines: {node: ^12.22.0 || ^14.17.0 || >=16.0.0}
    dev: true

  /eslint@5.16.0:
    resolution: {integrity: sha512-S3Rz11i7c8AA5JPv7xAH+dOyq/Cu/VXHiHXBPOU1k/JAM5dXqQPt3qcrhpHSorXmrpu2g0gkIBVXAqCpzfoZIg==}
    engines: {node: ^6.14.0 || ^8.10.0 || >=9.10.0}
    hasBin: true
    dependencies:
      '@babel/code-frame': 7.18.6
      ajv: 6.12.6
      chalk: 2.4.2
      cross-spawn: 6.0.5
      debug: 4.3.4
      doctrine: 3.0.0
      eslint-scope: 4.0.3
      eslint-utils: 1.4.3
      eslint-visitor-keys: 1.3.0
      espree: 5.0.1
      esquery: 1.4.0
      esutils: 2.0.3
      file-entry-cache: 5.0.1
      functional-red-black-tree: 1.0.1
      glob: 7.2.3
      globals: 11.12.0
      ignore: 4.0.6
      import-fresh: 3.3.0
      imurmurhash: 0.1.4
      inquirer: 6.5.2
      js-yaml: 3.14.1
      json-stable-stringify-without-jsonify: 1.0.1
      levn: 0.3.0
      lodash: 4.17.21
      minimatch: 3.1.2
      mkdirp: 0.5.6
      natural-compare: 1.4.0
      optionator: 0.8.3
      path-is-inside: 1.0.2
      progress: 2.0.3
      regexpp: 2.0.1
      semver: 5.7.1
      strip-ansi: 4.0.0
      strip-json-comments: 2.0.1
      table: 5.4.6
      text-table: 0.2.0
    transitivePeerDependencies:
      - supports-color
    dev: true

  /eslint@8.23.1:
    resolution: {integrity: sha512-w7C1IXCc6fNqjpuYd0yPlcTKKmHlHHktRkzmBPZ+7cvNBQuiNjx0xaMTjAJGCafJhQkrFJooREv0CtrVzmHwqg==}
    engines: {node: ^12.22.0 || ^14.17.0 || >=16.0.0}
    hasBin: true
    dependencies:
      '@eslint/eslintrc': 1.3.2
      '@humanwhocodes/config-array': 0.10.7
      '@humanwhocodes/gitignore-to-minimatch': 1.0.2
      '@humanwhocodes/module-importer': 1.0.1
      ajv: 6.12.6
      chalk: 4.1.2
      cross-spawn: 7.0.3
      debug: 4.3.4
      doctrine: 3.0.0
      escape-string-regexp: 4.0.0
      eslint-scope: 7.1.1
      eslint-utils: 3.0.0(eslint@8.23.1)
      eslint-visitor-keys: 3.3.0
      espree: 9.4.0
      esquery: 1.4.0
      esutils: 2.0.3
      fast-deep-equal: 3.1.3
      file-entry-cache: 6.0.1
      find-up: 5.0.0
      glob-parent: 6.0.2
      globals: 13.17.0
      globby: 11.1.0
      grapheme-splitter: 1.0.4
      ignore: 5.2.0
      import-fresh: 3.3.0
      imurmurhash: 0.1.4
      is-glob: 4.0.3
      js-sdsl: 4.1.4
      js-yaml: 4.1.0
      json-stable-stringify-without-jsonify: 1.0.1
      levn: 0.4.1
      lodash.merge: 4.6.2
      minimatch: 3.1.2
      natural-compare: 1.4.0
      optionator: 0.9.1
      regexpp: 3.2.0
      strip-ansi: 6.0.1
      strip-json-comments: 3.1.1
      text-table: 0.2.0
    transitivePeerDependencies:
      - supports-color
    dev: true

  /espree@5.0.1:
    resolution: {integrity: sha512-qWAZcWh4XE/RwzLJejfcofscgMc9CamR6Tn1+XRXNzrvUSSbiAjGOI/fggztjIi7y9VLPqnICMIPiGyr8JaZ0A==}
    engines: {node: '>=6.0.0'}
    dependencies:
      acorn: 6.4.2
      acorn-jsx: 5.3.2(acorn@6.4.2)
      eslint-visitor-keys: 1.3.0
    dev: true

  /espree@9.4.0:
    resolution: {integrity: sha512-DQmnRpLj7f6TgN/NYb0MTzJXL+vJF9h3pHy4JhCIs3zwcgez8xmGg3sXHcEO97BrmO2OSvCwMdfdlyl+E9KjOw==}
    engines: {node: ^12.22.0 || ^14.17.0 || >=16.0.0}
    dependencies:
      acorn: 8.8.0
      acorn-jsx: 5.3.2(acorn@8.8.0)
      eslint-visitor-keys: 3.3.0
    dev: true

  /esprima@2.7.3:
    resolution: {integrity: sha512-OarPfz0lFCiW4/AV2Oy1Rp9qu0iusTKqykwTspGCZtPxmF81JR4MmIebvF1F9+UOKth2ZubLQ4XGGaU+hSn99A==}
    engines: {node: '>=0.10.0'}
    hasBin: true
    dev: true

  /esprima@4.0.1:
    resolution: {integrity: sha512-eGuFFw7Upda+g4p+QHvnW0RyTX/SVeJBDM/gCtMARO0cLuT2HcEKnTPvhjV6aGeqrCB/sbNop0Kszm0jsaWU4A==}
    engines: {node: '>=4'}
    hasBin: true
    dev: true

  /esquery@1.4.0:
    resolution: {integrity: sha512-cCDispWt5vHHtwMY2YrAQ4ibFkAL8RbH5YGBnZBc90MolvvfkkQcJro/aZiAQUlQ3qgrYS6D6v8Gc5G5CQsc9w==}
    engines: {node: '>=0.10'}
    dependencies:
      estraverse: 5.3.0
    dev: true

  /esrecurse@4.3.0:
    resolution: {integrity: sha512-KmfKL3b6G+RXvP8N1vr3Tq1kL/oCFgn2NYXEtqP8/L3pKapUA4G8cFVaoF3SU323CD4XypR/ffioHmkti6/Tag==}
    engines: {node: '>=4.0'}
    dependencies:
      estraverse: 5.3.0
    dev: true

  /estraverse@1.9.3:
    resolution: {integrity: sha512-25w1fMXQrGdoquWnScXZGckOv+Wes+JDnuN/+7ex3SauFRS72r2lFDec0EKPt2YD1wUJ/IrfEex+9yp4hfSOJA==}
    engines: {node: '>=0.10.0'}
    dev: true

  /estraverse@4.3.0:
    resolution: {integrity: sha512-39nnKffWz8xN1BU/2c79n9nB9HDzo0niYUqx6xyqUnyoAnQyyWpOTdZEeiCch8BBu515t4wp9ZmgVfVhn9EBpw==}
    engines: {node: '>=4.0'}
    dev: true

  /estraverse@5.3.0:
    resolution: {integrity: sha512-MMdARuVEQziNTeJD8DgMqmhwR11BRQ/cBP+pLtYdSTnf3MIO8fFeiINEbX36ZdNlfU/7A9f3gUw49B3oQsvwBA==}
    engines: {node: '>=4.0'}
    dev: true

  /esutils@2.0.3:
    resolution: {integrity: sha512-kVscqXk4OCp68SZ0dkgEKVi6/8ij300KBWTJq32P/dYeWTSwK41WyTxalN1eRmA5Z9UU/LX9D7FWSmV9SAYx6g==}
    engines: {node: '>=0.10.0'}
    dev: true

  /etag@1.8.1:
    resolution: {integrity: sha512-aIL5Fx7mawVa300al2BnEE4iNvo1qETxLrPI/o05L7z6go7fCw1J6EQmbK4FmJ2AS7kgVF/KEZWufBfdClMcPg==}
    engines: {node: '>= 0.6'}
    dev: true

  /eth-block-tracker@3.0.1:
    resolution: {integrity: sha512-WUVxWLuhMmsfenfZvFO5sbl1qFY2IqUlw/FPVmjjdElpqLsZtSG+wPe9Dz7W/sB6e80HgFKknOmKk2eNlznHug==}
    dependencies:
      eth-query: 2.1.2
      ethereumjs-tx: 1.3.7
      ethereumjs-util: 5.2.1
      ethjs-util: 0.1.6
      json-rpc-engine: 3.8.0
      pify: 2.3.0
      tape: 4.16.1
    transitivePeerDependencies:
      - supports-color
    dev: true

  /eth-ens-namehash@2.0.8:
    resolution: {integrity: sha512-VWEI1+KJfz4Km//dadyvBBoBeSQ0MHTXPvr8UIXiLW6IanxvAV+DmlZAijZwAyggqGUfwQBeHf7tc9wzc1piSw==}
    dependencies:
      idna-uts46-hx: 2.3.1
      js-sha3: 0.5.7
    dev: true

  /eth-gas-reporter@0.2.25:
    resolution: {integrity: sha512-1fRgyE4xUB8SoqLgN3eDfpDfwEfRxh2Sz1b7wzFbyQA+9TekMmvSjjoRu9SKcSVyK+vLkLIsVbJDsTWjw195OQ==}
    peerDependencies:
      '@codechecks/client': ^0.1.0
    peerDependenciesMeta:
      '@codechecks/client':
        optional: true
    dependencies:
      '@ethersproject/abi': 5.6.1
      '@solidity-parser/parser': 0.14.3
      cli-table3: 0.5.1
      colors: 1.4.0
      ethereum-cryptography: 1.1.2
      ethers: 4.0.49
      fs-readdir-recursive: 1.1.0
      lodash: 4.17.21
      markdown-table: 1.1.3
      mocha: 7.2.0
      req-cwd: 2.0.0
      request: 2.88.2
      request-promise-native: 1.0.9(request@2.88.2)
      sha1: 1.1.1
      sync-request: 6.1.0
    dev: true

  /eth-json-rpc-infura@3.2.1:
    resolution: {integrity: sha512-W7zR4DZvyTn23Bxc0EWsq4XGDdD63+XPUCEhV2zQvQGavDVC4ZpFDK4k99qN7bd7/fjj37+rxmuBOBeIqCA5Mw==}
    dependencies:
      cross-fetch: 2.2.6
      eth-json-rpc-middleware: 1.6.0
      json-rpc-engine: 3.8.0
      json-rpc-error: 2.0.0
    transitivePeerDependencies:
      - encoding
      - supports-color
    dev: true

  /eth-json-rpc-middleware@1.6.0:
    resolution: {integrity: sha512-tDVCTlrUvdqHKqivYMjtFZsdD7TtpNLBCfKAcOpaVs7orBMS/A8HWro6dIzNtTZIR05FAbJ3bioFOnZpuCew9Q==}
    dependencies:
      async: 2.6.3
      eth-query: 2.1.2
      eth-tx-summary: 3.2.4
      ethereumjs-block: 1.7.1
      ethereumjs-tx: 1.3.7
      ethereumjs-util: 5.2.1
      ethereumjs-vm: 2.6.0
      fetch-ponyfill: 4.1.0
      json-rpc-engine: 3.8.0
      json-rpc-error: 2.0.0
      json-stable-stringify: 1.0.1
      promise-to-callback: 1.0.0
      tape: 4.16.1
    transitivePeerDependencies:
      - supports-color
    dev: true

  /eth-lib@0.1.29:
    resolution: {integrity: sha512-bfttrr3/7gG4E02HoWTDUcDDslN003OlOoBxk9virpAZQ1ja/jDgwkWB8QfJF7ojuEowrqy+lzp9VcJG7/k5bQ==}
    dependencies:
      bn.js: 4.12.0
      elliptic: 6.5.4
      nano-json-stream-parser: 0.1.2
      servify: 0.1.12
      ws: 3.3.3
      xhr-request-promise: 0.1.2
    transitivePeerDependencies:
      - bufferutil
      - supports-color
      - utf-8-validate
    dev: true

  /eth-lib@0.2.8:
    resolution: {integrity: sha512-ArJ7x1WcWOlSpzdoTBX8vkwlkSQ85CjjifSZtV4co64vWxSV8geWfPI9x4SVYu3DSxnX4yWFVTtGL+j9DUFLNw==}
    dependencies:
      bn.js: 4.12.0
      elliptic: 6.5.4
      xhr-request-promise: 0.1.2
    dev: true

  /eth-query@2.1.2:
    resolution: {integrity: sha512-srES0ZcvwkR/wd5OQBRA1bIJMww1skfGS0s8wlwK3/oNP4+wnds60krvu5R1QbpRQjMmpG5OMIWro5s7gvDPsA==}
    dependencies:
      json-rpc-random-id: 1.0.1
      xtend: 4.0.2
    dev: true

  /eth-sig-util@1.4.2:
    resolution: {integrity: sha512-iNZ576iTOGcfllftB73cPB5AN+XUQAT/T8xzsILsghXC1o8gJUqe3RHlcDqagu+biFpYQ61KQrZZJza8eRSYqw==}
    deprecated: Deprecated in favor of '@metamask/eth-sig-util'
    dependencies:
      ethereumjs-abi: github.com/ethereumjs/ethereumjs-abi/ee3994657fa7a427238e6ba92a84d0b529bbcde0
      ethereumjs-util: 5.2.1
    dev: true

  /eth-sig-util@3.0.0:
    resolution: {integrity: sha512-4eFkMOhpGbTxBQ3AMzVf0haUX2uTur7DpWiHzWyTURa28BVJJtOkcb9Ok5TV0YvEPG61DODPW7ZUATbJTslioQ==}
    deprecated: Deprecated in favor of '@metamask/eth-sig-util'
    dependencies:
      buffer: 5.7.1
      elliptic: 6.5.4
      ethereumjs-abi: 0.6.5
      ethereumjs-util: 5.2.1
      tweetnacl: 1.0.3
      tweetnacl-util: 0.15.1
    dev: true

  /eth-tx-summary@3.2.4:
    resolution: {integrity: sha512-NtlDnaVZah146Rm8HMRUNMgIwG/ED4jiqk0TME9zFheMl1jOp6jL1m0NKGjJwehXQ6ZKCPr16MTr+qspKpEXNg==}
    dependencies:
      async: 2.6.3
      clone: 2.1.2
      concat-stream: 1.6.2
      end-of-stream: 1.4.4
      eth-query: 2.1.2
      ethereumjs-block: 1.7.1
      ethereumjs-tx: 1.3.7
      ethereumjs-util: 5.2.1
      ethereumjs-vm: 2.6.0
      through2: 2.0.5
    dev: true

  /ethashjs@0.0.8:
    resolution: {integrity: sha512-/MSbf/r2/Ld8o0l15AymjOTlPqpN8Cr4ByUEA9GtR4x0yAh3TdtDzEg29zMjXCNPI7u6E5fOQdj/Cf9Tc7oVNw==}
    deprecated: 'New package name format for new versions: @ethereumjs/ethash. Please update.'
    dependencies:
      async: 2.6.3
      buffer-xor: 2.0.2
      ethereumjs-util: 7.1.5
      miller-rabin: 4.0.1
    dev: true

  /ethereum-bloom-filters@1.0.10:
    resolution: {integrity: sha512-rxJ5OFN3RwjQxDcFP2Z5+Q9ho4eIdEmSc2ht0fCu8Se9nbXjZ7/031uXoUYJ87KHCOdVeiUuwSnoS7hmYAGVHA==}
    dependencies:
      js-sha3: 0.8.0
    dev: true

  /ethereum-common@0.0.18:
    resolution: {integrity: sha512-EoltVQTRNg2Uy4o84qpa2aXymXDJhxm7eos/ACOg0DG4baAbMjhbdAEsx9GeE8sC3XCxnYvrrzZDH8D8MtA2iQ==}
    dev: true

  /ethereum-common@0.2.0:
    resolution: {integrity: sha512-XOnAR/3rntJgbCdGhqdaLIxDLWKLmsZOGhHdBKadEr6gEnJLH52k93Ou+TUdFaPN3hJc3isBZBal3U/XZ15abA==}
    dev: true

  /ethereum-cryptography@0.1.3:
    resolution: {integrity: sha512-w8/4x1SGGzc+tO97TASLja6SLd3fRIK2tLVcV2Gx4IB21hE19atll5Cq9o3d0ZmAYC/8aw0ipieTSiekAea4SQ==}
    dependencies:
      '@types/pbkdf2': 3.1.0
      '@types/secp256k1': 4.0.3
      blakejs: 1.2.1
      browserify-aes: 1.2.0
      bs58check: 2.1.2
      create-hash: 1.2.0
      create-hmac: 1.1.7
      hash.js: 1.1.7
      keccak: 3.0.2
      pbkdf2: 3.1.2
      randombytes: 2.1.0
      safe-buffer: 5.2.1
      scrypt-js: 3.0.1
      secp256k1: 4.0.3
      setimmediate: 1.0.5
    dev: true

  /ethereum-cryptography@1.1.2:
    resolution: {integrity: sha512-XDSJlg4BD+hq9N2FjvotwUET9Tfxpxc3kWGE2AqUG5vcbeunnbImVk3cj6e/xT3phdW21mE8R5IugU4fspQDcQ==}
    dependencies:
      '@noble/hashes': 1.1.2
      '@noble/secp256k1': 1.6.3
      '@scure/bip32': 1.1.0
      '@scure/bip39': 1.1.0
    dev: true

  /ethereum-waffle@3.3.0(typescript@4.3.2):
    resolution: {integrity: sha512-4xm3RWAPCu5LlaVxYEg0tG3L7g5ovBw1GY/UebrzZ+OTx22vcPjI+bvelFlGBpkdnO5yOIFXjH2eK59tNAe9IA==}
    engines: {node: '>=10.0'}
    hasBin: true
    dependencies:
      '@ethereum-waffle/chai': 3.4.4
      '@ethereum-waffle/compiler': 3.4.4(typescript@4.3.2)
      '@ethereum-waffle/mock-contract': 3.4.4
      '@ethereum-waffle/provider': 3.4.4
      ethers: 5.6.1
    transitivePeerDependencies:
      - bufferutil
      - encoding
      - supports-color
      - typescript
      - utf-8-validate
    dev: true

  /ethereumjs-abi@0.6.5:
    resolution: {integrity: sha512-rCjJZ/AE96c/AAZc6O3kaog4FhOsAViaysBxqJNy2+LHP0ttH0zkZ7nXdVHOAyt6lFwLO0nlCwWszysG/ao1+g==}
    dependencies:
      bn.js: 4.12.0
      ethereumjs-util: 4.5.0
    dev: true

  /ethereumjs-abi@0.6.8:
    resolution: {integrity: sha512-Tx0r/iXI6r+lRsdvkFDlut0N08jWMnKRZ6Gkq+Nmw75lZe4e6o3EkSnkaBP5NF6+m5PTGAr9JP43N3LyeoglsA==}
    dependencies:
      bn.js: 4.12.0
      ethereumjs-util: 6.2.1
    dev: true

  /ethereumjs-account@2.0.5:
    resolution: {integrity: sha512-bgDojnXGjhMwo6eXQC0bY6UK2liSFUSMwwylOmQvZbSl/D7NXQ3+vrGO46ZeOgjGfxXmgIeVNDIiHw7fNZM4VA==}
    dependencies:
      ethereumjs-util: 5.2.1
      rlp: 2.2.7
      safe-buffer: 5.2.1
    dev: true

  /ethereumjs-account@3.0.0:
    resolution: {integrity: sha512-WP6BdscjiiPkQfF9PVfMcwx/rDvfZTjFKY0Uwc09zSQr9JfIVH87dYIJu0gNhBhpmovV4yq295fdllS925fnBA==}
    deprecated: Please use Util.Account class found on package ethereumjs-util@^7.0.6 https://github.com/ethereumjs/ethereumjs-util/releases/tag/v7.0.6
    dependencies:
      ethereumjs-util: 6.2.1
      rlp: 2.2.7
      safe-buffer: 5.2.1
    dev: true

  /ethereumjs-block@1.7.1:
    resolution: {integrity: sha512-B+sSdtqm78fmKkBq78/QLKJbu/4Ts4P2KFISdgcuZUPDm9x+N7qgBPIIFUGbaakQh8bzuquiRVbdmvPKqbILRg==}
    deprecated: 'New package name format for new versions: @ethereumjs/block. Please update.'
    dependencies:
      async: 2.6.3
      ethereum-common: 0.2.0
      ethereumjs-tx: 1.3.7
      ethereumjs-util: 5.2.1
      merkle-patricia-tree: 2.3.2
    dev: true

  /ethereumjs-block@2.2.2:
    resolution: {integrity: sha512-2p49ifhek3h2zeg/+da6XpdFR3GlqY3BIEiqxGF8j9aSRIgkb7M1Ky+yULBKJOu8PAZxfhsYA+HxUk2aCQp3vg==}
    deprecated: 'New package name format for new versions: @ethereumjs/block. Please update.'
    dependencies:
      async: 2.6.3
      ethereumjs-common: 1.5.0
      ethereumjs-tx: 2.1.2
      ethereumjs-util: 5.2.1
      merkle-patricia-tree: 2.3.2
    dev: true

  /ethereumjs-blockchain@4.0.4:
    resolution: {integrity: sha512-zCxaRMUOzzjvX78DTGiKjA+4h2/sF0OYL1QuPux0DHpyq8XiNoF5GYHtb++GUxVlMsMfZV7AVyzbtgcRdIcEPQ==}
    deprecated: 'New package name format for new versions: @ethereumjs/blockchain. Please update.'
    dependencies:
      async: 2.6.3
      ethashjs: 0.0.8
      ethereumjs-block: 2.2.2
      ethereumjs-common: 1.5.0
      ethereumjs-util: 6.2.1
      flow-stoplight: 1.0.0
      level-mem: 3.0.1
      lru-cache: 5.1.1
      rlp: 2.2.7
      semaphore: 1.1.0
    dev: true

  /ethereumjs-common@1.5.0:
    resolution: {integrity: sha512-SZOjgK1356hIY7MRj3/ma5qtfr/4B5BL+G4rP/XSMYr2z1H5el4RX5GReYCKmQmYI/nSBmRnwrZ17IfHuG0viQ==}
    deprecated: 'New package name format for new versions: @ethereumjs/common. Please update.'
    dev: true

  /ethereumjs-tx@1.3.7:
    resolution: {integrity: sha512-wvLMxzt1RPhAQ9Yi3/HKZTn0FZYpnsmQdbKYfUUpi4j1SEIcbkd9tndVjcPrufY3V7j2IebOpC00Zp2P/Ay2kA==}
    deprecated: 'New package name format for new versions: @ethereumjs/tx. Please update.'
    dependencies:
      ethereum-common: 0.0.18
      ethereumjs-util: 5.2.1
    dev: true

  /ethereumjs-tx@2.1.2:
    resolution: {integrity: sha512-zZEK1onCeiORb0wyCXUvg94Ve5It/K6GD1K+26KfFKodiBiS6d9lfCXlUKGBBdQ+bv7Day+JK0tj1K+BeNFRAw==}
    deprecated: 'New package name format for new versions: @ethereumjs/tx. Please update.'
    dependencies:
      ethereumjs-common: 1.5.0
      ethereumjs-util: 6.2.1
    dev: true

  /ethereumjs-util@4.5.0:
    resolution: {integrity: sha512-gT1zBY8aQKkexYu7XNeBZBnJsRLo+sWD1XWRLJOaDSz49/9kCOs6ERP52Bw/TA4uaVFKpM+O8ebWy44Ib5B6xw==}
    dependencies:
      bn.js: 4.12.0
      create-hash: 1.2.0
      keccakjs: 0.2.3
      rlp: 2.2.7
      secp256k1: 3.7.1
    dev: true

  /ethereumjs-util@5.2.1:
    resolution: {integrity: sha512-v3kT+7zdyCm1HIqWlLNrHGqHGLpGYIhjeHxQjnDXjLT2FyGJDsd3LWMYUo7pAFRrk86CR3nUJfhC81CCoJNNGQ==}
    dependencies:
      bn.js: 4.12.0
      create-hash: 1.2.0
      elliptic: 6.5.4
      ethereum-cryptography: 0.1.3
      ethjs-util: 0.1.6
      rlp: 2.2.7
      safe-buffer: 5.2.1
    dev: true

  /ethereumjs-util@6.2.1:
    resolution: {integrity: sha512-W2Ktez4L01Vexijrm5EB6w7dg4n/TgpoYU4avuT5T3Vmnw/eCRtiBrJfQYS/DCSvDIOLn2k57GcHdeBcgVxAqw==}
    dependencies:
      '@types/bn.js': 4.11.6
      bn.js: 4.12.0
      create-hash: 1.2.0
      elliptic: 6.5.4
      ethereum-cryptography: 0.1.3
      ethjs-util: 0.1.6
      rlp: 2.2.7
    dev: true

  /ethereumjs-util@7.1.5:
    resolution: {integrity: sha512-SDl5kKrQAudFBUe5OJM9Ac6WmMyYmXX/6sTmLZ3ffG2eY6ZIGBes3pEDxNN6V72WyOw4CPD5RomKdsa8DAAwLg==}
    engines: {node: '>=10.0.0'}
    dependencies:
      '@types/bn.js': 5.1.1
      bn.js: 5.2.1
      create-hash: 1.2.0
      ethereum-cryptography: 0.1.3
      rlp: 2.2.7
    dev: true

  /ethereumjs-vm@2.6.0:
    resolution: {integrity: sha512-r/XIUik/ynGbxS3y+mvGnbOKnuLo40V5Mj1J25+HEO63aWYREIqvWeRO/hnROlMBE5WoniQmPmhiaN0ctiHaXw==}
    deprecated: 'New package name format for new versions: @ethereumjs/vm. Please update.'
    dependencies:
      async: 2.6.3
      async-eventemitter: 0.2.4
      ethereumjs-account: 2.0.5
      ethereumjs-block: 2.2.2
      ethereumjs-common: 1.5.0
      ethereumjs-util: 6.2.1
      fake-merkle-patricia-tree: 1.0.1
      functional-red-black-tree: 1.0.1
      merkle-patricia-tree: 2.3.2
      rustbn.js: 0.2.0
      safe-buffer: 5.2.1
    dev: true

  /ethereumjs-vm@4.2.0:
    resolution: {integrity: sha512-X6qqZbsY33p5FTuZqCnQ4+lo957iUJMM6Mpa6bL4UW0dxM6WmDSHuI4j/zOp1E2TDKImBGCJA9QPfc08PaNubA==}
    deprecated: 'New package name format for new versions: @ethereumjs/vm. Please update.'
    dependencies:
      async: 2.6.3
      async-eventemitter: 0.2.4
      core-js-pure: 3.25.3
      ethereumjs-account: 3.0.0
      ethereumjs-block: 2.2.2
      ethereumjs-blockchain: 4.0.4
      ethereumjs-common: 1.5.0
      ethereumjs-tx: 2.1.2
      ethereumjs-util: 6.2.1
      fake-merkle-patricia-tree: 1.0.1
      functional-red-black-tree: 1.0.1
      merkle-patricia-tree: 2.3.2
      rustbn.js: 0.2.0
      safe-buffer: 5.2.1
      util.promisify: 1.1.1
    dev: true

  /ethereumjs-wallet@0.6.5:
    resolution: {integrity: sha512-MDwjwB9VQVnpp/Dc1XzA6J1a3wgHQ4hSvA1uWNatdpOrtCbPVuQSKSyRnjLvS0a+KKMw2pvQ9Ybqpb3+eW8oNA==}
    requiresBuild: true
    dependencies:
      aes-js: 3.1.2
      bs58check: 2.1.2
      ethereum-cryptography: 0.1.3
      ethereumjs-util: 6.2.1
      randombytes: 2.1.0
      safe-buffer: 5.2.1
      scryptsy: 1.2.1
      utf8: 3.0.0
      uuid: 3.4.0
    dev: true
    optional: true

  /ethers@4.0.49:
    resolution: {integrity: sha512-kPltTvWiyu+OktYy1IStSO16i2e7cS9D9OxZ81q2UUaiNPVrm/RTcbxamCXF9VUSKzJIdJV68EAIhTEVBalRWg==}
    dependencies:
      aes-js: 3.0.0
      bn.js: 4.12.0
      elliptic: 6.5.4
      hash.js: 1.1.3
      js-sha3: 0.5.7
      scrypt-js: 2.0.4
      setimmediate: 1.0.4
      uuid: 2.0.1
      xmlhttprequest: 1.8.0
    dev: true

  /ethers@5.6.1:
    resolution: {integrity: sha512-qtl/2W+dwmUa5Z3JqwsbV3JEBZZHNARe5K/A2ePcNAuhJYnEKIgGOT/O9ouPwBijSqVoQnmQMzi5D48LFNOY2A==}
    dependencies:
      '@ethersproject/abi': 5.6.0
      '@ethersproject/abstract-provider': 5.6.0
      '@ethersproject/abstract-signer': 5.6.0
      '@ethersproject/address': 5.6.0
      '@ethersproject/base64': 5.6.0
      '@ethersproject/basex': 5.6.0
      '@ethersproject/bignumber': 5.6.0
      '@ethersproject/bytes': 5.6.0
      '@ethersproject/constants': 5.6.0
      '@ethersproject/contracts': 5.6.0
      '@ethersproject/hash': 5.6.0
      '@ethersproject/hdnode': 5.6.0
      '@ethersproject/json-wallets': 5.6.0
      '@ethersproject/keccak256': 5.6.0
      '@ethersproject/logger': 5.0.6
      '@ethersproject/networks': 5.6.0
      '@ethersproject/pbkdf2': 5.6.0
      '@ethersproject/properties': 5.6.0
      '@ethersproject/providers': 5.6.1
      '@ethersproject/random': 5.6.0
      '@ethersproject/rlp': 5.6.0
      '@ethersproject/sha2': 5.6.0
      '@ethersproject/signing-key': 5.6.0
      '@ethersproject/solidity': 5.6.0
      '@ethersproject/strings': 5.6.0
      '@ethersproject/transactions': 5.6.0
      '@ethersproject/units': 5.6.0
      '@ethersproject/wallet': 5.6.0
      '@ethersproject/web': 5.6.0
      '@ethersproject/wordlists': 5.6.0
    transitivePeerDependencies:
      - bufferutil
      - utf-8-validate

  /ethjs-abi@0.2.1:
    resolution: {integrity: sha512-g2AULSDYI6nEJyJaEVEXtTimRY2aPC2fi7ddSy0W+LXvEVL8Fe1y76o43ecbgdUKwZD+xsmEgX1yJr1Ia3r1IA==}
    engines: {node: '>=6.5.0', npm: '>=3'}
    dependencies:
      bn.js: 4.11.6
      js-sha3: 0.5.5
      number-to-bn: 1.7.0
    dev: true

<<<<<<< HEAD
  /ethjs-unit/0.1.6:
    resolution: {integrity: sha1-xmWSHkduh7ziqdWIpv4EBbLEFpk=}
=======
  /ethjs-unit@0.1.6:
    resolution: {integrity: sha512-/Sn9Y0oKl0uqQuvgFk/zQgR7aw1g36qX/jzSQ5lSwlO0GigPymk4eGQfeNTD03w1dPOqfz8V77Cy43jH56pagw==}
>>>>>>> b88c0e50
    engines: {node: '>=6.5.0', npm: '>=3'}
    dependencies:
      bn.js: 4.11.6
      number-to-bn: 1.7.0
    dev: true

  /ethjs-util@0.1.6:
    resolution: {integrity: sha512-CUnVOQq7gSpDHZVVrQW8ExxUETWrnrvXYvYz55wOU8Uj4VCgw56XC2B/fVqQN+f7gmrnRHSLVnFAwsCuNwji8w==}
    engines: {node: '>=6.5.0', npm: '>=3'}
    dependencies:
      is-hex-prefixed: 1.0.0
      strip-hex-prefix: 1.0.0
    dev: true

  /event-target-shim@5.0.1:
    resolution: {integrity: sha512-i/2XbnSz/uxRCU6+NdVJgKWDTM427+MqYbkQzD321DuCQJUqOuJKIA0IM2+W2xtYHdKOmZ4dR6fExsd4SXL+WQ==}
    engines: {node: '>=6'}
    dev: true

  /eventemitter3@4.0.4:
    resolution: {integrity: sha512-rlaVLnVxtxvoyLsQQFBx53YmXHDxRIzzTLbdfxqi4yocpSjAxXwkU0cScM5JgSKMqEhrZpnvQ2D9gjylR0AimQ==}
    dev: true

  /events@3.3.0:
    resolution: {integrity: sha512-mQw+2fkQbALzQ7V0MY0IqdnXNOeTtP4r0lN9z7AAawCXgqea7bDii20AYrIBrFd/Hx0M2Ocz6S111CaFkUcb0Q==}
    engines: {node: '>=0.8.x'}
    dev: true

  /evp_bytestokey@1.0.3:
    resolution: {integrity: sha512-/f2Go4TognH/KvCISP7OUsHn85hT9nUkxxA9BEWxFn+Oj9o8ZNLm/40hdlgSLyuOimsrTKLUMEorQexp/aPQeA==}
    dependencies:
      md5.js: 1.3.5
      safe-buffer: 5.2.1
    dev: true

  /expand-brackets@2.1.4:
    resolution: {integrity: sha512-w/ozOKR9Obk3qoWeY/WDi6MFta9AoMR+zud60mdnbniMcBxRuFJyDt2LdX/14A1UABeqk+Uk+LDfUpvoGKppZA==}
    engines: {node: '>=0.10.0'}
    dependencies:
      debug: 2.6.9
      define-property: 0.2.5
      extend-shallow: 2.0.1
      posix-character-classes: 0.1.1
      regex-not: 1.0.2
      snapdragon: 0.8.2
      to-regex: 3.0.2
    transitivePeerDependencies:
      - supports-color
    dev: true

  /express@4.17.1:
    resolution: {integrity: sha512-mHJ9O79RqluphRrcw2X/GTh3k9tVv8YcoyY4Kkh4WDMUYKRZUq0h1o0w2rrrxBqM7VoeUVqgb27xlEMXTnYt4g==}
    engines: {node: '>= 0.10.0'}
    dependencies:
      accepts: 1.3.7
      array-flatten: 1.1.1
      body-parser: 1.19.0
      content-disposition: 0.5.3
      content-type: 1.0.4
      cookie: 0.4.0
      cookie-signature: 1.0.6
      debug: 2.6.9
      depd: 1.1.2
      encodeurl: 1.0.2
      escape-html: 1.0.3
      etag: 1.8.1
      finalhandler: 1.1.2
      fresh: 0.5.2
      merge-descriptors: 1.0.1
      methods: 1.1.2
      on-finished: 2.3.0
      parseurl: 1.3.3
      path-to-regexp: 0.1.7
      proxy-addr: 2.0.5
      qs: 6.7.0
      range-parser: 1.2.1
      safe-buffer: 5.1.2
      send: 0.17.1
      serve-static: 1.14.1
      setprototypeof: 1.1.1
      statuses: 1.5.0
      type-is: 1.6.18
      utils-merge: 1.0.1
      vary: 1.1.2
    transitivePeerDependencies:
      - supports-color
    dev: true

  /ext@1.4.0:
    resolution: {integrity: sha512-Key5NIsUxdqKg3vIsdw9dSuXpPCQ297y6wBjL30edxwPgt2E44WcWBZey/ZvUc6sERLTxKdyCu4gZFmUbk1Q7A==}
    dependencies:
      type: 2.0.0
    dev: true

  /extend-shallow@2.0.1:
    resolution: {integrity: sha512-zCnTtlxNoAiDc3gqY2aYAWFx7XWWiasuF2K8Me5WbN8otHKTUKBwjPtNpRs/rbUZm7KxWAaNj7P1a/p52GbVug==}
    engines: {node: '>=0.10.0'}
    dependencies:
      is-extendable: 0.1.1
    dev: true

  /extend-shallow@3.0.2:
    resolution: {integrity: sha512-BwY5b5Ql4+qZoefgMj2NUmx+tehVTH/Kf4k1ZEtOHNFcm2wSxMRo992l6X3TIgni2eZVTZ85xMOjF31fwZAj6Q==}
    engines: {node: '>=0.10.0'}
    dependencies:
      assign-symbols: 1.0.0
      is-extendable: 1.0.1
    dev: true

  /extend@3.0.2:
    resolution: {integrity: sha512-fjquC59cD7CyW6urNXK0FBufkZcoiGG80wTuPujX590cB5Ttln20E2UB4S/WARVqhXffZl2LNgS+gQdPIIim/g==}
    dev: true

  /external-editor@3.1.0:
    resolution: {integrity: sha512-hMQ4CX1p1izmuLYyZqLMO/qGNw10wSv9QDCPfzXfyFrOaCSSoRfqE1Kf1s5an66J5JZC62NewG+mK49jOCtQew==}
    engines: {node: '>=4'}
    dependencies:
      chardet: 0.7.0
      iconv-lite: 0.4.24
      tmp: 0.0.33
    dev: true

  /extglob@2.0.4:
    resolution: {integrity: sha512-Nmb6QXkELsuBr24CJSkilo6UHHgbekK5UiZgfE6UHD3Eb27YC6oD+bhcT+tJ6cl8dmsgdQxnWlcry8ksBIBLpw==}
    engines: {node: '>=0.10.0'}
    dependencies:
      array-unique: 0.3.2
      define-property: 1.0.0
      expand-brackets: 2.1.4
      extend-shallow: 2.0.1
      fragment-cache: 0.2.1
      regex-not: 1.0.2
      snapdragon: 0.8.2
      to-regex: 3.0.2
    transitivePeerDependencies:
      - supports-color
    dev: true

  /extsprintf@1.3.0:
    resolution: {integrity: sha512-11Ndz7Nv+mvAC1j0ktTa7fAb0vLyGGX+rMHNBYQviQDGU0Hw7lhctJANqbPhu9nV9/izT/IntTgZ7Im/9LJs9g==}
    engines: {'0': node >=0.6.0}
    dev: true

  /extsprintf@1.4.0:
    resolution: {integrity: sha512-6NW8DZ8pWBc5NbGYUiqqccj9dXnuSzilZYqprdKJBZsQodGH9IyUoFOGxIWVDcBzHMb8ET24aqx9p66tZEWZkA==}
    engines: {'0': node >=0.6.0}
    dev: true

  /fake-merkle-patricia-tree@1.0.1:
    resolution: {integrity: sha512-Tgq37lkc9pUIgIKw5uitNUKcgcYL3R6JvXtKQbOf/ZSavXbidsksgp/pAY6p//uhw0I4yoMsvTSovvVIsk/qxA==}
    dependencies:
      checkpoint-store: 1.1.0
    dev: true

  /fast-check@3.1.1:
    resolution: {integrity: sha512-3vtXinVyuUKCKFKYcwXhGE6NtGWkqF8Yh3rvMZNzmwz8EPrgoc/v4pDdLHyLnCyCI5MZpZZkDEwFyXyEONOxpA==}
    engines: {node: '>=8.0.0'}
    dependencies:
      pure-rand: 5.0.3
    dev: true

  /fast-deep-equal@3.1.3:
    resolution: {integrity: sha512-f3qQ9oQy9j2AhBe/H9VC91wLmKBCCU/gDOnKNAYG5hswO7BLKj09Hc5HYNz9cGI++xlpDCIgDaitVs03ATR84Q==}
    dev: true

  /fast-diff@1.2.0:
    resolution: {integrity: sha512-xJuoT5+L99XlZ8twedaRf6Ax2TgQVxvgZOYoPKqZufmJib0tL2tegPBOZb1pVNgIhlqDlA0eO0c3wBvQcmzx4w==}
    dev: true

  /fast-glob@3.2.12:
    resolution: {integrity: sha512-DVj4CQIYYow0BlaelwK1pHl5n5cRSJfM60UA0zK891sVInoPri2Ekj7+e1CT3/3qxXenpI+nBBmQAcJPJgaj4w==}
    engines: {node: '>=8.6.0'}
    dependencies:
      '@nodelib/fs.stat': 2.0.3
      '@nodelib/fs.walk': 1.2.4
      glob-parent: 5.1.2
      merge2: 1.4.1
      micromatch: 4.0.5
    dev: true

  /fast-json-stable-stringify@2.1.0:
    resolution: {integrity: sha512-lhd/wF+Lk98HZoTCtlVraHtfh5XYijIjalXck7saUtuanSDyLMxnHhSXEDJqHxD7msR8D0uCmqlkwjCV8xvwHw==}
    dev: true

  /fast-levenshtein@2.0.6:
    resolution: {integrity: sha512-DCXu6Ifhqcks7TZKY3Hxp3y6qphY5SJZmrWMDrKcERSOXWQdMhU9Ig/PYrzyw/ul9jOIyh0N4M0tbC5hodg8dw==}
    dev: true

  /fastq@1.6.0:
    resolution: {integrity: sha512-jmxqQ3Z/nXoeyDmWAzF9kH1aGZSis6e/SbfPmJpUnyZ0ogr6iscHQaml4wsEepEWSdtmpy+eVXmCRIMpxaXqOA==}
    dependencies:
      reusify: 1.0.4
    dev: true

  /fetch-ponyfill@4.1.0:
    resolution: {integrity: sha512-knK9sGskIg2T7OnYLdZ2hZXn0CtDrAIBxYQLpmEf0BqfdWnwmM1weccUl5+4EdA44tzNSFAuxITPbXtPehUB3g==}
    dependencies:
      node-fetch: 1.7.3
    dev: true

  /figures@2.0.0:
    resolution: {integrity: sha512-Oa2M9atig69ZkfwiApY8F2Yy+tzMbazyvqv21R0NsSC8floSOC09BbT1ITWAdoMGQvJ/aZnR1KMwdx9tvHnTNA==}
    engines: {node: '>=4'}
    dependencies:
      escape-string-regexp: 1.0.5
    dev: true

  /file-entry-cache@5.0.1:
    resolution: {integrity: sha512-bCg29ictuBaKUwwArK4ouCaqDgLZcysCFLmM/Yn/FDoqndh/9vNuQfXRDvTuXKLxfD/JtZQGKFT8MGcJBK644g==}
    engines: {node: '>=4'}
    dependencies:
      flat-cache: 2.0.1
    dev: true

  /file-entry-cache@6.0.1:
    resolution: {integrity: sha512-7Gps/XWymbLk2QLYK4NzpMOrYjMhdIxXuIvy2QBsLE6ljuodKvdkWs/cpyJJ3CVIVpH0Oi1Hvg1ovbMzLdFBBg==}
    engines: {node: ^10.12.0 || >=12.0.0}
    dependencies:
      flat-cache: 3.0.4
    dev: true

  /file-uri-to-path@1.0.0:
    resolution: {integrity: sha512-0Zt+s3L7Vf1biwWZ29aARiVYLx7iMGnEUl9x33fbB/j3jR81u/O2LbqK+Bm1CDSNDKVtJ/YjwY7TUd5SkeLQLw==}
    dev: true

  /fill-range@4.0.0:
    resolution: {integrity: sha512-VcpLTWqWDiTerugjj8e3+esbg+skS3M9e54UuR3iCeIDMXCLTsAH8hTSzDQU/X6/6t3eYkOKoZSef2PlU6U1XQ==}
    engines: {node: '>=0.10.0'}
    dependencies:
      extend-shallow: 2.0.1
      is-number: 3.0.0
      repeat-string: 1.6.1
      to-regex-range: 2.1.1
    dev: true

  /fill-range@7.0.1:
    resolution: {integrity: sha512-qOo9F+dMUmC2Lcb4BbVvnKJxTPjCm+RRpe4gDuGrzkL7mEVl/djYSu2OdQ2Pa302N4oqkSg9ir6jaLWJ2USVpQ==}
    engines: {node: '>=8'}
    dependencies:
      to-regex-range: 5.0.1
    dev: true

  /finalhandler@1.1.2:
    resolution: {integrity: sha512-aAWcW57uxVNrQZqFXjITpW3sIUQmHGG3qSb9mUah9MgMC4NeWhNOlNjXEYq3HjRAvL6arUviZGGJsBg6z0zsWA==}
    engines: {node: '>= 0.8'}
    dependencies:
      debug: 2.6.9
      encodeurl: 1.0.2
      escape-html: 1.0.3
      on-finished: 2.3.0
      parseurl: 1.3.3
      statuses: 1.5.0
      unpipe: 1.0.0
    transitivePeerDependencies:
      - supports-color
    dev: true

  /find-replace@1.0.3:
    resolution: {integrity: sha512-KrUnjzDCD9426YnCP56zGYy/eieTnhtK6Vn++j+JJzmlsWWwEkDnsyVF575spT6HJ6Ow9tlbT3TQTDsa+O4UWA==}
    engines: {node: '>=4.0.0'}
    dependencies:
      array-back: 1.0.4
      test-value: 2.1.0
    dev: true

  /find-up@1.1.2:
    resolution: {integrity: sha512-jvElSjyuo4EMQGoTwo1uJU5pQMwTW5lS1x05zzfJuTIyLR3zwO27LYrxNg+dlvKpGOuGy/MzBdXh80g0ve5+HA==}
    engines: {node: '>=0.10.0'}
    dependencies:
      path-exists: 2.1.0
      pinkie-promise: 2.0.1
    dev: true

  /find-up@2.1.0:
    resolution: {integrity: sha512-NWzkk0jSJtTt08+FBFMvXoeZnOJD+jTtsRmBYbAIzJdX6l7dLgR7CTubCM5/eDdPUBvLCeVasP1brfVR/9/EZQ==}
    engines: {node: '>=4'}
    dependencies:
      locate-path: 2.0.0
    dev: true

  /find-up@3.0.0:
    resolution: {integrity: sha512-1yD6RmLI1XBfxugvORwlck6f75tYL+iR0jqwsOrOxMZyGYqUuDhJ0l4AXdO1iX/FTs9cBAMEk1gWSEx1kSbylg==}
    engines: {node: '>=6'}
    dependencies:
      locate-path: 3.0.0
    dev: true

  /find-up@4.1.0:
    resolution: {integrity: sha512-PpOwAdQ/YlXQ2vj8a3h8IipDuYRi3wceVQQGYWxNINccq40Anw7BlsEXCMbt1Zt+OLA6Fq9suIpIWD0OsnISlw==}
    engines: {node: '>=8'}
    dependencies:
      locate-path: 5.0.0
      path-exists: 4.0.0
    dev: true

  /find-up@5.0.0:
    resolution: {integrity: sha512-78/PXT1wlLLDgTzDs7sjq9hzz0vXD+zn+7wypEe4fXQxCmdmqfGsEPQxmiCSQI3ajFV91bVSsvNtrJRiW6nGng==}
    engines: {node: '>=10'}
    dependencies:
      locate-path: 6.0.0
      path-exists: 4.0.0
    dev: true

  /find-yarn-workspace-root@1.2.1:
    resolution: {integrity: sha512-dVtfb0WuQG+8Ag2uWkbG79hOUzEsRrhBzgfn86g2sJPkzmcpGdghbNTfUKGTxymFrY/tLIodDzLoW9nOJ4FY8Q==}
    dependencies:
      fs-extra: 4.0.3
      micromatch: 3.1.10
    transitivePeerDependencies:
      - supports-color
    dev: true

  /find-yarn-workspace-root@2.0.0:
    resolution: {integrity: sha512-1IMnbjt4KzsQfnhnzNd8wUEgXZ44IzZaZmnLYx7D5FZlaHt2gW20Cri8Q+E/t5tIj4+epTBub+2Zxu/vNILzqQ==}
    dependencies:
      micromatch: 4.0.5
    dev: true

  /flat-cache@2.0.1:
    resolution: {integrity: sha512-LoQe6yDuUMDzQAEH8sgmh4Md6oZnc/7PjtwjNFSzveXqSHt6ka9fPBuso7IGf9Rz4uqnSnWiFH2B/zj24a5ReA==}
    engines: {node: '>=4'}
    dependencies:
      flatted: 2.0.2
      rimraf: 2.6.3
      write: 1.0.3
    dev: true

  /flat-cache@3.0.4:
    resolution: {integrity: sha512-dm9s5Pw7Jc0GvMYbshN6zchCA9RgQlzzEZX3vylR9IqFfS8XciblUXOKfW6SiuJ0e13eDYZoZV5wdrev7P3Nwg==}
    engines: {node: ^10.12.0 || >=12.0.0}
    dependencies:
      flatted: 3.2.7
      rimraf: 3.0.2
    dev: true

  /flat@4.1.1:
    resolution: {integrity: sha512-FmTtBsHskrU6FJ2VxCnsDb84wu9zhmO3cUX2kGFb5tuwhfXxGciiT0oRY+cck35QmG+NmGh5eLz6lLCpWTqwpA==}
    hasBin: true
    dependencies:
      is-buffer: 2.0.5
    dev: true

  /flat@5.0.2:
    resolution: {integrity: sha512-b6suED+5/3rTpUBdG1gupIl8MPFCAMA0QXwmljLhvCUKcUvdE4gWky9zpuGCcXHOsz4J9wPGNWq6OKpmIzz3hQ==}
    hasBin: true
    dev: true

  /flatted@2.0.2:
    resolution: {integrity: sha512-r5wGx7YeOwNWNlCA0wQ86zKyDLMQr+/RB8xy74M4hTphfmjlijTSSXGuH8rnvKZnfT9i+75zmd8jcKdMR4O6jA==}
    dev: true

  /flatted@3.2.7:
    resolution: {integrity: sha512-5nqDSxl8nn5BSNxyR3n4I6eDmbolI6WT+QqR547RwxQapgjQBmtktdP+HTBb/a/zLsbzERTONyUB5pefh5TtjQ==}
    dev: true

  /flow-stoplight@1.0.0:
    resolution: {integrity: sha512-rDjbZUKpN8OYhB0IE/vY/I8UWO/602IIJEU/76Tv4LvYnwHCk0BCsvz4eRr9n+FQcri7L5cyaXOo0+/Kh4HisA==}
    dev: true

  /follow-redirects@1.15.2(debug@4.3.4):
    resolution: {integrity: sha512-VQLG33o04KaQ8uYi2tVNbdrWp1QWxNNea+nmIB4EVM28v0hmP17z7aG1+wAkNzVq4KeXTq3221ye5qTJP91JwA==}
    engines: {node: '>=4.0'}
    peerDependencies:
      debug: '*'
    peerDependenciesMeta:
      debug:
        optional: true
    dependencies:
      debug: 4.3.4
    dev: true

  /for-each@0.3.3:
    resolution: {integrity: sha512-jqYfLp7mo9vIyQf8ykW2v7A+2N4QjeCeI5+Dz9XraiO1ign81wjiH7Fb9vSOWvQfNtmSa4H2RoQTrrXivdUZmw==}
    dependencies:
      is-callable: 1.2.7
    dev: true

  /for-in@1.0.2:
    resolution: {integrity: sha512-7EwmXrOjyL+ChxMhmG5lnW9MPt1aIeZEwKhQzoBUdTV0N3zuwWDZYVJatDvZ2OyzPUvdIAZDsCetk3coyMfcnQ==}
    engines: {node: '>=0.10.0'}
    dev: true

  /foreach@2.0.5:
    resolution: {integrity: sha512-ZBbtRiapkZYLsqoPyZOR+uPfto0GRMNQN1GwzZtZt7iZvPPbDDQV0JF5Hx4o/QFQ5c0vyuoZ98T8RSBbopzWtA==}
    dev: true

  /forever-agent@0.6.1:
    resolution: {integrity: sha512-j0KLYPhm6zeac4lz3oJ3o65qvgQCcPubiyotZrXqEaG4hNagNYO8qdlUrX5vwqv9ohqeT/Z3j6+yW067yWWdUw==}
    dev: true

  /form-data-encoder@1.7.1:
    resolution: {integrity: sha512-EFRDrsMm/kyqbTQocNvRXMLjc7Es2Vk+IQFx/YW7hkUH1eBl4J1fqiP34l74Yt0pFLCNpc06fkbVk00008mzjg==}
    dev: true

  /form-data@2.3.3:
    resolution: {integrity: sha512-1lLKB2Mu3aGP1Q/2eCOx0fNbRMe7XdwktwOruhfqqd0rIJWwN4Dh+E3hrPSlDCXnSR7UtZ1N38rVXm+6+MEhJQ==}
    engines: {node: '>= 0.12'}
    dependencies:
      asynckit: 0.4.0
      combined-stream: 1.0.8
      mime-types: 2.1.27
    dev: true

  /form-data@3.0.1:
    resolution: {integrity: sha512-RHkBKtLWUVwd7SqRIvCZMEvAMoGUp0XU+seQiZejj0COz3RI3hWP4sCv3gZWWLjJTd7rGwcsF5eKZGii0r/hbg==}
    engines: {node: '>= 6'}
    dependencies:
      asynckit: 0.4.0
      combined-stream: 1.0.8
      mime-types: 2.1.27
    dev: true

  /forwarded@0.1.2:
    resolution: {integrity: sha512-Ua9xNhH0b8pwE3yRbFfXJvfdWF0UHNCdeyb2sbi9Ul/M+r3PTdrz7Cv4SCfZRMjmzEM9PhraqfZFbGTIg3OMyA==}
    engines: {node: '>= 0.6'}
    dev: true

  /fp-ts@1.19.3:
    resolution: {integrity: sha512-H5KQDspykdHuztLTg+ajGN0Z2qUjcEf3Ybxc6hLt0k7/zPkn29XnKnxlBPyW2XIddWrGaJBzBl4VLYOtk39yZg==}
    dev: true

  /fragment-cache@0.2.1:
    resolution: {integrity: sha512-GMBAbW9antB8iZRHLoGw0b3HANt57diZYFO/HL1JGIC1MjKrdmhxvrJbupnVvpys0zsz7yBApXdQyfepKly2kA==}
    engines: {node: '>=0.10.0'}
    dependencies:
      map-cache: 0.2.2
    dev: true

  /fresh@0.5.2:
    resolution: {integrity: sha512-zJ2mQYM18rEFOudeV4GShTGIQ7RbzA7ozbU9I/XBpm7kqgMywgmylMwXHxZJmkVoYkna9d2pVXVXPdYTP9ej8Q==}
    engines: {node: '>= 0.6'}
    dev: true

  /fs-extra@0.30.0:
    resolution: {integrity: sha512-UvSPKyhMn6LEd/WpUaV9C9t3zATuqoqfWc3QdPhPLb58prN9tqYPlPWi8Krxi44loBoUzlobqZ3+8tGpxxSzwA==}
    dependencies:
      graceful-fs: 4.2.10
      jsonfile: 2.4.0
      klaw: 1.3.1
      path-is-absolute: 1.0.1
      rimraf: 2.7.1
    dev: true

  /fs-extra@4.0.3:
    resolution: {integrity: sha512-q6rbdDd1o2mAnQreO7YADIxf/Whx4AHBiRf6d+/cVT8h44ss+lHgxf1FemcqDnQt9X3ct4McHr+JMGlYSsK7Cg==}
    dependencies:
      graceful-fs: 4.2.10
      jsonfile: 4.0.0
      universalify: 0.1.2
    dev: true

  /fs-extra@7.0.1:
    resolution: {integrity: sha512-YJDaCJZEnBmcbw13fvdAM9AwNOJwOzrE4pqMqBq5nFiEqXUqHwlK4B+3pUw6JNvfSPtX05xFHtYy/1ni01eGCw==}
    engines: {node: '>=6 <7 || >=8'}
    dependencies:
      graceful-fs: 4.2.10
      jsonfile: 4.0.0
      universalify: 0.1.2
    dev: true

  /fs-extra@8.1.0:
    resolution: {integrity: sha512-yhlQgA6mnOJUKOsRUFsgJdQCvkKhcz8tlZG5HBQfReYZy46OwLcY+Zia0mtdHsOo9y/hP+CxMN0TU9QxoOtG4g==}
    engines: {node: '>=6 <7 || >=8'}
    dependencies:
      graceful-fs: 4.2.10
      jsonfile: 4.0.0
      universalify: 0.1.2
    dev: true

  /fs-extra@9.1.0:
    resolution: {integrity: sha512-hcg3ZmepS30/7BSFqRvoo3DOMQu7IjqxO5nCDt+zM9XWjb33Wg7ziNT+Qvqbuc3+gWpzO02JubVyk2G4Zvo1OQ==}
    engines: {node: '>=10'}
    dependencies:
      at-least-node: 1.0.0
      graceful-fs: 4.2.10
      jsonfile: 6.1.0
      universalify: 2.0.0
    dev: true

  /fs-minipass@1.2.7:
    resolution: {integrity: sha512-GWSSJGFy4e9GUeCcbIkED+bgAoFyj7XF1mV8rma3QW4NIqX9Kyx79N/PF61H5udOV3aY1IaMLs6pGbH71nlCTA==}
    dependencies:
      minipass: 2.9.0
    dev: true

  /fs-readdir-recursive@1.1.0:
    resolution: {integrity: sha512-GNanXlVr2pf02+sPN40XN8HG+ePaNcvM0q5mZBd668Obwb0yD5GiUbZOFgwn8kGMY6I3mdyDJzieUy3PTYyTRA==}
    dev: true

  /fs.realpath@1.0.0:
    resolution: {integrity: sha512-OO0pH2lK6a0hZnAdau5ItzHPI6pUlvI7jMVnxUQRtw4owF2wk8lOSabtGDCTP4Ggrg2MbGnWO9X8K1t4+fGMDw==}
    dev: true

  /fsevents@2.1.3:
    resolution: {integrity: sha512-Auw9a4AxqWpa9GUfj370BMPzzyncfBABW8Mab7BGWBYDj4Isgq+cDKtx0i6u9jcX9pQDnswsaaOTgTmA5pEjuQ==}
    engines: {node: ^8.16.0 || ^10.6.0 || >=11.0.0}
    os: [darwin]
    deprecated: '"Please update to latest v2.3 or v2.2"'
    requiresBuild: true
    dev: true
    optional: true

  /fsevents@2.3.2:
    resolution: {integrity: sha512-xiqMQR4xAeHTuB9uWm+fFRcIOgKBMiOBP+eXiyT7jsgVCq1bkVygt00oASowB7EdtpOHaaPgKt812P9ab+DDKA==}
    engines: {node: ^8.16.0 || ^10.6.0 || >=11.0.0}
    os: [darwin]
    requiresBuild: true
    dev: true
    optional: true

  /function-bind@1.1.1:
    resolution: {integrity: sha512-yIovAzMX49sF8Yl58fSCWJ5svSLuaibPxXQJFLmBObTuCr0Mf1KiPopGM9NiFjiYBCbfaa2Fh6breQ6ANVTI0A==}
    dev: true

  /function.prototype.name@1.1.5:
    resolution: {integrity: sha512-uN7m/BzVKQnCUF/iW8jYea67v++2u7m5UgENbHRtdDVclOUP+FMPlCNdmk0h/ysGyo2tavMJEDqJAkJdRa1vMA==}
    engines: {node: '>= 0.4'}
    dependencies:
      call-bind: 1.0.2
      define-properties: 1.1.4
      es-abstract: 1.20.3
      functions-have-names: 1.2.3
    dev: true

  /functional-red-black-tree@1.0.1:
    resolution: {integrity: sha512-dsKNQNdj6xA3T+QlADDA7mOSlX0qiMINjn0cgr+eGHGsbSHzTabcIogz2+p/iqP1Xs6EP/sS2SbqH+brGTbq0g==}
    dev: true

  /functions-have-names@1.2.3:
    resolution: {integrity: sha512-xckBUXyTIqT97tq2x2AMb+g163b5JFysYk0x4qxNFwbfQkmNZoiRHb6sPzI9/QV33WeuvVYBUIiD4NzNIyqaRQ==}
    dev: true

  /ganache-core@2.13.2:
    resolution: {integrity: sha512-tIF5cR+ANQz0+3pHWxHjIwHqFXcVo0Mb+kcsNhglNFALcYo49aQpnS9dqHartqPfMFjiHh/qFoD3mYK0d/qGgw==}
    engines: {node: '>=8.9.0'}
    deprecated: ganache-core is now ganache; visit https://trfl.io/g7 for details
    dependencies:
      abstract-leveldown: 3.0.0
      async: 2.6.2
      bip39: 2.5.0
      cachedown: 1.0.0
      clone: 2.1.2
      debug: 3.2.6
      encoding-down: 5.0.4
      eth-sig-util: 3.0.0
      ethereumjs-abi: 0.6.8
      ethereumjs-account: 3.0.0
      ethereumjs-block: 2.2.2
      ethereumjs-common: 1.5.0
      ethereumjs-tx: 2.1.2
      ethereumjs-util: 6.2.1
      ethereumjs-vm: 4.2.0
      heap: 0.2.6
      level-sublevel: 6.6.4
      levelup: 3.1.1
      lodash: 4.17.20
      lru-cache: 5.1.1
      merkle-patricia-tree: 3.0.0
      patch-package: 6.2.2
      seedrandom: 3.0.1
      source-map-support: 0.5.12
      tmp: 0.1.0
      web3-provider-engine: 14.2.1
      websocket: 1.0.32
    optionalDependencies:
      ethereumjs-wallet: 0.6.5
      web3: 1.2.11
    transitivePeerDependencies:
      - bufferutil
      - encoding
      - supports-color
      - utf-8-validate
    dev: true
    bundledDependencies:
      - keccak

  /get-caller-file@1.0.3:
    resolution: {integrity: sha512-3t6rVToeoZfYSGd8YoLFR2DJkiQrIiUrGcjvFX2mDw3bn6k2OtwHN0TNCLbBO+w8qTvimhDkv+LSscbJY1vE6w==}
    dev: true

  /get-caller-file@2.0.5:
    resolution: {integrity: sha512-DyFP3BM/3YHTQOCUL/w0OZHR0lpKeGrxotcHWcqNEdnltqFwXVfhEBQ94eIo34AfQpo0rGki4cyIiftY06h2Fg==}
    engines: {node: 6.* || 8.* || >= 10.*}
    dev: true

  /get-func-name@2.0.0:
    resolution: {integrity: sha512-Hm0ixYtaSZ/V7C8FJrtZIuBBI+iSgL+1Aq82zSu8VQNB4S3Gk8e7Qs3VwBDJAhmRZcFqkl3tQu36g/Foh5I5ig==}

  /get-intrinsic@1.1.3:
    resolution: {integrity: sha512-QJVz1Tj7MS099PevUG5jvnt9tSkXN8K14dxQlikJuPt4uD9hHAHjLyLBiLR5zELelBdD9QNRAXZzsJx0WaDL9A==}
    dependencies:
      function-bind: 1.1.1
      has: 1.0.3
      has-symbols: 1.0.3
    dev: true

  /get-port@3.2.0:
    resolution: {integrity: sha512-x5UJKlgeUiNT8nyo/AcnwLnZuZNcSjSw0kogRB+Whd1fjjFq4B1hySFxSFWWSn4mIBzg3sRNUDFYc4g5gjPoLg==}
    engines: {node: '>=4'}
    dev: true

  /get-stream@3.0.0:
    resolution: {integrity: sha512-GlhdIUuVakc8SJ6kK0zAFbiGzRFzNnY4jUuEbV9UROo4Y+0Ny4fjvcZFVTeDA4odpFyOQzaw6hXukJSq/f28sQ==}
    engines: {node: '>=4'}
    dev: true

  /get-stream@4.1.0:
    resolution: {integrity: sha512-GMat4EJ5161kIy2HevLlr4luNjBgvmj413KaQA7jt4V8B4RDsfpHk7WQ9GVqfYyyx8OS/L66Kox+rJRNklLK7w==}
    engines: {node: '>=6'}
    dependencies:
      pump: 3.0.0
    dev: true

  /get-stream@5.1.0:
    resolution: {integrity: sha512-EXr1FOzrzTfGeL0gQdeFEvOMm2mzMOglyiOXSTpPC+iAjAKftbr3jpCMWynogwYnM+eSj9sHGc6wjIcDvYiygw==}
    engines: {node: '>=8'}
    dependencies:
      pump: 3.0.0
    dev: true

  /get-stream@6.0.1:
    resolution: {integrity: sha512-ts6Wi+2j3jQjqi70w5AlN8DFnkSwC+MqmxEzdEALB2qXZYV3X/b1CTfgPLGJNMeAWxdPfU8FO1ms3NUfaHCPYg==}
    engines: {node: '>=10'}
    dev: true

  /get-symbol-description@1.0.0:
    resolution: {integrity: sha512-2EmdH1YvIQiZpltCNgkuiUnyukzxM/R6NDJX31Ke3BG1Nq5b0S2PhX59UKi9vZpPDQVdqn+1IcaAwnzTT5vCjw==}
    engines: {node: '>= 0.4'}
    dependencies:
      call-bind: 1.0.2
      get-intrinsic: 1.1.3
    dev: true

  /get-value@2.0.6:
    resolution: {integrity: sha512-Ln0UQDlxH1BapMu3GPtf7CuYNwRZf2gwCuPqbyG6pB8WfmFpzqcy4xtAaAMUhnNqjMKTiCPZG2oMT3YSx8U2NA==}
    engines: {node: '>=0.10.0'}
    dev: true

  /getpass@0.1.7:
    resolution: {integrity: sha512-0fzj9JxOLfJ+XGLhR8ze3unN0KZCgZwiSSDz168VERjK8Wl8kVSdcu2kspd4s4wtAa1y/qrVRiAA0WclVsu0ng==}
    dependencies:
      assert-plus: 1.0.0
    dev: true

  /ghost-testrpc@0.0.2:
    resolution: {integrity: sha512-i08dAEgJ2g8z5buJIrCTduwPIhih3DP+hOCTyyryikfV8T0bNvHnGXO67i0DD1H4GBDETTclPy9njZbfluQYrQ==}
    hasBin: true
    dependencies:
      chalk: 2.4.2
      node-emoji: 1.11.0
    dev: true

  /glob-parent@5.1.2:
    resolution: {integrity: sha512-AOIgSQCepiJYwP3ARnGx+5VnTu2HBYdzbGP45eLw1vr3zB3vZLeyed1sC9hnbcOc9/SrMyM5RPQrkGz4aS9Zow==}
    engines: {node: '>= 6'}
    dependencies:
      is-glob: 4.0.3
    dev: true

  /glob-parent@6.0.2:
    resolution: {integrity: sha512-XxwI8EOhVQgWp6iDL+3b0r86f4d6AX6zSU55HfB4ydCEuXLXc5FcYeOu+nnGftS4TEju/11rt4KJPTMgbfmv4A==}
    engines: {node: '>=10.13.0'}
    dependencies:
      is-glob: 4.0.3
    dev: true

  /glob@5.0.15:
    resolution: {integrity: sha512-c9IPMazfRITpmAAKi22dK1VKxGDX9ehhqfABDriL/lzO92xcUKEJPQHrVA/2YHSNFB4iFlykVmWvwo48nr3OxA==}
    dependencies:
      inflight: 1.0.6
      inherits: 2.0.4
      minimatch: 3.1.2
      once: 1.4.0
      path-is-absolute: 1.0.1
    dev: true

  /glob@7.1.3:
    resolution: {integrity: sha512-vcfuiIxogLV4DlGBHIUOwI0IbrJ8HWPc4MU7HzviGeNho/UJDfi6B5p3sHeWIQ0KGIU0Jpxi5ZHxemQfLkkAwQ==}
    dependencies:
      fs.realpath: 1.0.0
      inflight: 1.0.6
      inherits: 2.0.4
      minimatch: 3.1.2
      once: 1.4.0
      path-is-absolute: 1.0.1
    dev: true

  /glob@7.2.0:
    resolution: {integrity: sha512-lmLf6gtyrPq8tTjSmrO94wBeQbFR3HbLHbuyD69wuyQkImp2hWqMGB47OX65FBkPffO641IP9jWa1z4ivqG26Q==}
    dependencies:
      fs.realpath: 1.0.0
      inflight: 1.0.6
      inherits: 2.0.4
      minimatch: 3.1.2
      once: 1.4.0
      path-is-absolute: 1.0.1
    dev: true

  /glob@7.2.3:
    resolution: {integrity: sha512-nFR0zLpU2YCaRxwoCJvL6UvCH2JFyFVIvwTLsIf21AuHlMskA1hhTdk+LlYJtOlYt9v6dvszD2BGRqBL+iQK9Q==}
    dependencies:
      fs.realpath: 1.0.0
      inflight: 1.0.6
      inherits: 2.0.4
      minimatch: 3.1.2
      once: 1.4.0
      path-is-absolute: 1.0.1
    dev: true

  /global-modules@2.0.0:
    resolution: {integrity: sha512-NGbfmJBp9x8IxyJSd1P+otYK8vonoJactOogrVfFRIAEY1ukil8RSKDz2Yo7wh1oihl51l/r6W4epkeKJHqL8A==}
    engines: {node: '>=6'}
    dependencies:
      global-prefix: 3.0.0
    dev: true

  /global-prefix@3.0.0:
    resolution: {integrity: sha512-awConJSVCHVGND6x3tmMaKcQvwXLhjdkmomy2W+Goaui8YPgYgXJZewhg3fWC+DlfqqQuWg8AwqjGTD2nAPVWg==}
    engines: {node: '>=6'}
    dependencies:
      ini: 1.3.8
      kind-of: 6.0.3
      which: 1.3.1
    dev: true

  /global@4.3.2:
    resolution: {integrity: sha512-/4AybdwIDU4HkCUbJkZdWpe4P6vuw/CUtu+0I1YlLIPe7OlUO7KNJ+q/rO70CW2/NW6Jc6I62++Hzsf5Alu6rQ==}
    dependencies:
      min-document: 2.19.0
      process: 0.5.2
    dev: true

  /globals@11.12.0:
    resolution: {integrity: sha512-WOBp/EEGUiIsJSp7wcv/y6MO+lV9UoncWqxuFfm8eBwzWNgyfBd6Gz+IeKQ9jCmyhoH99g15M3T+QaVHFjizVA==}
    engines: {node: '>=4'}
    dev: true

  /globals@13.17.0:
    resolution: {integrity: sha512-1C+6nQRb1GwGMKm2dH/E7enFAMxGTmGI7/dEdhy/DNelv85w9B72t3uc5frtMNXIbzrarJJ/lTCjcaZwbLJmyw==}
    engines: {node: '>=8'}
    dependencies:
      type-fest: 0.20.2
    dev: true

  /globals@9.18.0:
    resolution: {integrity: sha512-S0nG3CLEQiY/ILxqtztTWH/3iRRdyBLw6KMDxnKMchrtbj2OFmehVh0WUCfW3DUrIgx/qFrJPICrq4Z4sTR9UQ==}
    engines: {node: '>=0.10.0'}
    dev: true

  /globby@10.0.2:
    resolution: {integrity: sha512-7dUi7RvCoT/xast/o/dLN53oqND4yk0nsHkhRgn9w65C4PofCLOoJ39iSOg+qVDdWQPIEj+eszMHQ+aLVwwQSg==}
    engines: {node: '>=8'}
    dependencies:
      '@types/glob': 7.1.1
      array-union: 2.1.0
      dir-glob: 3.0.1
      fast-glob: 3.2.12
      glob: 7.2.3
      ignore: 5.2.0
      merge2: 1.4.1
      slash: 3.0.0
    dev: true

  /globby@11.1.0:
    resolution: {integrity: sha512-jhIXaOzy1sb8IyocaruWSn1TjmnBVs8Ayhcy83rmxNJ8q2uWKCAj3CnJY+KpGSXCueAPc0i05kVvVKtP1t9S3g==}
    engines: {node: '>=10'}
    dependencies:
      array-union: 2.1.0
      dir-glob: 3.0.1
      fast-glob: 3.2.12
      ignore: 5.2.0
      merge2: 1.4.1
      slash: 3.0.0
    dev: true

  /got@12.1.0:
    resolution: {integrity: sha512-hBv2ty9QN2RdbJJMK3hesmSkFTjVIHyIDDbssCKnSmq62edGgImJWD10Eb1k77TiV1bxloxqcFAVK8+9pkhOig==}
    engines: {node: '>=14.16'}
    dependencies:
      '@sindresorhus/is': 4.6.0
      '@szmarczak/http-timer': 5.0.1
      '@types/cacheable-request': 6.0.2
      '@types/responselike': 1.0.0
      cacheable-lookup: 6.1.0
      cacheable-request: 7.0.2
      decompress-response: 6.0.0
      form-data-encoder: 1.7.1
      get-stream: 6.0.1
      http2-wrapper: 2.1.11
      lowercase-keys: 3.0.0
      p-cancelable: 3.0.0
      responselike: 2.0.1
    dev: true

  /got@7.1.0:
    resolution: {integrity: sha512-Y5WMo7xKKq1muPsxD+KmrR8DH5auG7fBdDVueZwETwV6VytKyU9OX/ddpq2/1hp1vIPvVb4T81dKQz3BivkNLw==}
    engines: {node: '>=4'}
    dependencies:
      '@types/keyv': 3.1.4
      '@types/responselike': 1.0.0
      decompress-response: 3.3.0
      duplexer3: 0.1.4
      get-stream: 3.0.0
      is-plain-obj: 1.1.0
      is-retry-allowed: 1.2.0
      is-stream: 1.1.0
      isurl: 1.0.0
      lowercase-keys: 1.0.1
      p-cancelable: 0.3.0
      p-timeout: 1.2.1
      safe-buffer: 5.2.1
      timed-out: 4.0.1
      url-parse-lax: 1.0.0
      url-to-options: 1.0.1
    dev: true

  /got@9.6.0:
    resolution: {integrity: sha512-R7eWptXuGYxwijs0eV+v3o6+XH1IqVK8dJOEecQfTmkncw9AV4dcw/Dhxi8MdlqPthxxpZyizMzyg8RTmEsG+Q==}
    engines: {node: '>=8.6'}
    dependencies:
      '@sindresorhus/is': 0.14.0
      '@szmarczak/http-timer': 1.1.2
      '@types/keyv': 3.1.4
      '@types/responselike': 1.0.0
      cacheable-request: 6.1.0
      decompress-response: 3.3.0
      duplexer3: 0.1.4
      get-stream: 4.1.0
      lowercase-keys: 1.0.1
      mimic-response: 1.0.1
      p-cancelable: 1.1.0
      to-readable-stream: 1.0.0
      url-parse-lax: 3.0.0
    dev: true

  /graceful-fs@4.2.10:
    resolution: {integrity: sha512-9ByhssR2fPVsNZj478qUUbKfmL0+t5BDVyjShtyZZLiK7ZDAArFFfopyOTj0M05wE2tJPisA4iTnnXl2YoPvOA==}
    dev: true

  /grapheme-splitter@1.0.4:
    resolution: {integrity: sha512-bzh50DW9kTPM00T8y4o8vQg89Di9oLJVLW/KaOGIXJWP/iqCN6WKYkbNOF04vFLJhwcpYUh9ydh/+5vpOqV4YQ==}
    dev: true

  /growl@1.10.5:
    resolution: {integrity: sha512-qBr4OuELkhPenW6goKVXiv47US3clb3/IbuWF9KNKEijAy9oeHxU9IgzjvJhHkUzhaj7rOUD7+YGWqUjLp5oSA==}
    engines: {node: '>=4.x'}
    dev: true

  /handlebars@4.7.7:
    resolution: {integrity: sha512-aAcXm5OAfE/8IXkcZvCepKU3VzW1/39Fb5ZuqMtgI/hT8X2YgoMvBY5dLhq/cpOvw7Lk1nK/UF71aLG/ZnVYRA==}
    engines: {node: '>=0.4.7'}
    hasBin: true
    dependencies:
      minimist: 1.2.6
      neo-async: 2.6.2
      source-map: 0.6.1
      wordwrap: 1.0.0
    optionalDependencies:
      uglify-js: 3.17.3
    dev: true

  /har-schema@2.0.0:
    resolution: {integrity: sha512-Oqluz6zhGX8cyRaTQlFMPw80bSJVG2x/cFb8ZPhUILGgHka9SsokCCOQgpveePerqidZOrT14ipqfJb7ILcW5Q==}
    engines: {node: '>=4'}
    dev: true

  /har-validator@5.1.5:
    resolution: {integrity: sha512-nmT2T0lljbxdQZfspsno9hgrG3Uir6Ks5afism62poxqBM6sDnMEuPmzTq8XN0OEwqKLLdh1jQI3qyE66Nzb3w==}
    engines: {node: '>=6'}
    deprecated: this library is no longer supported
    dependencies:
      ajv: 6.12.6
      har-schema: 2.0.0
    dev: true

  /hardhat-abi-exporter@2.2.1(hardhat@2.12.7):
    resolution: {integrity: sha512-Um7+RPvJEj+OqWjPoPKlTTkO1Akr10pqpgMk8Pw2jz2wrGv5XQBGNW5aQgGVDUosYktUIWDaEhcwwFKbFsir9A==}
    engines: {node: '>=12.10.0'}
    peerDependencies:
      hardhat: ^2.0.0
    dependencies:
      hardhat: 2.12.7(ts-node@10.0.0)(typescript@4.3.2)
    dev: true

  /hardhat-contract-sizer@2.5.1(hardhat@2.12.7):
    resolution: {integrity: sha512-28yRb73e30aBVaZOOHTlHZFIdIasA/iFunIehrUviIJTubvdQjtSiQUo2wexHFtt71mQeMPP8qjw2sdbgatDnQ==}
    peerDependencies:
      hardhat: ^2.0.0
    dependencies:
      chalk: 4.1.2
      cli-table3: 0.6.3
      hardhat: 2.12.7(ts-node@10.0.0)(typescript@4.3.2)
    dev: true

  /hardhat-gas-reporter@1.0.9(hardhat@2.12.7):
    resolution: {integrity: sha512-INN26G3EW43adGKBNzYWOlI3+rlLnasXTwW79YNnUhXPDa+yHESgt639dJEs37gCjhkbNKcRRJnomXEuMFBXJg==}
    peerDependencies:
      hardhat: ^2.0.2
    dependencies:
      array-uniq: 1.0.3
      eth-gas-reporter: 0.2.25
      hardhat: 2.12.7(ts-node@10.0.0)(typescript@4.3.2)
      sha1: 1.1.1
    transitivePeerDependencies:
      - '@codechecks/client'
    dev: true

  /hardhat@2.12.7(ts-node@10.0.0)(typescript@4.3.2):
    resolution: {integrity: sha512-voWoN6zn5d8BOEaczSyK/1PyfdeOeI3SbGCFb36yCHTJUt6OIqLb+ZDX30VhA1UsYKzLqG7UnWl3fKJUuANc6A==}
    engines: {node: ^14.0.0 || ^16.0.0 || ^18.0.0}
    hasBin: true
    peerDependencies:
      ts-node: '*'
      typescript: '*'
    peerDependenciesMeta:
      ts-node:
        optional: true
      typescript:
        optional: true
    dependencies:
      '@ethersproject/abi': 5.7.0
      '@metamask/eth-sig-util': 4.0.1
      '@nomicfoundation/ethereumjs-block': 4.0.0
      '@nomicfoundation/ethereumjs-blockchain': 6.0.0
      '@nomicfoundation/ethereumjs-common': 3.0.0
      '@nomicfoundation/ethereumjs-evm': 1.0.0
      '@nomicfoundation/ethereumjs-rlp': 4.0.0
      '@nomicfoundation/ethereumjs-statemanager': 1.0.0
      '@nomicfoundation/ethereumjs-trie': 5.0.0
      '@nomicfoundation/ethereumjs-tx': 4.0.0
      '@nomicfoundation/ethereumjs-util': 8.0.0
      '@nomicfoundation/ethereumjs-vm': 6.0.0
      '@nomicfoundation/solidity-analyzer': 0.1.0
      '@sentry/node': 5.30.0
      '@types/bn.js': 5.1.1
      '@types/lru-cache': 5.1.1
      abort-controller: 3.0.0
      adm-zip: 0.4.16
      aggregate-error: 3.1.0
      ansi-escapes: 4.3.2
      chalk: 2.4.2
      chokidar: 3.5.3
      ci-info: 2.0.0
      debug: 4.3.4
      enquirer: 2.3.6
      env-paths: 2.2.1
      ethereum-cryptography: 1.1.2
      ethereumjs-abi: 0.6.8
      find-up: 2.1.0
      fp-ts: 1.19.3
      fs-extra: 7.0.1
      glob: 7.2.0
      immutable: 4.1.0
      io-ts: 1.10.4
      keccak: 3.0.2
      lodash: 4.17.21
      mnemonist: 0.38.5
      mocha: 10.2.0
      p-map: 4.0.0
      qs: 6.11.0
      raw-body: 2.5.1
      resolve: 1.17.0
      semver: 6.3.0
      solc: 0.7.3(debug@4.3.4)
      source-map-support: 0.5.21
      stacktrace-parser: 0.1.10
      ts-node: 10.0.0(@types/node@15.14.9)(typescript@4.3.2)
      tsort: 0.0.1
      typescript: 4.3.2
      undici: 5.19.1
      uuid: 8.3.2
      ws: 7.5.9
    transitivePeerDependencies:
      - bufferutil
      - supports-color
      - utf-8-validate
    dev: true

  /has-ansi@2.0.0:
    resolution: {integrity: sha512-C8vBJ8DwUCx19vhm7urhTuUsr4/IyP6l4VzNQDv+ryHQObW3TTTp9yB68WpYgRe2bbaGuZ/se74IqFeVnMnLZg==}
    engines: {node: '>=0.10.0'}
    dependencies:
      ansi-regex: 2.1.1
    dev: true

  /has-bigints@1.0.2:
    resolution: {integrity: sha512-tSvCKtBr9lkF0Ex0aQiP9N+OpV4zi2r/Nee5VkRDbaqv35RLYMzbwQfFSZZH0kR+Rd6302UJZ2p/bJCEoR3VoQ==}
    dev: true

  /has-flag@1.0.0:
    resolution: {integrity: sha512-DyYHfIYwAJmjAjSSPKANxI8bFY9YtFrgkAfinBojQ8YJTOuOuav64tMUJv584SES4xl74PmuaevIyaLESHdTAA==}
    engines: {node: '>=0.10.0'}
    dev: true

  /has-flag@3.0.0:
    resolution: {integrity: sha512-sKJf1+ceQBr4SMkvQnBDNDtf4TXpVhVGateu0t918bl30FnbE2m4vNLX+VWe/dpjlb+HugGYzW7uQXH98HPEYw==}
    engines: {node: '>=4'}
    dev: true

  /has-flag@4.0.0:
    resolution: {integrity: sha512-EykJT/Q1KjTWctppgIAgfSO0tKVuZUjhgMr17kqTumMl6Afv3EISleU7qZUzoXDFTAHTDC4NOoG/ZxU3EvlMPQ==}
    engines: {node: '>=8'}
    dev: true

  /has-property-descriptors@1.0.0:
    resolution: {integrity: sha512-62DVLZGoiEBDHQyqG4w9xCuZ7eJEwNmJRWw2VY84Oedb7WFcA27fiEVe8oUQx9hAUJ4ekurquucTGwsyO1XGdQ==}
    dependencies:
      get-intrinsic: 1.1.3
    dev: true

  /has-symbol-support-x@1.4.2:
    resolution: {integrity: sha512-3ToOva++HaW+eCpgqZrCfN51IPB+7bJNVT6CUATzueB5Heb8o6Nam0V3HG5dlDvZU1Gn5QLcbahiKw/XVk5JJw==}
    dev: true

  /has-symbols@1.0.3:
    resolution: {integrity: sha512-l3LCuF6MgDNwTDKkdYGEihYjt5pRPbEg46rtlmnSPlUbgmB8LOIrKJbYYFBSbnPaJexMKtiPO8hmeRjRz2Td+A==}
    engines: {node: '>= 0.4'}
    dev: true

  /has-to-string-tag-x@1.4.1:
    resolution: {integrity: sha512-vdbKfmw+3LoOYVr+mtxHaX5a96+0f3DljYd8JOqvOLsf5mw2Otda2qCDT9qRqLAhrjyQ0h7ual5nOiASpsGNFw==}
    dependencies:
      has-symbol-support-x: 1.4.2
    dev: true

  /has-tostringtag@1.0.0:
    resolution: {integrity: sha512-kFjcSNhnlGV1kyoGk7OXKSawH5JOb/LzUc5w9B02hOTO0dfFRjbHQKvg1d6cf3HbeUmtU9VbbV3qzZ2Teh97WQ==}
    engines: {node: '>= 0.4'}
    dependencies:
      has-symbols: 1.0.3
    dev: true

  /has-value@0.3.1:
    resolution: {integrity: sha512-gpG936j8/MzaeID5Yif+577c17TxaDmhuyVgSwtnL/q8UUTySg8Mecb+8Cf1otgLoD7DDH75axp86ER7LFsf3Q==}
    engines: {node: '>=0.10.0'}
    dependencies:
      get-value: 2.0.6
      has-values: 0.1.4
      isobject: 2.1.0
    dev: true

  /has-value@1.0.0:
    resolution: {integrity: sha512-IBXk4GTsLYdQ7Rvt+GRBrFSVEkmuOUy4re0Xjd9kJSUQpnTrWR4/y9RpfexN9vkAPMFuQoeWKwqzPozRTlasGw==}
    engines: {node: '>=0.10.0'}
    dependencies:
      get-value: 2.0.6
      has-values: 1.0.0
      isobject: 3.0.1
    dev: true

  /has-values@0.1.4:
    resolution: {integrity: sha512-J8S0cEdWuQbqD9//tlZxiMuMNmxB8PlEwvYwuxsTmR1G5RXUePEX/SJn7aD0GMLieuZYSwNH0cQuJGwnYunXRQ==}
    engines: {node: '>=0.10.0'}
    dev: true

  /has-values@1.0.0:
    resolution: {integrity: sha512-ODYZC64uqzmtfGMEAX/FvZiRyWLpAC3vYnNunURUnkGVTS+mI0smVsWaPydRBsE3g+ok7h960jChO8mFcWlHaQ==}
    engines: {node: '>=0.10.0'}
    dependencies:
      is-number: 3.0.0
      kind-of: 4.0.0
    dev: true

  /has@1.0.3:
    resolution: {integrity: sha512-f2dvO0VU6Oej7RkWJGrehjbzMAjFp5/VKPp5tTpWIV4JHHZK1/BxbFRtf/siA2SWTe09caDmVtYYzWEIbBS4zw==}
    engines: {node: '>= 0.4.0'}
    dependencies:
      function-bind: 1.1.1
    dev: true

  /hash-base@3.1.0:
    resolution: {integrity: sha512-1nmYp/rhMDiE7AYkDw+lLwlAzz0AntGIe51F3RfFfEqyQ3feY2eI/NcwC6umIQVOASPMsWJLJScWKSSvzL9IVA==}
    engines: {node: '>=4'}
    dependencies:
      inherits: 2.0.4
      readable-stream: 3.6.0
      safe-buffer: 5.2.1
    dev: true

  /hash.js@1.1.3:
    resolution: {integrity: sha512-/UETyP0W22QILqS+6HowevwhEFJ3MBJnwTf75Qob9Wz9t0DPuisL8kW8YZMK62dHAKE1c1p+gY1TtOLY+USEHA==}
    dependencies:
      inherits: 2.0.4
      minimalistic-assert: 1.0.1
    dev: true

  /hash.js@1.1.7:
    resolution: {integrity: sha512-taOaskGt4z4SOANNseOviYDvjEJinIkRgmp7LbKP2YTTmVxWBl87s/uzK9r+44BclBSp2X7K1hqeNfz9JbBeXA==}
    dependencies:
      inherits: 2.0.4
      minimalistic-assert: 1.0.1

  /he@1.2.0:
    resolution: {integrity: sha512-F/1DnUGPopORZi0ni+CvrCgHQ5FyEAHRLSApuYWMmrbSwoN2Mn/7k+Gl38gJnR7yyDZk6WLXwiGod1JOWNDKGw==}
    hasBin: true
    dev: true

  /header-case@1.0.1:
    resolution: {integrity: sha512-i0q9mkOeSuhXw6bGgiQCCBgY/jlZuV/7dZXyZ9c6LcBrqwvT8eT719E9uxE5LiZftdl+z81Ugbg/VvXV4OJOeQ==}
    dependencies:
      no-case: 2.3.2
      upper-case: 1.1.3
    dev: true

  /heap@0.2.6:
    resolution: {integrity: sha512-MzzWcnfB1e4EG2vHi3dXHoBupmuXNZzx6pY6HldVS55JKKBoq3xOyzfSaZRkJp37HIhEYC78knabHff3zc4dQQ==}
    dev: true

  /highlight.js@10.7.3:
    resolution: {integrity: sha512-tzcUFauisWKNHaRkN4Wjl/ZA07gENAjFl3J/c480dprkGTg5EQstgaNFqBfUqCq54kZRIEcreTsAgF/m2quD7A==}
    dev: true

  /highlightjs-solidity@2.0.5:
    resolution: {integrity: sha512-ReXxQSGQkODMUgHcWzVSnfDCDrL2HshOYgw3OlIYmfHeRzUPkfJTUIp95pK4CmbiNG2eMTOmNLpfCz9Zq7Cwmg==}
    dev: true

  /hmac-drbg@1.0.1:
    resolution: {integrity: sha512-Tti3gMqLdZfhOQY1Mzf/AanLiqh1WTiJgEj26ZuYQ9fbkLomzGchCws4FyrSd4VkpBfiNhaE1On+lOz894jvXg==}
    dependencies:
      hash.js: 1.1.7
      minimalistic-assert: 1.0.1
      minimalistic-crypto-utils: 1.0.1

  /home-or-tmp@2.0.0:
    resolution: {integrity: sha512-ycURW7oUxE2sNiPVw1HVEFsW+ecOpJ5zaj7eC0RlwhibhRBod20muUN8qu/gzx956YrLolVvs1MTXwKgC2rVEg==}
    engines: {node: '>=0.10.0'}
    dependencies:
      os-homedir: 1.0.2
      os-tmpdir: 1.0.2
    dev: true

  /hosted-git-info@2.8.9:
    resolution: {integrity: sha512-mxIDAb9Lsm6DoOJ7xH+5+X4y1LU/4Hi50L9C5sIswK3JzULS4bwk1FvjdBgvYR4bzT4tuUQiC15FE2f5HbLvYw==}
    dev: true

  /htmlparser2@8.0.1:
    resolution: {integrity: sha512-4lVbmc1diZC7GUJQtRQ5yBAeUCL1exyMwmForWkRLnwyzWBFxN633SALPMGYaWZvKe9j1pRZJpauvmxENSp/EA==}
    dependencies:
      domelementtype: 2.3.0
      domhandler: 5.0.3
      domutils: 3.0.1
      entities: 4.4.0
    dev: true

  /http-basic@8.1.3:
    resolution: {integrity: sha512-/EcDMwJZh3mABI2NhGfHOGOeOZITqfkEO4p/xK+l3NpyncIHUQBoMvCSF/b5GqvKtySC2srL/GGG3+EtlqlmCw==}
    engines: {node: '>=6.0.0'}
    dependencies:
      caseless: 0.12.0
      concat-stream: 1.6.2
      http-response-object: 3.0.2
      parse-cache-control: 1.0.1
    dev: true

  /http-cache-semantics@4.0.3:
    resolution: {integrity: sha512-TcIMG3qeVLgDr1TEd2XvHaTnMPwYQUQMIBLy+5pLSDKYFc7UIqj39w8EGzZkaxoLv/l2K8HaI0t5AVA+YYgUew==}
    dev: true

  /http-errors@1.7.2:
    resolution: {integrity: sha512-uUQBt3H/cSIVfch6i1EuPNy/YsRSOUBXTVfZ+yR7Zjez3qjBz6i9+i4zjNaoqcoFVI4lQJ5plg63TvGfRSDCRg==}
    engines: {node: '>= 0.6'}
    dependencies:
      depd: 1.1.2
      inherits: 2.0.3
      setprototypeof: 1.1.1
      statuses: 1.5.0
      toidentifier: 1.0.0
    dev: true

  /http-errors@1.7.3:
    resolution: {integrity: sha512-ZTTX0MWrsQ2ZAhA1cejAwDLycFsd7I7nVtnkT3Ol0aqodaKW+0CTZDQ1uBv5whptCnc8e8HeRRJxRs0kmm/Qfw==}
    engines: {node: '>= 0.6'}
    dependencies:
      depd: 1.1.2
      inherits: 2.0.4
      setprototypeof: 1.1.1
      statuses: 1.5.0
      toidentifier: 1.0.0
    dev: true

  /http-errors@2.0.0:
    resolution: {integrity: sha512-FtwrG/euBzaEjYeRqOgly7G0qviiXoJWnvEH2Z1plBdXgbyjv34pHTSb9zoeHMyDy33+DWy5Wt9Wo+TURtOYSQ==}
    engines: {node: '>= 0.8'}
    dependencies:
      depd: 2.0.0
      inherits: 2.0.4
      setprototypeof: 1.2.0
      statuses: 2.0.1
      toidentifier: 1.0.1
    dev: true

  /http-https@1.0.0:
    resolution: {integrity: sha512-o0PWwVCSp3O0wS6FvNr6xfBCHgt0m1tvPLFOCc2iFDKTRAXhB7m8klDf7ErowFH8POa6dVdGatKU5I1YYwzUyg==}
    dev: true

  /http-response-object@3.0.2:
    resolution: {integrity: sha512-bqX0XTF6fnXSQcEJ2Iuyr75yVakyjIDCqroJQ/aHfSdlM743Cwqoi2nDYMzLGWUcuTWGWy8AAvOKXTfiv6q9RA==}
    dependencies:
      '@types/node': 10.17.60
    dev: true

  /http-signature@1.2.0:
    resolution: {integrity: sha512-CAbnr6Rz4CYQkLYUtSNXxQPUH2gK8f3iWexVlsnMeD+GjlsQ0Xsy1cOX+mN3dtxYomRy21CiOzU8Uhw6OwncEQ==}
    engines: {node: '>=0.8', npm: '>=1.3.7'}
    dependencies:
      assert-plus: 1.0.0
      jsprim: 1.4.1
      sshpk: 1.16.1
    dev: true

  /http2-wrapper@2.1.11:
    resolution: {integrity: sha512-aNAk5JzLturWEUiuhAN73Jcbq96R7rTitAoXV54FYMatvihnpD2+6PUgU4ce3D/m5VDbw+F5CsyKSF176ptitQ==}
    engines: {node: '>=10.19.0'}
    dependencies:
      quick-lru: 5.1.1
      resolve-alpn: 1.2.1
    dev: true

  /https-proxy-agent@5.0.1:
    resolution: {integrity: sha512-dFcAjpTQFgoLMzC2VwU+C/CbS7uRL0lWmxDITmqm7C+7F0Odmj6s9l6alZc6AELXhrnggM2CeWSXHGOdX2YtwA==}
    engines: {node: '>= 6'}
    dependencies:
      agent-base: 6.0.2
      debug: 4.3.4
    transitivePeerDependencies:
      - supports-color
    dev: true

  /iconv-lite@0.4.24:
    resolution: {integrity: sha512-v3MXnZAcvnywkTUEZomIActle7RXXeedOR31wwl7VlyoXO4Qi9arvSenNQWne1TcRwhCL1HwLI21bEqdpj8/rA==}
    engines: {node: '>=0.10.0'}
    dependencies:
      safer-buffer: 2.1.2
    dev: true

  /iconv-lite@0.6.3:
    resolution: {integrity: sha512-4fCk79wshMdzMp2rH06qWrJE4iolqLhCUH+OiuIgU++RB0+94NlDL81atO7GX55uUKueo0txHNtvEyI6D7WdMw==}
    engines: {node: '>=0.10.0'}
    dependencies:
      safer-buffer: 2.1.2
    dev: true

  /idna-uts46-hx@2.3.1:
    resolution: {integrity: sha512-PWoF9Keq6laYdIRwwCdhTPl60xRqAloYNMQLiyUnG42VjT53oW07BXIRM+NK7eQjzXjAk2gUvX9caRxlnF9TAA==}
    engines: {node: '>=4.0.0'}
    dependencies:
      punycode: 2.1.0
    dev: true

  /ieee754@1.2.1:
    resolution: {integrity: sha512-dcyqhDvX1C46lXZcVqCpK+FtMRQVdIMN6/Df5js2zouUsqG7I6sFxitIC+7KYK29KdXOLHdu9zL4sFnoVQnqaA==}
    dev: true

  /ignore@4.0.6:
    resolution: {integrity: sha512-cyFDKrqc/YdcWFniJhzI42+AzS+gNwmUzOSFcRCQYwySuBBBy/KjuxWLZ/FHEH6Moq1NizMOBWyTcv8O4OZIMg==}
    engines: {node: '>= 4'}
    dev: true

  /ignore@5.2.0:
    resolution: {integrity: sha512-CmxgYGiEPCLhfLnpPp1MoRmifwEIOgjcHXxOBjv7mY96c+eWScsOP9c112ZyLdWHi0FxHjI+4uVhKYp/gcdRmQ==}
    engines: {node: '>= 4'}
    dev: true

  /immediate@3.2.3:
    resolution: {integrity: sha512-RrGCXRm/fRVqMIhqXrGEX9rRADavPiDFSoMb/k64i9XMk8uH4r/Omi5Ctierj6XzNecwDbO4WuFbDD1zmpl3Tg==}
    dev: true

  /immediate@3.3.0:
    resolution: {integrity: sha512-HR7EVodfFUdQCTIeySw+WDRFJlPcLOJbXfwwZ7Oom6tjsvZ3bOkCDJHehQC3nxJrv7+f9XecwazynjU8e4Vw3Q==}
    dev: true

  /immutable@4.1.0:
    resolution: {integrity: sha512-oNkuqVTA8jqG1Q6c+UglTOD1xhC1BtjKI7XkCXRkZHrN5m18/XsnUp8Q89GkQO/z+0WjonSvl0FLhDYftp46nQ==}
    dev: true

  /import-fresh@2.0.0:
    resolution: {integrity: sha512-eZ5H8rcgYazHbKC3PG4ClHNykCSxtAhxSSEM+2mb+7evD2CKF5V7c0dNum7AdpDh0ZdICwZY9sRSn8f+KH96sg==}
    engines: {node: '>=4'}
    dependencies:
      caller-path: 2.0.0
      resolve-from: 3.0.0
    dev: true

  /import-fresh@3.3.0:
    resolution: {integrity: sha512-veYYhQa+D1QBKznvhUHxb8faxlrwUnxseDAbAp457E0wLNio2bOSKnjYDhMj+YiAq61xrMGhQk9iXVk5FzgQMw==}
    engines: {node: '>=6'}
    dependencies:
      parent-module: 1.0.1
      resolve-from: 4.0.0
    dev: true

  /imurmurhash@0.1.4:
    resolution: {integrity: sha512-JmXMZ6wuvDmLiHEml9ykzqO6lwFbof0GG4IkcGaENdCRDDmMVnny7s5HsIgHCbaq0w2MyPhDqkhTUgS2LU2PHA==}
    engines: {node: '>=0.8.19'}
    dev: true

  /indent-string@4.0.0:
    resolution: {integrity: sha512-EdDDZu4A2OyIK7Lr/2zG+w5jmbuk1DVBnEwREQvBzspBJkCEbRa8GxU1lghYcaGJCnRWibjDXlq779X1/y5xwg==}
    engines: {node: '>=8'}
    dev: true

  /inflight@1.0.6:
    resolution: {integrity: sha512-k92I/b08q4wvFscXCLvqfsHCrjrF7yiXsQuIVvVE7N82W3+aqpzuUdBbfhWcy/FZR3/4IgflMgKLOsvPDrGCJA==}
    dependencies:
      once: 1.4.0
      wrappy: 1.0.2
    dev: true

  /inherits@2.0.3:
    resolution: {integrity: sha512-x00IRNXNy63jwGkJmzPigoySHbaqpNuzKbBOmzK+g2OdZpQ9w+sxCN+VSB3ja7IAge2OP2qpfxTjeNcyjmW1uw==}
    dev: true

  /inherits@2.0.4:
    resolution: {integrity: sha512-k/vGaX4/Yla3WzyMCvTQOXYeIHvqOKtnqBduzTHpzpQZzAskKMhZ2K+EnBiSM9zGSoIFeMpXKxa4dYeZIQqewQ==}

  /ini@1.3.8:
    resolution: {integrity: sha512-JV/yugV2uzW5iMRSiZAyDtQd+nxtUnjeLt0acNdw98kKLrvuRVyB80tsREOE7yvGVgalhZ6RNXCmEHkUKBKxew==}
    dev: true

  /inquirer@6.5.2:
    resolution: {integrity: sha512-cntlB5ghuB0iuO65Ovoi8ogLHiWGs/5yNrtUcKjFhSSiVeAIVpD7koaSU9RM8mpXw5YDi9RdYXGQMaOURB7ycQ==}
    engines: {node: '>=6.0.0'}
    dependencies:
      ansi-escapes: 3.2.0
      chalk: 2.4.2
      cli-cursor: 2.1.0
      cli-width: 2.2.1
      external-editor: 3.1.0
      figures: 2.0.0
      lodash: 4.17.21
      mute-stream: 0.0.7
      run-async: 2.4.1
      rxjs: 6.6.7
      string-width: 2.1.1
      strip-ansi: 5.2.0
      through: 2.3.8
    dev: true

  /internal-slot@1.0.3:
    resolution: {integrity: sha512-O0DB1JC/sPyZl7cIo78n5dR7eUSwwpYPiXRhTzNxZVAMUuB8vlnRFyLxdrVToks6XPLVnFfbzaVd5WLjhgg+vA==}
    engines: {node: '>= 0.4'}
    dependencies:
      get-intrinsic: 1.1.3
      has: 1.0.3
      side-channel: 1.0.4
    dev: true

  /interpret@1.2.0:
    resolution: {integrity: sha512-mT34yGKMNceBQUoVn7iCDKDntA7SC6gycMAWzGx1z/CMCTV7b2AAtXlo3nRyHZ1FelRkQbQjprHSYGwzLtkVbw==}
    engines: {node: '>= 0.10'}
    dev: true

  /invariant@2.2.4:
    resolution: {integrity: sha512-phJfQVBuaJM5raOpJjSfkiD6BpbCE4Ns//LaXl6wGYtUBY83nWS6Rf9tXm2e8VaK60JEjYldbPif/A2B1C2gNA==}
    dependencies:
      loose-envify: 1.4.0
    dev: true

  /invert-kv@1.0.0:
    resolution: {integrity: sha512-xgs2NH9AE66ucSq4cNG1nhSFghr5l6tdL15Pk+jl46bmmBapgoaY/AacXyaDznAqmGL99TiLSQgO/XazFSKYeQ==}
    engines: {node: '>=0.10.0'}
    dev: true

  /io-ts@1.10.4:
    resolution: {integrity: sha512-b23PteSnYXSONJ6JQXRAlvJhuw8KOtkqa87W4wDtvMrud/DTJd5X+NpOOI+O/zZwVq6v0VLAaJ+1EDViKEuN9g==}
    dependencies:
      fp-ts: 1.19.3
    dev: true

  /ipaddr.js@1.9.0:
    resolution: {integrity: sha512-M4Sjn6N/+O6/IXSJseKqHoFc+5FdGJ22sXqnjTpdZweHK64MzEPAyQZyEU3R/KRv2GLoa7nNtg/C2Ev6m7z+eA==}
    engines: {node: '>= 0.10'}
    dev: true

  /is-accessor-descriptor@0.1.6:
    resolution: {integrity: sha512-e1BM1qnDbMRG3ll2U9dSK0UMHuWOs3pY3AtcFsmvwPtKL3MML/Q86i+GilLfvqEs4GW+ExB91tQ3Ig9noDIZ+A==}
    engines: {node: '>=0.10.0'}
    dependencies:
      kind-of: 3.2.2
    dev: true

  /is-accessor-descriptor@1.0.0:
    resolution: {integrity: sha512-m5hnHTkcVsPfqx3AKlyttIPb7J+XykHvJP2B9bZDjlhLIoEq4XoK64Vg7boZlVWYK6LUY94dYPEE7Lh0ZkZKcQ==}
    engines: {node: '>=0.10.0'}
    dependencies:
      kind-of: 6.0.3
    dev: true

  /is-arguments@1.0.4:
    resolution: {integrity: sha512-xPh0Rmt8NE65sNzvyUmWgI1tz3mKq74lGA0mL8LYZcoIzKOzDh6HmrYm3d18k60nHerC8A9Km8kYu87zfSFnLA==}
    engines: {node: '>= 0.4'}
    dev: true

  /is-arrayish@0.2.1:
    resolution: {integrity: sha512-zz06S8t0ozoDXMG+ube26zeCTNXcKIPJZJi8hBrF4idCLms4CG9QtK7qBl1boi5ODzFpjswb5JPmHCbMpjaYzg==}
    dev: true

  /is-bigint@1.0.4:
    resolution: {integrity: sha512-zB9CruMamjym81i2JZ3UMn54PKGsQzsJeo6xvN3HJJ4CAsQNB6iRutp2To77OfCNuoxspsIhzaPoO1zyCEhFOg==}
    dependencies:
      has-bigints: 1.0.2
    dev: true

  /is-binary-path@2.1.0:
    resolution: {integrity: sha512-ZMERYes6pDydyuGidse7OsHxtbI7WVeUEozgR/g7rd0xUimYNlvZRE/K2MgZTjWy725IfelLeVcEM97mmtRGXw==}
    engines: {node: '>=8'}
    dependencies:
      binary-extensions: 2.2.0
    dev: true

  /is-boolean-object@1.1.2:
    resolution: {integrity: sha512-gDYaKHJmnj4aWxyj6YHyXVpdQawtVLHU5cb+eztPGczf6cjuTdwve5ZIEfgXqH4e57An1D1AKf8CZ3kYrQRqYA==}
    engines: {node: '>= 0.4'}
    dependencies:
      call-bind: 1.0.2
      has-tostringtag: 1.0.0
    dev: true

  /is-buffer@1.1.6:
    resolution: {integrity: sha512-NcdALwpXkTm5Zvvbk7owOUSvVvBKDgKP5/ewfXEznmQFfs4ZRmanOeKBTjRVjka3QFoN6XJ+9F3USqfHqTaU5w==}
    dev: true

  /is-buffer@2.0.5:
    resolution: {integrity: sha512-i2R6zNFDwgEHJyQUtJEk0XFi1i0dPFn/oqjK3/vPCcDeJvW5NQ83V8QbicfF1SupOaB0h8ntgBC2YiE7dfyctQ==}
    engines: {node: '>=4'}
    dev: true

  /is-callable@1.2.7:
    resolution: {integrity: sha512-1BC0BVFhS/p0qtw6enp8e+8OD0UrK0oFLztSjNzhcKA3WDuJxxAPXzPuPtKkjEY9UUoEWlX/8fgKeu2S8i9JTA==}
    engines: {node: '>= 0.4'}
    dev: true

  /is-ci@2.0.0:
    resolution: {integrity: sha512-YfJT7rkpQB0updsdHLGWrvhBJfcfzNNawYDNIyQXJz0IViGf75O8EBPKSdvw2rF+LGCsX4FZ8tcr3b19LcZq4w==}
    hasBin: true
    dependencies:
      ci-info: 2.0.0
    dev: true

  /is-core-module@2.10.0:
    resolution: {integrity: sha512-Erxj2n/LDAZ7H8WNJXd9tw38GYM3dv8rk8Zcs+jJuxYTW7sozH+SS8NtrSjVL1/vpLvWi1hxy96IzjJ3EHTJJg==}
    dependencies:
      has: 1.0.3
    dev: true

  /is-data-descriptor@0.1.4:
    resolution: {integrity: sha512-+w9D5ulSoBNlmw9OHn3U2v51SyoCd0he+bB3xMl62oijhrspxowjU+AIcDY0N3iEJbUEkB15IlMASQsxYigvXg==}
    engines: {node: '>=0.10.0'}
    dependencies:
      kind-of: 3.2.2
    dev: true

  /is-data-descriptor@1.0.0:
    resolution: {integrity: sha512-jbRXy1FmtAoCjQkVmIVYwuuqDFUbaOeDjmed1tOGPrsMhtJA4rD9tkgA0F1qJ3gRFRXcHYVkdeaP50Q5rE/jLQ==}
    engines: {node: '>=0.10.0'}
    dependencies:
      kind-of: 6.0.3
    dev: true

  /is-date-object@1.0.2:
    resolution: {integrity: sha512-USlDT524woQ08aoZFzh3/Z6ch9Y/EWXEHQ/AaRN0SkKq4t2Jw2R2339tSXmwuVoY7LLlBCbOIlx2myP/L5zk0g==}
    engines: {node: '>= 0.4'}
    dev: true

  /is-descriptor@0.1.6:
    resolution: {integrity: sha512-avDYr0SB3DwO9zsMov0gKCESFYqCnE4hq/4z3TdUlukEy5t9C0YRq7HLrsN52NAcqXKaepeCD0n+B0arnVG3Hg==}
    engines: {node: '>=0.10.0'}
    dependencies:
      is-accessor-descriptor: 0.1.6
      is-data-descriptor: 0.1.4
      kind-of: 5.1.0
    dev: true

  /is-descriptor@1.0.2:
    resolution: {integrity: sha512-2eis5WqQGV7peooDyLmNEPUrps9+SXX5c9pL3xEB+4e9HnGuDa7mB7kHxHw4CbqS9k1T2hOH3miL8n8WtiYVtg==}
    engines: {node: '>=0.10.0'}
    dependencies:
      is-accessor-descriptor: 1.0.0
      is-data-descriptor: 1.0.0
      kind-of: 6.0.3
    dev: true

  /is-directory@0.3.1:
    resolution: {integrity: sha512-yVChGzahRFvbkscn2MlwGismPO12i9+znNruC5gVEntG3qu0xQMzsGg/JFbrsqDOHtHFPci+V5aP5T9I+yeKqw==}
    engines: {node: '>=0.10.0'}
    dev: true

  /is-docker@2.2.1:
    resolution: {integrity: sha512-F+i2BKsFrH66iaUFc0woD8sLy8getkwTwtOBjvs56Cx4CgJDeKQeqfz8wAYiSb8JOprWhHH5p77PbmYCvvUuXQ==}
    engines: {node: '>=8'}
    hasBin: true
    dev: true

  /is-extendable@0.1.1:
    resolution: {integrity: sha512-5BMULNob1vgFX6EjQw5izWDxrecWK9AM72rugNr0TFldMOi0fj6Jk+zeKIt0xGj4cEfQIJth4w3OKWOJ4f+AFw==}
    engines: {node: '>=0.10.0'}
    dev: true

  /is-extendable@1.0.1:
    resolution: {integrity: sha512-arnXMxT1hhoKo9k1LZdmlNyJdDDfy2v0fXjFlmok4+i8ul/6WlbVge9bhM74OpNPQPMGUToDtz+KXa1PneJxOA==}
    engines: {node: '>=0.10.0'}
    dependencies:
      is-plain-object: 2.0.4
    dev: true

  /is-extglob@2.1.1:
    resolution: {integrity: sha512-SbKbANkN603Vi4jEZv49LeVJMn4yGwsbzZworEoyEiutsN3nJYdbO36zfhGJ6QEDpOZIFkDtnq5JRxmvl3jsoQ==}
    engines: {node: '>=0.10.0'}
    dev: true

  /is-finite@1.1.0:
    resolution: {integrity: sha512-cdyMtqX/BOqqNBBiKlIVkytNHm49MtMlYyn1zxzvJKWmFMlGzm+ry5BBfYyeY9YmNKbRSo/o7OX9w9ale0wg3w==}
    engines: {node: '>=0.10.0'}
    dev: true

  /is-fn@1.0.0:
    resolution: {integrity: sha512-XoFPJQmsAShb3jEQRfzf2rqXavq7fIqF/jOekp308JlThqrODnMpweVSGilKTCXELfLhltGP2AGgbQGVP8F1dg==}
    engines: {node: '>=0.10.0'}
    dev: true

  /is-fullwidth-code-point@1.0.0:
    resolution: {integrity: sha512-1pqUqRjkhPJ9miNq9SwMfdvi6lBJcd6eFxvfaivQhaH3SgisfiuudvFntdKOmxuee/77l+FPjKrQjWvmPjWrRw==}
    engines: {node: '>=0.10.0'}
    dependencies:
      number-is-nan: 1.0.1
    dev: true

  /is-fullwidth-code-point@2.0.0:
    resolution: {integrity: sha512-VHskAKYM8RfSFXwee5t5cbN5PZeq1Wrh6qd5bkyiXIf6UQcN6w/A0eXM9r6t8d+GYOh+o6ZhiEnb88LN/Y8m2w==}
    engines: {node: '>=4'}
    dev: true

  /is-fullwidth-code-point@3.0.0:
    resolution: {integrity: sha512-zymm5+u+sCsSWyD9qNaejV3DFvhCKclKdizYaJUuHA83RLjb7nSuGnddCHGv0hk+KY7BMAlsWeK4Ueg6EV6XQg==}
    engines: {node: '>=8'}
    dev: true

  /is-function@1.0.1:
    resolution: {integrity: sha512-coTeFCk0VaNTNO/FwMMaI30KOPOIkLp1q5M7dIVDn4Zop70KyGFZqXSgKClBisjrD3S2cVIuD7MD793/lyLGZQ==}
    dev: true

  /is-generator-function@1.0.8:
    resolution: {integrity: sha512-2Omr/twNtufVZFr1GhxjOMFPAj2sjc/dKaIqBhvo4qciXfJmITGH6ZGd8eZYNHza8t1y0e01AuqRhJwfWp26WQ==}
    engines: {node: '>= 0.4'}
    dev: true

  /is-glob@4.0.3:
    resolution: {integrity: sha512-xelSayHH36ZgE7ZWhli7pW34hNbNl8Ojv5KVmkJD4hBdD3th8Tfk9vYasLM+mXWOZhFkgZfxhLSnrwRr4elSSg==}
    engines: {node: '>=0.10.0'}
    dependencies:
      is-extglob: 2.1.1
    dev: true

<<<<<<< HEAD
  /is-hex-prefixed/1.0.0:
    resolution: {integrity: sha1-fY035q135dEnFIkTxXPggtd39VQ=}
=======
  /is-hex-prefixed@1.0.0:
    resolution: {integrity: sha512-WvtOiug1VFrE9v1Cydwm+FnXd3+w9GaeVUss5W4v/SLy3UW00vP+6iNF2SdnfiBoLy4bTqVdkftNGTUeOFVsbA==}
>>>>>>> b88c0e50
    engines: {node: '>=6.5.0', npm: '>=3'}
    dev: true

  /is-lower-case@1.1.3:
    resolution: {integrity: sha512-+5A1e/WJpLLXZEDlgz4G//WYSHyQBD32qa4Jd3Lw06qQlv3fJHnp3YIHjTQSGzHMgzmVKz2ZP3rBxTHkPw/lxA==}
    dependencies:
      lower-case: 1.1.4
    dev: true

  /is-negative-zero@2.0.2:
    resolution: {integrity: sha512-dqJvarLawXsFbNDeJW7zAz8ItJ9cd28YufuuFzh0G8pNHjJMnY08Dv7sYX2uF5UpQOwieAeOExEYAWWfu7ZZUA==}
    engines: {node: '>= 0.4'}
    dev: true

  /is-number-object@1.0.7:
    resolution: {integrity: sha512-k1U0IRzLMo7ZlYIfzRu23Oh6MiIFasgpb9X76eqfFZAqwH44UI4KTBvBYIZ1dSL9ZzChTB9ShHfLkR4pdW5krQ==}
    engines: {node: '>= 0.4'}
    dependencies:
      has-tostringtag: 1.0.0
    dev: true

  /is-number@3.0.0:
    resolution: {integrity: sha512-4cboCqIpliH+mAvFNegjZQ4kgKc3ZUhQVr3HvWbSh5q3WH2v82ct+T2Y1hdU5Gdtorx/cLifQjqCbL7bpznLTg==}
    engines: {node: '>=0.10.0'}
    dependencies:
      kind-of: 3.2.2
    dev: true

  /is-number@7.0.0:
    resolution: {integrity: sha512-41Cifkg6e8TylSpdtTpeLVMqvSBEVzTttHvERD741+pnZ8ANv0004MRL43QKPDlK9cGvNp6NZWZUBlbGXYxxng==}
    engines: {node: '>=0.12.0'}
    dev: true

  /is-object@1.0.1:
    resolution: {integrity: sha512-+XzmTRB/JXoIdK20Ge8K8PRsP5UlthLaVhIRxzIwQ73jRgER8iRw98DilvERx/tSjOHLy9JM4sKUfLRMB5ui0Q==}
    dev: true

  /is-plain-obj@1.1.0:
    resolution: {integrity: sha512-yvkRyxmFKEOQ4pNXCmJG5AEQNlXJS5LaONXo5/cLdTZdWvsZ1ioJEonLGAosKlMWE8lwUy/bJzMjcw8az73+Fg==}
    engines: {node: '>=0.10.0'}
    dev: true

  /is-plain-obj@2.1.0:
    resolution: {integrity: sha512-YWnfyRwxL/+SsrWYfOpUtz5b3YD+nyfkHvjbcanzk8zgyO4ASD67uVMRt8k5bM4lLMDnXfriRhOpemw+NfT1eA==}
    engines: {node: '>=8'}
    dev: true

  /is-plain-object@2.0.4:
    resolution: {integrity: sha512-h5PpgXkWitc38BBMYawTYMWJHFZJVnBquFE57xFpjB8pJFiF6gZ+bU+WyI/yqXiFR5mdLsgYNaPe8uao6Uv9Og==}
    engines: {node: '>=0.10.0'}
    dependencies:
      isobject: 3.0.1
    dev: true

  /is-regex@1.1.4:
    resolution: {integrity: sha512-kvRdxDsxZjhzUX07ZnLydzS1TU/TJlTUHHY4YLL87e37oUA49DfkLqgy+VjFocowy29cKvcSiu+kIv728jTTVg==}
    engines: {node: '>= 0.4'}
    dependencies:
      call-bind: 1.0.2
      has-tostringtag: 1.0.0
    dev: true

  /is-retry-allowed@1.2.0:
    resolution: {integrity: sha512-RUbUeKwvm3XG2VYamhJL1xFktgjvPzL0Hq8C+6yrWIswDy3BIXGqCxhxkc30N9jqK311gVU137K8Ei55/zVJRg==}
    engines: {node: '>=0.10.0'}
    dev: true

  /is-shared-array-buffer@1.0.2:
    resolution: {integrity: sha512-sqN2UDu1/0y6uvXyStCOzyhAjCSlHceFoMKJW8W9EU9cvic/QdsZ0kEU93HEy3IUEFZIiH/3w+AH/UQbPHNdhA==}
    dependencies:
      call-bind: 1.0.2
    dev: true

  /is-stream@1.1.0:
    resolution: {integrity: sha512-uQPm8kcs47jx38atAcWTVxyltQYoPT68y9aWYdV6yWXSyW8mzSat0TL6CiWdZeCdF3KrAvpVtnHbTv4RN+rqdQ==}
    engines: {node: '>=0.10.0'}
    dev: true

  /is-string@1.0.7:
    resolution: {integrity: sha512-tE2UXzivje6ofPW7l23cjDOMa09gb7xlAqG6jG5ej6uPV32TlWP3NKPigtaGeHNu9fohccRYvIiZMfOOnOYUtg==}
    engines: {node: '>= 0.4'}
    dependencies:
      has-tostringtag: 1.0.0
    dev: true

  /is-symbol@1.0.3:
    resolution: {integrity: sha512-OwijhaRSgqvhm/0ZdAcXNZt9lYdKFpcRDT5ULUuYXPoT794UNOdU+gpT6Rzo7b4V2HUl/op6GqY894AZwv9faQ==}
    engines: {node: '>= 0.4'}
    dependencies:
      has-symbols: 1.0.3
    dev: true

  /is-typed-array@1.1.5:
    resolution: {integrity: sha512-S+GRDgJlR3PyEbsX/Fobd9cqpZBuvUS+8asRqYDMLCb2qMzt1oz5m5oxQCxOgUDxiWsOVNi4yaF+/uvdlHlYug==}
    engines: {node: '>= 0.4'}
    dependencies:
      available-typed-arrays: 1.0.2
      call-bind: 1.0.2
      es-abstract: 1.20.3
      foreach: 2.0.5
      has-symbols: 1.0.3
    dev: true

  /is-typedarray@1.0.0:
    resolution: {integrity: sha512-cyA56iCMHAh5CdzjJIa4aohJyeO1YbwLi3Jc35MmRU6poroFjIGZzUzupGiRPOjgHg9TLu43xbpwXk523fMxKA==}
    dev: true

  /is-unicode-supported@0.1.0:
    resolution: {integrity: sha512-knxG2q4UC3u8stRGyAVJCOdxFmv5DZiRcdlIaAQXAbSfJya+OhopNotLQrstBhququ4ZpuKbDc/8S6mgXgPFPw==}
    engines: {node: '>=10'}
    dev: true

  /is-upper-case@1.1.2:
    resolution: {integrity: sha512-GQYSJMgfeAmVwh9ixyk888l7OIhNAGKtY6QA+IrWlu9MDTCaXmeozOZ2S9Knj7bQwBO/H6J2kb+pbyTUiMNbsw==}
    dependencies:
      upper-case: 1.1.3
    dev: true

  /is-url@1.2.4:
    resolution: {integrity: sha512-ITvGim8FhRiYe4IQ5uHSkj7pVaPDrCTkNd3yq3cV7iZAcJdHTUMPMEHcqSOy9xZ9qFenQCvi+2wjH9a1nXqHww==}
    dev: true

  /is-utf8@0.2.1:
    resolution: {integrity: sha512-rMYPYvCzsXywIsldgLaSoPlw5PfoB/ssr7hY4pLfcodrA5M/eArza1a9VmTiNIBNMjOGr1Ow9mTyU2o69U6U9Q==}
    dev: true

  /is-weakref@1.0.2:
    resolution: {integrity: sha512-qctsuLZmIQ0+vSSMfoVvyFe2+GSEvnmZ2ezTup1SBse9+twCCeial6EEi3Nc2KFcf6+qz2FBPnjXsk8xhKSaPQ==}
    dependencies:
      call-bind: 1.0.2
    dev: true

  /is-windows@1.0.2:
    resolution: {integrity: sha512-eXK1UInq2bPmjyX6e3VHIzMLobc4J94i4AWn+Hpq3OU5KkrRC96OAcR3PRJ/pGu6m8TRnBHP9dkXQVsT/COVIA==}
    engines: {node: '>=0.10.0'}
    dev: true

  /is-wsl@2.2.0:
    resolution: {integrity: sha512-fKzAra0rGJUUBwGBgNkHZuToZcn+TtXHpeCgmkMJMMYx1sQDYaCSyjJBSCa2nH1DGm7s3n1oBnohoVTBaN7Lww==}
    engines: {node: '>=8'}
    dependencies:
      is-docker: 2.2.1
    dev: true

  /isarray@0.0.1:
    resolution: {integrity: sha512-D2S+3GLxWH+uhrNEcoh/fnmYeP8E8/zHl644d/jdA0g2uyXvy3sb0qxotE+ne0LtccHknQzWwZEzhak7oJ0COQ==}
    dev: true

  /isarray@1.0.0:
    resolution: {integrity: sha512-VLghIWNM6ELQzo7zwmcg0NmTVyWKYjvIeM83yjp0wRDTmUnrM678fQbcKBo6n2CJEF0szoG//ytg+TKla89ALQ==}
    dev: true

  /isexe@2.0.0:
    resolution: {integrity: sha512-RHxMLp9lnKHGHRng9QFhRCMbYAcVpn69smSGcq3f36xjgVVWThj4qqLbTLlq7Ssj8B+fIQ1EuCEGI2lKsyQeIw==}
    dev: true

  /isobject@2.1.0:
    resolution: {integrity: sha512-+OUdGJlgjOBZDfxnDjYYG6zp487z0JGNQq3cYQYg5f5hKR+syHMsaztzGeml/4kGG55CSpKSpWTY+jYGgsHLgA==}
    engines: {node: '>=0.10.0'}
    dependencies:
      isarray: 1.0.0
    dev: true

  /isobject@3.0.1:
    resolution: {integrity: sha512-WhB9zCku7EGTj/HQQRz5aUQEUeoQZH2bWcltRErOpymJ4boYE6wL9Tbr23krRPSZ+C5zqNSrSw+Cc7sZZ4b7vg==}
    engines: {node: '>=0.10.0'}
    dev: true

  /isstream@0.1.2:
    resolution: {integrity: sha512-Yljz7ffyPbrLpLngrMtZ7NduUgVvi6wG9RJ9IUcyCd59YQ911PBJphODUcbOVbqYfxe1wuYf/LJ8PauMRwsM/g==}
    dev: true

  /istanbul@0.4.5:
    resolution: {integrity: sha512-nMtdn4hvK0HjUlzr1DrKSUY8ychprt8dzHOgY2KXsIhHu5PuQQEOTM27gV9Xblyon7aUH/TSFIjRHEODF/FRPg==}
    deprecated: |-
      This module is no longer maintained, try this instead:
        npm i nyc
      Visit https://istanbul.js.org/integrations for other alternatives.
    hasBin: true
    dependencies:
      abbrev: 1.0.9
      async: 1.5.2
      escodegen: 1.8.1
      esprima: 2.7.3
      glob: 5.0.15
      handlebars: 4.7.7
      js-yaml: 3.14.1
      mkdirp: 0.5.6
      nopt: 3.0.6
      once: 1.4.0
      resolve: 1.1.7
      supports-color: 3.2.3
      which: 1.3.1
      wordwrap: 1.0.0
    dev: true

  /isurl@1.0.0:
    resolution: {integrity: sha512-1P/yWsxPlDtn7QeRD+ULKQPaIaN6yF368GZ2vDfv0AL0NwpStafjWCDDdn0k8wgFMWpVAqG7oJhxHnlud42i9w==}
    engines: {node: '>= 4'}
    dependencies:
      has-to-string-tag-x: 1.4.1
      is-object: 1.0.1
    dev: true

  /js-sdsl@4.1.4:
    resolution: {integrity: sha512-Y2/yD55y5jteOAmY50JbUZYwk3CP3wnLPEZnlR1w9oKhITrBEtAxwuWKebFf8hMrPMgbYwFoWK/lH2sBkErELw==}
    dev: true

  /js-sha3@0.5.5:
    resolution: {integrity: sha512-yLLwn44IVeunwjpDVTDZmQeVbB0h+dZpY2eO68B/Zik8hu6dH+rKeLxwua79GGIvW6xr8NBAcrtiUbYrTjEFTA==}
    dev: true

  /js-sha3@0.5.7:
    resolution: {integrity: sha512-GII20kjaPX0zJ8wzkTbNDYMY7msuZcTWk8S5UOh6806Jq/wz1J8/bnr8uGU0DAUmYDjj2Mr4X1cW8v/GLYnR+g==}
    dev: true

  /js-sha3@0.6.1:
    resolution: {integrity: sha512-2OHj7sAZ9gnJS4lQsgIsTslmqVrNQdDC99bvwYGQKU1w6k/gwsTLeGBfWt8yHCuTOGqk7DXzuVlK8J+dDXnG7A==}
    dev: true

  /js-sha3@0.8.0:
    resolution: {integrity: sha512-gF1cRrHhIzNfToc802P800N8PpXS+evLLXfsVpowqmAFR9uwbi89WvXg2QspOmXL8QL86J4T1EpFu+yUkwJY3Q==}

  /js-tokens@3.0.2:
    resolution: {integrity: sha512-RjTcuD4xjtthQkaWH7dFlH85L+QaVtSoOyGdZ3g6HFhS9dFNDfLyqgm2NFe2X6cQpeFmt0452FJjFG5UameExg==}
    dev: true

  /js-tokens@4.0.0:
    resolution: {integrity: sha512-RdJUflcE3cUzKiMqQgsCu06FPu9UdIJO0beYbPhHN4k6apgJtifcoCtT9bcxOpYBtpD2kCM6Sbzg4CausW/PKQ==}
    dev: true

  /js-yaml@3.13.1:
    resolution: {integrity: sha512-YfbcO7jXDdyj0DGxYVSlSeQNHbD7XPWvrVWeVUujrQEoZzWJIRrCPoyk6kL6IAjAG2IolMK4T0hNUe0HOUs5Jw==}
    hasBin: true
    dependencies:
      argparse: 1.0.10
      esprima: 4.0.1
    dev: true

  /js-yaml@3.14.1:
    resolution: {integrity: sha512-okMH7OXXJ7YrN9Ok3/SXrnu4iX9yOk+25nqX4imS2npuvTYDmo/QEZoqwZkYaIDk3jVvBOTOIEgEhaLOynBS9g==}
    hasBin: true
    dependencies:
      argparse: 1.0.10
      esprima: 4.0.1
    dev: true

  /js-yaml@4.1.0:
    resolution: {integrity: sha512-wpxZs9NoxZaJESJGIZTyDEaYpl0FKSA+FB9aJiyemKhMwkxQg63h4T1KJgUGHpTqPDNRcmmYLugrRjJlBtWvRA==}
    hasBin: true
    dependencies:
      argparse: 2.0.1
    dev: true

  /jsbn@0.1.1:
    resolution: {integrity: sha512-UVU9dibq2JcFWxQPA6KCqj5O42VOmAY3zQUfEKxU0KpTGXwNoCjkX1e13eHNvw/xPynt6pU0rZ1htjWTNTSXsg==}
    dev: true

  /jsesc@0.5.0:
    resolution: {integrity: sha512-uZz5UnB7u4T9LvwmFqXii7pZSouaRPorGs5who1Ip7VO0wxanFvBL7GkM6dTHlgX+jhBApRetaWpnDabOeTcnA==}
    hasBin: true
    dev: true

  /jsesc@1.3.0:
    resolution: {integrity: sha512-Mke0DA0QjUWuJlhsE0ZPPhYiJkRap642SmI/4ztCFaUs6V2AiH1sfecc+57NgaryfAA2VR3v6O+CSjC1jZJKOA==}
    hasBin: true
    dev: true

  /json-buffer@3.0.0:
    resolution: {integrity: sha512-CuUqjv0FUZIdXkHPI8MezCnFCdaTAacej1TZYulLoAg1h/PhwkdXFN4V/gzY4g+fMBCOV2xF+rp7t2XD2ns/NQ==}
    dev: true

  /json-buffer@3.0.1:
    resolution: {integrity: sha512-4bV5BfR2mqfQTJm+V5tPPdf+ZpuhiIvTuAB5g8kcrXOZpTT/QwwVRWBywX1ozr6lEuPdbHxwaJlm9G6mI2sfSQ==}
    dev: true

  /json-parse-better-errors@1.0.2:
    resolution: {integrity: sha512-mrqyZKfX5EhL7hvqcV6WG1yYjnjeuYDzDhhcAAUrq8Po85NBQBJP+ZDUT75qZQ98IkUoBqdkExkukOU7Ts2wrw==}
    dev: true

  /json-rpc-engine@3.8.0:
    resolution: {integrity: sha512-6QNcvm2gFuuK4TKU1uwfH0Qd/cOSb9c1lls0gbnIhciktIUQJwz6NQNAW4B1KiGPenv7IKu97V222Yo1bNhGuA==}
    dependencies:
      async: 2.6.3
      babel-preset-env: 1.7.0
      babelify: 7.3.0
      json-rpc-error: 2.0.0
      promise-to-callback: 1.0.0
      safe-event-emitter: 1.0.1
    transitivePeerDependencies:
      - supports-color
    dev: true

  /json-rpc-error@2.0.0:
    resolution: {integrity: sha512-EwUeWP+KgAZ/xqFpaP6YDAXMtCJi+o/QQpCQFIYyxr01AdADi2y413eM8hSqJcoQym9WMePAJWoaODEJufC4Ug==}
    dependencies:
      inherits: 2.0.4
    dev: true

  /json-rpc-random-id@1.0.1:
    resolution: {integrity: sha512-RJ9YYNCkhVDBuP4zN5BBtYAzEl03yq/jIIsyif0JY9qyJuQQZNeDK7anAPKKlyEtLSj2s8h6hNh2F8zO5q7ScA==}
    dev: true

  /json-schema-traverse@0.4.1:
    resolution: {integrity: sha512-xbbCH5dCYU5T8LcEhhuh7HJ88HXuW3qsI3Y0zOZFKfZEHcpWiHU/Jxzk629Brsab/mMiHQti9wMP+845RPe3Vg==}
    dev: true

  /json-schema-traverse@1.0.0:
    resolution: {integrity: sha512-NM8/P9n3XjXhIZn1lLhkFaACTOURQXjWhV4BA/RnOv8xvgqtqpAX9IO4mRQxSx1Rlo4tqzeqb0sOlruaOy3dug==}
    dev: true

  /json-schema@0.2.3:
    resolution: {integrity: sha512-a3xHnILGMtk+hDOqNwHzF6e2fNbiMrXZvxKQiEv2MlgQP+pjIOzqAmKYD2mDpXYE/44M7g+n9p2bKkYWDUcXCQ==}
    dev: true

  /json-stable-stringify-without-jsonify@1.0.1:
    resolution: {integrity: sha512-Bdboy+l7tA3OGW6FjyFHWkP5LuByj1Tk33Ljyq0axyzdk9//JSi2u3fP1QSmd1KNwq6VOKYGlAu87CisVir6Pw==}
    dev: true

  /json-stable-stringify@1.0.1:
    resolution: {integrity: sha512-i/J297TW6xyj7sDFa7AmBPkQvLIxWr2kKPWI26tXydnZrzVAocNqn5DMNT1Mzk0vit1V5UkRM7C1KdVNp7Lmcg==}
    dependencies:
      jsonify: 0.0.0
    dev: true

  /json-stringify-safe@5.0.1:
    resolution: {integrity: sha512-ZClg6AaYvamvYEE82d3Iyd3vSSIjQ+odgjaTzRuO3s7toCdFKczob2i0zCh7JE8kWn17yvAWhUVxvqGwUalsRA==}
    dev: true

  /json-to-ast@2.1.0:
    resolution: {integrity: sha512-W9Lq347r8tA1DfMvAGn9QNcgYm4Wm7Yc+k8e6vezpMnRT+NHbtlxgNBXRVjXe9YM6eTn6+p/MKOlV/aABJcSnQ==}
    engines: {node: '>= 4'}
    dependencies:
      code-error-fragment: 0.0.230
      grapheme-splitter: 1.0.4
    dev: true

  /json5@0.5.1:
    resolution: {integrity: sha512-4xrs1aW+6N5DalkqSVA8fxh458CXvR99WU8WLKmq4v8eWAL86Xo3BVqyd3SkA9wEVjCMqyvvRRkshAdOnBp5rw==}
    hasBin: true
    dev: true

  /jsonfile@2.4.0:
    resolution: {integrity: sha512-PKllAqbgLgxHaj8TElYymKCAgrASebJrWpTnEkOaTowt23VKXXN0sUeriJ+eh7y6ufb/CC5ap11pz71/cM0hUw==}
    optionalDependencies:
      graceful-fs: 4.2.10
    dev: true

  /jsonfile@4.0.0:
    resolution: {integrity: sha512-m6F1R3z8jjlf2imQHS2Qez5sjKWQzbuuhuJ/FKYFRZvPE3PuHcSMVZzfsLhGVOkfd20obL5SWEBew5ShlquNxg==}
    optionalDependencies:
      graceful-fs: 4.2.10
    dev: true

  /jsonfile@6.1.0:
    resolution: {integrity: sha512-5dgndWOriYSm5cnYaJNhalLNDKOqFwyDB/rr1E9ZsGciGvKPs8R2xYGCacuf3z6K1YKDz182fd+fY3cn3pMqXQ==}
    dependencies:
      universalify: 2.0.0
    optionalDependencies:
      graceful-fs: 4.2.10
    dev: true

  /jsonify@0.0.0:
    resolution: {integrity: sha512-trvBk1ki43VZptdBI5rIlG4YOzyeH/WefQt5rj1grasPn4iiZWKet8nkgc4GlsAylaztn0qZfUYOiTsASJFdNA==}
    dev: true

  /jsonpointer@5.0.1:
    resolution: {integrity: sha512-p/nXbhSEcu3pZRdkW1OfJhpsVtW1gd4Wa1fnQc9YLiTfAjn0312eMKimbdIQzuZl9aa9xUGaRlP9T/CJE/ditQ==}
    engines: {node: '>=0.10.0'}
    dev: true

  /jsonschema@1.4.0:
    resolution: {integrity: sha512-/YgW6pRMr6M7C+4o8kS+B/2myEpHCrxO4PEWnqJNBFMjn7EWXqlQ4tGwL6xTHeRplwuZmcAncdvfOad1nT2yMw==}
    dev: true

  /jsprim@1.4.1:
    resolution: {integrity: sha512-4Dj8Rf+fQ+/Pn7C5qeEX02op1WfOss3PKTE9Nsop3Dx+6UPxlm1dr/og7o2cRa5hNN07CACr4NFzRLtj/rjWog==}
    engines: {'0': node >=0.6.0}
    dependencies:
      assert-plus: 1.0.0
      extsprintf: 1.3.0
      json-schema: 0.2.3
      verror: 1.10.0
    dev: true

  /keccak@3.0.2:
    resolution: {integrity: sha512-PyKKjkH53wDMLGrvmRGSNWgmSxZOUqbnXwKL9tmgbFYA1iAYqW21kfR7mZXV0MlESiefxQQE9X9fTa3X+2MPDQ==}
    engines: {node: '>=10.0.0'}
    requiresBuild: true
    dependencies:
      node-addon-api: 2.0.2
      node-gyp-build: 4.5.0
      readable-stream: 3.6.0
    dev: true

  /keccakjs@0.2.3:
    resolution: {integrity: sha512-BjLkNDcfaZ6l8HBG9tH0tpmDv3sS2mA7FNQxFHpCdzP3Gb2MVruXBSuoM66SnVxKJpAr5dKGdkHD+bDokt8fTg==}
    dependencies:
      browserify-sha3: 0.0.4
      sha3: 1.2.6
    dev: true

  /keyv@3.1.0:
    resolution: {integrity: sha512-9ykJ/46SN/9KPM/sichzQ7OvXyGDYKGTaDlKMGCAlg2UK8KRy4jb0d8sFc+0Tt0YYnThq8X2RZgCg74RPxgcVA==}
    dependencies:
      json-buffer: 3.0.0
    dev: true

  /keyv@4.5.0:
    resolution: {integrity: sha512-2YvuMsA+jnFGtBareKqgANOEKe1mk3HKiXu2fRmAfyxG0MJAywNhi5ttWA3PMjl4NmpyjZNbFifR2vNjW1znfA==}
    dependencies:
      json-buffer: 3.0.1
    dev: true

  /kind-of@3.2.2:
    resolution: {integrity: sha512-NOW9QQXMoZGg/oqnVNoNTTIFEIid1627WCffUBJEdMxYApq7mNE7CpzucIPc+ZQg25Phej7IJSmX3hO+oblOtQ==}
    engines: {node: '>=0.10.0'}
    dependencies:
      is-buffer: 1.1.6
    dev: true

  /kind-of@4.0.0:
    resolution: {integrity: sha512-24XsCxmEbRwEDbz/qz3stgin8TTzZ1ESR56OMCN0ujYg+vRutNSiOj9bHH9u85DKgXguraugV5sFuvbD4FW/hw==}
    engines: {node: '>=0.10.0'}
    dependencies:
      is-buffer: 1.1.6
    dev: true

  /kind-of@5.1.0:
    resolution: {integrity: sha512-NGEErnH6F2vUuXDh+OlbcKW7/wOcfdRHaZ7VWtqCztfHri/++YKmP51OdWeGPuqCOba6kk2OTe5d02VmTB80Pw==}
    engines: {node: '>=0.10.0'}
    dev: true

  /kind-of@6.0.3:
    resolution: {integrity: sha512-dcS1ul+9tmeD95T+x28/ehLgd9mENa3LsvDTtzm3vyBEO7RPptvAD+t44WVXaUjTBRcrpFeFlC8WCruUR456hw==}
    engines: {node: '>=0.10.0'}
    dev: true

  /klaw-sync@6.0.0:
    resolution: {integrity: sha512-nIeuVSzdCCs6TDPTqI8w1Yre34sSq7AkZ4B3sfOBbI2CgVSB4Du4aLQijFU2+lhAFCwt9+42Hel6lQNIv6AntQ==}
    dependencies:
      graceful-fs: 4.2.10
    dev: true

  /klaw@1.3.1:
    resolution: {integrity: sha512-TED5xi9gGQjGpNnvRWknrwAB1eL5GciPfVFOt3Vk1OJCVDQbzuSfrF3hkUQKlsgKrG1F+0t5W0m+Fje1jIt8rw==}
    optionalDependencies:
      graceful-fs: 4.2.10
    dev: true

  /lcid@1.0.0:
    resolution: {integrity: sha512-YiGkH6EnGrDGqLMITnGjXtGmNtjoXw9SVUzcaos8RBi7Ps0VBylkq+vOcY9QE5poLasPCR849ucFUkl0UzUyOw==}
    engines: {node: '>=0.10.0'}
    dependencies:
      invert-kv: 1.0.0
    dev: true

  /level-codec@7.0.1:
    resolution: {integrity: sha512-Ua/R9B9r3RasXdRmOtd+t9TCOEIIlts+TN/7XTT2unhDaL6sJn83S3rUyljbr6lVtw49N3/yA0HHjpV6Kzb2aQ==}
    dev: true

  /level-codec@9.0.2:
    resolution: {integrity: sha512-UyIwNb1lJBChJnGfjmO0OR+ezh2iVu1Kas3nvBS/BzGnx79dv6g7unpKIDNPMhfdTEGoc7mC8uAu51XEtX+FHQ==}
    engines: {node: '>=6'}
    dependencies:
      buffer: 5.7.1
    dev: true

  /level-errors@1.0.5:
    resolution: {integrity: sha512-/cLUpQduF6bNrWuAC4pwtUKA5t669pCsCi2XbmojG2tFeOr9j6ShtdDCtFFQO1DRt+EVZhx9gPzP9G2bUaG4ig==}
    dependencies:
      errno: 0.1.8
    dev: true

  /level-errors@2.0.1:
    resolution: {integrity: sha512-UVprBJXite4gPS+3VznfgDSU8PTRuVX0NXwoWW50KLxd2yw4Y1t2JUR5In1itQnudZqRMT9DlAM3Q//9NCjCFw==}
    engines: {node: '>=6'}
    dependencies:
      errno: 0.1.8
    dev: true

  /level-iterator-stream@1.3.1:
    resolution: {integrity: sha512-1qua0RHNtr4nrZBgYlpV0qHHeHpcRRWTxEZJ8xsemoHAXNL5tbooh4tPEEqIqsbWCAJBmUmkwYK/sW5OrFjWWw==}
    dependencies:
      inherits: 2.0.4
      level-errors: 1.0.5
      readable-stream: 1.0.34
      xtend: 4.0.2
    dev: true

  /level-iterator-stream@2.0.3:
    resolution: {integrity: sha512-I6Heg70nfF+e5Y3/qfthJFexhRw/Gi3bIymCoXAlijZdAcLaPuWSJs3KXyTYf23ID6g0o2QF62Yh+grOXY3Rig==}
    engines: {node: '>=4'}
    dependencies:
      inherits: 2.0.4
      readable-stream: 2.3.7
      xtend: 4.0.2
    dev: true

  /level-iterator-stream@3.0.1:
    resolution: {integrity: sha512-nEIQvxEED9yRThxvOrq8Aqziy4EGzrxSZK+QzEFAVuJvQ8glfyZ96GB6BoI4sBbLfjMXm2w4vu3Tkcm9obcY0g==}
    engines: {node: '>=6'}
    dependencies:
      inherits: 2.0.4
      readable-stream: 2.3.7
      xtend: 4.0.2
    dev: true

  /level-mem@3.0.1:
    resolution: {integrity: sha512-LbtfK9+3Ug1UmvvhR2DqLqXiPW1OJ5jEh0a3m9ZgAipiwpSxGj/qaVVy54RG5vAQN1nCuXqjvprCuKSCxcJHBg==}
    engines: {node: '>=6'}
    dependencies:
      level-packager: 4.0.1
      memdown: 3.0.0
    dev: true

  /level-packager@4.0.1:
    resolution: {integrity: sha512-svCRKfYLn9/4CoFfi+d8krOtrp6RoX8+xm0Na5cgXMqSyRru0AnDYdLl+YI8u1FyS6gGZ94ILLZDE5dh2but3Q==}
    engines: {node: '>=6'}
    dependencies:
      encoding-down: 5.0.4
      levelup: 3.1.1
    dev: true

  /level-post@1.0.7:
    resolution: {integrity: sha512-PWYqG4Q00asOrLhX7BejSajByB4EmG2GaKHfj3h5UmmZ2duciXLPGYWIjBzLECFWUGOZWlm5B20h/n3Gs3HKew==}
    dependencies:
      ltgt: 2.2.1
    dev: true

  /level-sublevel@6.6.4:
    resolution: {integrity: sha512-pcCrTUOiO48+Kp6F1+UAzF/OtWqLcQVTVF39HLdZ3RO8XBoXt+XVPKZO1vVr1aUoxHZA9OtD2e1v7G+3S5KFDA==}
    dependencies:
      bytewise: 1.1.0
      level-codec: 9.0.2
      level-errors: 2.0.1
      level-iterator-stream: 2.0.3
      ltgt: 2.1.3
      pull-defer: 0.2.3
      pull-level: 2.0.4
      pull-stream: 3.6.14
      typewiselite: 1.0.0
      xtend: 4.0.2
    dev: true

  /level-supports@4.0.1:
    resolution: {integrity: sha512-PbXpve8rKeNcZ9C1mUicC9auIYFyGpkV9/i6g76tLgANwWhtG2v7I4xNBUlkn3lE2/dZF3Pi0ygYGtLc4RXXdA==}
    engines: {node: '>=12'}
    dev: true

  /level-transcoder@1.0.1:
    resolution: {integrity: sha512-t7bFwFtsQeD8cl8NIoQ2iwxA0CL/9IFw7/9gAjOonH0PWTTiRfY7Hq+Ejbsxh86tXobDQ6IOiddjNYIfOBs06w==}
    engines: {node: '>=12'}
    dependencies:
      buffer: 6.0.3
      module-error: 1.0.2
    dev: true

  /level-ws@0.0.0:
    resolution: {integrity: sha512-XUTaO/+Db51Uiyp/t7fCMGVFOTdtLS/NIACxE/GHsij15mKzxksZifKVjlXDF41JMUP/oM1Oc4YNGdKnc3dVLw==}
    dependencies:
      readable-stream: 1.0.34
      xtend: 2.1.2
    dev: true

  /level-ws@1.0.0:
    resolution: {integrity: sha512-RXEfCmkd6WWFlArh3X8ONvQPm8jNpfA0s/36M4QzLqrLEIt1iJE9WBHLZ5vZJK6haMjJPJGJCQWfjMNnRcq/9Q==}
    engines: {node: '>=6'}
    dependencies:
      inherits: 2.0.4
      readable-stream: 2.3.7
      xtend: 4.0.2
    dev: true

  /level@8.0.0:
    resolution: {integrity: sha512-ypf0jjAk2BWI33yzEaaotpq7fkOPALKAgDBxggO6Q9HGX2MRXn0wbP1Jn/tJv1gtL867+YOjOB49WaUF3UoJNQ==}
    engines: {node: '>=12'}
    dependencies:
      browser-level: 1.0.1
      classic-level: 1.2.0
    dev: true

  /levelup@1.3.9:
    resolution: {integrity: sha512-VVGHfKIlmw8w1XqpGOAGwq6sZm2WwWLmlDcULkKWQXEA5EopA8OBNJ2Ck2v6bdk8HeEZSbCSEgzXadyQFm76sQ==}
    dependencies:
      deferred-leveldown: 1.2.2
      level-codec: 7.0.1
      level-errors: 1.0.5
      level-iterator-stream: 1.3.1
      prr: 1.0.1
      semver: 5.4.1
      xtend: 4.0.2
    dev: true

  /levelup@3.1.1:
    resolution: {integrity: sha512-9N10xRkUU4dShSRRFTBdNaBxofz+PGaIZO962ckboJZiNmLuhVT6FZ6ZKAsICKfUBO76ySaYU6fJWX/jnj3Lcg==}
    engines: {node: '>=6'}
    dependencies:
      deferred-leveldown: 4.0.2
      level-errors: 2.0.1
      level-iterator-stream: 3.0.1
      xtend: 4.0.2
    dev: true

  /leven@3.1.0:
    resolution: {integrity: sha512-qsda+H8jTaUaN/x5vzW2rzc+8Rw4TAQ/4KjB46IwK5VH+IlVeeeje/EoZRpiXvIqjFgK84QffqPztGI3VBLG1A==}
    engines: {node: '>=6'}
    dev: true

  /levn@0.3.0:
    resolution: {integrity: sha512-0OO4y2iOHix2W6ujICbKIaEQXvFQHue65vUG3pb5EUomzPI90z9hsA1VsO/dbIIpC53J8gxM9Q4Oho0jrCM/yA==}
    engines: {node: '>= 0.8.0'}
    dependencies:
      prelude-ls: 1.1.2
      type-check: 0.3.2
    dev: true

  /levn@0.4.1:
    resolution: {integrity: sha512-+bT2uH4E5LGE7h/n3evcS/sQlJXCpIp6ym8OWJ5eV6+67Dsql/LaaT7qJBAt2rzfoa/5QBGBhxDix1dMt2kQKQ==}
    engines: {node: '>= 0.8.0'}
    dependencies:
      prelude-ls: 1.2.1
      type-check: 0.4.0
    dev: true

  /load-json-file@1.1.0:
    resolution: {integrity: sha512-cy7ZdNRXdablkXYNI049pthVeXFurRyb9+hA/dZzerZ0pGTx42z+y+ssxBaVV2l70t1muq5IdKhn4UtcoGUY9A==}
    engines: {node: '>=0.10.0'}
    dependencies:
      graceful-fs: 4.2.10
      parse-json: 2.2.0
      pify: 2.3.0
      pinkie-promise: 2.0.1
      strip-bom: 2.0.0
    dev: true

  /locate-path@2.0.0:
    resolution: {integrity: sha512-NCI2kiDkyR7VeEKm27Kda/iQHyKJe1Bu0FlTbYp3CqJu+9IFe9bLyAjMxf5ZDDbEg+iMPzB5zYyUTSm8wVTKmA==}
    engines: {node: '>=4'}
    dependencies:
      p-locate: 2.0.0
      path-exists: 3.0.0
    dev: true

  /locate-path@3.0.0:
    resolution: {integrity: sha512-7AO748wWnIhNqAuaty2ZWHkQHRSNfPVIsPIfwEOWO22AmaoVrWavlOcMR5nzTLNYvp36X220/maaRsrec1G65A==}
    engines: {node: '>=6'}
    dependencies:
      p-locate: 3.0.0
      path-exists: 3.0.0
    dev: true

  /locate-path@5.0.0:
    resolution: {integrity: sha512-t7hw9pI+WvuwNJXwk5zVHpyhIqzg2qTlklJOf0mVxGSbe3Fp2VieZcduNYjaLDoy6p9uGpQEGWG87WpMKlNq8g==}
    engines: {node: '>=8'}
    dependencies:
      p-locate: 4.1.0
    dev: true

  /locate-path@6.0.0:
    resolution: {integrity: sha512-iPZK6eYjbxRu3uB4/WZ3EsEIMJFMqAoopl3R+zuq0UjcAm/MO6KCweDgPfP3elTztoKP3KtnVHxTn2NHBSDVUw==}
    engines: {node: '>=10'}
    dependencies:
      p-locate: 5.0.0
    dev: true

  /lodash.assign@4.2.0:
    resolution: {integrity: sha512-hFuH8TY+Yji7Eja3mGiuAxBqLagejScbG8GbG0j6o9vzn0YL14My+ktnqtZgFTosKymC9/44wP6s7xyuLfnClw==}
    dev: true

  /lodash.flatten@4.4.0:
    resolution: {integrity: sha512-C5N2Z3DgnnKr0LOpv/hKCgKdb7ZZwafIrsesve6lmzvZIRZRGaZ/l6Q8+2W7NaT+ZwO3fFlSCzCzrDCFdJfZ4g==}
    dev: true

  /lodash.merge@4.6.2:
    resolution: {integrity: sha512-0KpjqXRVvrYyCsX1swR/XTK0va6VQkQM6MNo7PqW77ByjAhoARA8EfrP1N4+KlKj8YS0ZUCtRT/YUuhyYDujIQ==}
    dev: true

  /lodash.truncate@4.4.2:
    resolution: {integrity: sha512-jttmRe7bRse52OsWIMDLaXxWqRAmtIUccAQ3garviCqJjafXOfNMO0yMfNpdD6zbGaTU0P5Nz7e7gAT6cKmJRw==}
    dev: true

  /lodash@4.17.20:
    resolution: {integrity: sha512-PlhdFcillOINfeV7Ni6oF1TAEayyZBoZ8bcshTHqOYJYlrqzRK5hagpagky5o4HfCzzd1TRkXPMFq6cKk9rGmA==}
    dev: true

  /lodash@4.17.21:
    resolution: {integrity: sha512-v2kDEe57lecTulaDIuNTPy3Ry4gLGJ6Z1O3vE1krgXZNrsQ+LFTGHVxVjcXPs17LhbZVGedAJv8XZ1tvj5FvSg==}
    dev: true

  /log-symbols@3.0.0:
    resolution: {integrity: sha512-dSkNGuI7iG3mfvDzUuYZyvk5dD9ocYCYzNU6CYDE6+Xqd+gwme6Z00NS3dUh8mq/73HaEtT7m6W+yUPtU6BZnQ==}
    engines: {node: '>=8'}
    dependencies:
      chalk: 2.4.2
    dev: true

  /log-symbols@4.1.0:
    resolution: {integrity: sha512-8XPvpAA8uyhfteu8pIvQxpJZ7SYYdpUivZpGy6sFsBuKRY/7rQGavedeB8aK+Zkyq6upMFVL/9AW6vOYzfRyLg==}
    engines: {node: '>=10'}
    dependencies:
      chalk: 4.1.2
      is-unicode-supported: 0.1.0
    dev: true

  /looper@2.0.0:
    resolution: {integrity: sha512-6DzMHJcjbQX/UPHc1rRCBfKlLwDkvuGZ715cIR36wSdYqWXFT35uLXq5P/2orl3tz+t+VOVPxw4yPinQlUDGDQ==}
    dev: true

  /looper@3.0.0:
    resolution: {integrity: sha512-LJ9wplN/uSn72oJRsXTx+snxPet5c8XiZmOKCm906NVYu+ag6SB6vUcnJcWxgnl2NfbIyeobAn7Bwv6xRj2XJg==}
    dev: true

  /loose-envify@1.4.0:
    resolution: {integrity: sha512-lyuxPGr/Wfhrlem2CL/UcnUc1zcqKAImBDzukY7Y5F/yQiNdko6+fRLevlw1HgMySw7f611UIY408EtxRSoK3Q==}
    hasBin: true
    dependencies:
      js-tokens: 4.0.0
    dev: true

  /loupe@2.3.4:
    resolution: {integrity: sha512-OvKfgCC2Ndby6aSTREl5aCCPTNIzlDfQZvZxNUrBrihDhL3xcrYegTblhmEiCrg2kKQz4XsFIaemE5BF4ybSaQ==}
    dependencies:
      get-func-name: 2.0.0

  /lower-case-first@1.0.2:
    resolution: {integrity: sha512-UuxaYakO7XeONbKrZf5FEgkantPf5DUqDayzP5VXZrtRPdH86s4kN47I8B3TW10S4QKiE3ziHNf3kRN//okHjA==}
    dependencies:
      lower-case: 1.1.4
    dev: true

  /lower-case@1.1.4:
    resolution: {integrity: sha512-2Fgx1Ycm599x+WGpIYwJOvsjmXFzTSc34IwDWALRA/8AopUKAVPwfJ+h5+f85BCp0PWmmJcWzEpxOpoXycMpdA==}
    dev: true

  /lowercase-keys@1.0.1:
    resolution: {integrity: sha512-G2Lj61tXDnVFFOi8VZds+SoQjtQC3dgokKdDG2mTm1tx4m50NUHBOZSBwQQHyy0V12A0JTG4icfZQH+xPyh8VA==}
    engines: {node: '>=0.10.0'}
    dev: true

  /lowercase-keys@2.0.0:
    resolution: {integrity: sha512-tqNXrS78oMOE73NMxK4EMLQsQowWf8jKooH9g7xPavRT706R6bkQJ6DY2Te7QukaZsulxa30wQ7bk0pm4XiHmA==}
    engines: {node: '>=8'}
    dev: true

  /lowercase-keys@3.0.0:
    resolution: {integrity: sha512-ozCC6gdQ+glXOQsveKD0YsDy8DSQFjDTz4zyzEHNV5+JP5D62LmfDZ6o1cycFx9ouG940M5dE8C8CTewdj2YWQ==}
    engines: {node: ^12.20.0 || ^14.13.1 || >=16.0.0}
    dev: true

  /lru-cache@3.2.0:
    resolution: {integrity: sha512-91gyOKTc2k66UG6kHiH4h3S2eltcPwE1STVfMYC/NG+nZwf8IIuiamfmpGZjpbbxzSyEJaLC0tNSmhjlQUTJow==}
    dependencies:
      pseudomap: 1.0.2
    dev: true

  /lru-cache@5.1.1:
    resolution: {integrity: sha512-KpNARQA3Iwv+jTA0utUVVbrh+Jlrr1Fv0e56GGzAFOXN7dk/FviaDW8LHmK52DlcH4WP2n6gI8vN1aesBFgo9w==}
    dependencies:
      yallist: 3.1.1
    dev: true

  /lru-cache@6.0.0:
    resolution: {integrity: sha512-Jo6dJ04CmSjuznwJSS3pUeWmd/H0ffTlkXXgwZi+eq1UCmqQwCh+eLsYOYCwY991i2Fah4h1BEMCx4qThGbsiA==}
    engines: {node: '>=10'}
    dependencies:
      yallist: 4.0.0
    dev: true

  /lru_map@0.3.3:
    resolution: {integrity: sha512-Pn9cox5CsMYngeDbmChANltQl+5pi6XmTrraMSzhPmMBbmgcxmqWry0U3PGapCU1yB4/LqCcom7qhHZiF/jGfQ==}
    dev: true

  /ltgt@2.1.3:
    resolution: {integrity: sha512-5VjHC5GsENtIi5rbJd+feEpDKhfr7j0odoUR2Uh978g+2p93nd5o34cTjQWohXsPsCZeqoDnIqEf88mPCe0Pfw==}
    dev: true

  /ltgt@2.2.1:
    resolution: {integrity: sha512-AI2r85+4MquTw9ZYqabu4nMwy9Oftlfa/e/52t9IjtfG+mGBbTNdAoZ3RQKLHR6r0wQnwZnPIEh/Ya6XTWAKNA==}
    dev: true

  /make-error@1.3.6:
    resolution: {integrity: sha512-s8UhlNe7vPKomQhC1qFelMokr/Sc3AgNbso3n74mVPA5LTZwkB9NlXf4XPamLxJE8h0gh73rM94xvwRT2CVInw==}
    dev: true

  /map-cache@0.2.2:
    resolution: {integrity: sha512-8y/eV9QQZCiyn1SprXSrCmqJN0yNRATe+PO8ztwqrvrbdRLA3eYJF0yaR0YayLWkMbsQSKWS9N2gPcGEc4UsZg==}
    engines: {node: '>=0.10.0'}
    dev: true

  /map-visit@1.0.0:
    resolution: {integrity: sha512-4y7uGv8bd2WdM9vpQsiQNo41Ln1NvhvDRuVt0k2JZQ+ezN2uaQes7lZeZ+QQUHOLQAtDaBJ+7wCbi+ab/KFs+w==}
    engines: {node: '>=0.10.0'}
    dependencies:
      object-visit: 1.0.1
    dev: true

  /markdown-table@1.1.3:
    resolution: {integrity: sha512-1RUZVgQlpJSPWYbFSpmudq5nHY1doEIv89gBtF0s4gW1GF2XorxcA/70M5vq7rLv0a6mhOUccRsqkwhwLCIQ2Q==}
    dev: true

  /mcl-wasm@0.7.9:
    resolution: {integrity: sha512-iJIUcQWA88IJB/5L15GnJVnSQJmf/YaxxV6zRavv83HILHaJQb6y0iFyDMdDO0gN8X37tdxmAOrH/P8B6RB8sQ==}
    engines: {node: '>=8.9.0'}
    dev: true

  /md5.js@1.3.5:
    resolution: {integrity: sha512-xitP+WxNPcTTOgnTJcrhM0xvdPepipPSf3I8EIpGKeFLjt3PlJLIDG3u8EX53ZIubkb+5U2+3rELYpEhHhzdkg==}
    dependencies:
      hash-base: 3.1.0
      inherits: 2.0.4
      safe-buffer: 5.2.1
    dev: true

  /media-typer@0.3.0:
    resolution: {integrity: sha512-dq+qelQ9akHpcOl/gUVRTxVIOkAJ1wR3QAvb4RsVjS8oVoFjDGTc679wJYmUmknUF5HwMLOgb5O+a3KxfWapPQ==}
    engines: {node: '>= 0.6'}
    dev: true

  /memdown@1.4.1:
    resolution: {integrity: sha512-iVrGHZB8i4OQfM155xx8akvG9FIj+ht14DX5CQkCTG4EHzZ3d3sgckIf/Lm9ivZalEsFuEVnWv2B2WZvbrro2w==}
    dependencies:
      abstract-leveldown: 2.7.2
      functional-red-black-tree: 1.0.1
      immediate: 3.3.0
      inherits: 2.0.4
      ltgt: 2.2.1
      safe-buffer: 5.1.2
    dev: true

  /memdown@3.0.0:
    resolution: {integrity: sha512-tbV02LfZMWLcHcq4tw++NuqMO+FZX8tNJEiD2aNRm48ZZusVg5N8NART+dmBkepJVye986oixErf7jfXboMGMA==}
    engines: {node: '>=6'}
    dependencies:
      abstract-leveldown: 5.0.0
      functional-red-black-tree: 1.0.1
      immediate: 3.2.3
      inherits: 2.0.4
      ltgt: 2.2.1
      safe-buffer: 5.1.2
    dev: true

  /memory-level@1.0.0:
    resolution: {integrity: sha512-UXzwewuWeHBz5krr7EvehKcmLFNoXxGcvuYhC41tRnkrTbJohtS7kVn9akmgirtRygg+f7Yjsfi8Uu5SGSQ4Og==}
    engines: {node: '>=12'}
    dependencies:
      abstract-level: 1.0.3
      functional-red-black-tree: 1.0.1
      module-error: 1.0.2
    dev: true

  /memorystream@0.3.1:
    resolution: {integrity: sha512-S3UwM3yj5mtUSEfP41UZmt/0SCoVYUcU1rkXv+BQ5Ig8ndL4sPoJNBUJERafdPb5jjHJGuMgytgKvKIf58XNBw==}
    engines: {node: '>= 0.10.0'}
    dev: true

  /merge-descriptors@1.0.1:
    resolution: {integrity: sha512-cCi6g3/Zr1iqQi6ySbseM1Xvooa98N0w31jzUYrXPX2xqObmFGHJ0tQ5u74H3mVh7wLouTseZyYIq39g8cNp1w==}
    dev: true

  /merge2@1.4.1:
    resolution: {integrity: sha512-8q7VEgMJW4J8tcfVPy8g09NcQwZdbwFEqhe/WZkoIzjn/3TGDwtOCYtXGxA3O8tPzpczCCDgv+P2P5y00ZJOOg==}
    engines: {node: '>= 8'}
    dev: true

  /merkle-patricia-tree@2.3.2:
    resolution: {integrity: sha512-81PW5m8oz/pz3GvsAwbauj7Y00rqm81Tzad77tHBwU7pIAtN+TJnMSOJhxBKflSVYhptMMb9RskhqHqrSm1V+g==}
    dependencies:
      async: 1.5.2
      ethereumjs-util: 5.2.1
      level-ws: 0.0.0
      levelup: 1.3.9
      memdown: 1.4.1
      readable-stream: 2.3.7
      rlp: 2.2.7
      semaphore: 1.1.0
    dev: true

  /merkle-patricia-tree@3.0.0:
    resolution: {integrity: sha512-soRaMuNf/ILmw3KWbybaCjhx86EYeBbD8ph0edQCTed0JN/rxDt1EBN52Ajre3VyGo+91f8+/rfPIRQnnGMqmQ==}
    dependencies:
      async: 2.6.3
      ethereumjs-util: 5.2.1
      level-mem: 3.0.1
      level-ws: 1.0.0
      readable-stream: 3.6.0
      rlp: 2.2.7
      semaphore: 1.1.0
    dev: true

  /methods@1.1.2:
    resolution: {integrity: sha512-iclAHeNqNm68zFtnZ0e+1L2yUIdvzNoauKU4WBA3VvH/vPFieF7qfRlwUZU+DA9P9bPXIS90ulxoUoCH23sV2w==}
    engines: {node: '>= 0.6'}
    dev: true

  /micromatch@3.1.10:
    resolution: {integrity: sha512-MWikgl9n9M3w+bpsY3He8L+w9eF9338xRl8IAO5viDizwSzziFEyUzo2xrrloB64ADbTf8uA8vRqqttDTOmccg==}
    engines: {node: '>=0.10.0'}
    dependencies:
      arr-diff: 4.0.0
      array-unique: 0.3.2
      braces: 2.3.2
      define-property: 2.0.2
      extend-shallow: 3.0.2
      extglob: 2.0.4
      fragment-cache: 0.2.1
      kind-of: 6.0.3
      nanomatch: 1.2.13
      object.pick: 1.3.0
      regex-not: 1.0.2
      snapdragon: 0.8.2
      to-regex: 3.0.2
    transitivePeerDependencies:
      - supports-color
    dev: true

  /micromatch@4.0.5:
    resolution: {integrity: sha512-DMy+ERcEW2q8Z2Po+WNXuw3c5YaUSFjAO5GsJqfEl7UjvtIuFKO6ZrKvcItdy98dwFI2N1tg3zNIdKaQT+aNdA==}
    engines: {node: '>=8.6'}
    dependencies:
      braces: 3.0.2
      picomatch: 2.3.1
    dev: true

  /miller-rabin@4.0.1:
    resolution: {integrity: sha512-115fLhvZVqWwHPbClyntxEVfVDfl9DLLTuJvq3g2O/Oxi8AiNouAHvDSzHS0viUJc+V5vm3eq91Xwqn9dp4jRA==}
    hasBin: true
    dependencies:
      bn.js: 4.12.0
      brorand: 1.1.0
    dev: true

  /mime-db@1.44.0:
    resolution: {integrity: sha512-/NOTfLrsPBVeH7YtFPgsVWveuL+4SjjYxaQ1xtM1KMFj7HdxlBlxeyNLzhyJVx7r4rZGJAZ/6lkKCitSc/Nmpg==}
    engines: {node: '>= 0.6'}
    dev: true

  /mime-types@2.1.27:
    resolution: {integrity: sha512-JIhqnCasI9yD+SsmkquHBxTSEuZdQX5BuQnS2Vc7puQQQ+8yiP5AY5uWhpdv4YL4VM5c6iliiYWPgJ/nJQLp7w==}
    engines: {node: '>= 0.6'}
    dependencies:
      mime-db: 1.44.0
    dev: true

  /mime@1.6.0:
    resolution: {integrity: sha512-x0Vn8spI+wuJ1O6S7gnbaQg8Pxh4NNHb7KSINmEWKiPE4RKOplvijn+NkmYmmRgP68mc70j2EbeTFRsrswaQeg==}
    engines: {node: '>=4'}
    hasBin: true
    dev: true

  /mimic-fn@1.2.0:
    resolution: {integrity: sha512-jf84uxzwiuiIVKiOLpfYk7N46TSy8ubTonmneY9vrpHNAnp0QBt2BxWV9dO3/j+BoVAb+a5G6YDPW3M5HOdMWQ==}
    engines: {node: '>=4'}
    dev: true

  /mimic-response@1.0.1:
    resolution: {integrity: sha512-j5EctnkH7amfV/q5Hgmoal1g2QHFJRraOtmx0JpIqkxhBhI/lJSl1nMpQ45hVarwNETOoWEimndZ4QK0RHxuxQ==}
    engines: {node: '>=4'}
    dev: true

  /mimic-response@3.1.0:
    resolution: {integrity: sha512-z0yWI+4FDrrweS8Zmt4Ej5HdJmky15+L2e6Wgn3+iK5fWzb6T3fhNFq2+MeTRb064c6Wr4N/wv0DzQTjNzHNGQ==}
    engines: {node: '>=10'}
    dev: true

  /min-document@2.19.0:
    resolution: {integrity: sha512-9Wy1B3m3f66bPPmU5hdA4DR4PB2OfDU/+GS3yAB7IQozE3tqXaVv2zOjgla7MEGSRv95+ILmOuvhLkOK6wJtCQ==}
    dependencies:
      dom-walk: 0.1.1
    dev: true

  /minimalistic-assert@1.0.1:
    resolution: {integrity: sha512-UtJcAD4yEaGtjPezWuO9wC4nwUnVH/8/Im3yEHQP4b67cXlD/Qr9hdITCU1xDbSEXg2XKNaP8jsReV7vQd00/A==}

  /minimalistic-crypto-utils@1.0.1:
    resolution: {integrity: sha512-JIYlbt6g8i5jKfJ3xz7rF0LXmv2TkDxBLUkiBeZ7bAx4GnnNMr8xFpGnOxn6GhTEHx3SjRrZEoU+j04prX1ktg==}

  /minimatch@3.0.4:
    resolution: {integrity: sha512-yJHVQEhyqPLUTgt9B83PXu6W3rx4MvvHvSUvToogpwoGDOUQ+yDrR0HRot+yOCdCO7u4hX3pWft6kWBBcqh0UA==}
    dependencies:
      brace-expansion: 1.1.11
    dev: true

  /minimatch@3.1.2:
    resolution: {integrity: sha512-J7p63hRiAjw1NDEww1W7i37+ByIrOWO5XQQAzZ3VOcL0PNybwpfmV/N05zFAzwQ9USyEcX6t3UO+K5aqBQOIHw==}
    dependencies:
      brace-expansion: 1.1.11
    dev: true

  /minimatch@5.0.1:
    resolution: {integrity: sha512-nLDxIFRyhDblz3qMuq+SoRZED4+miJ/G+tdDrjkkkRnjAsBexeGpgjLEQ0blJy7rHhR2b93rhQY4SvyWu9v03g==}
    engines: {node: '>=10'}
    dependencies:
      brace-expansion: 2.0.1
    dev: true

  /minimist@1.2.6:
    resolution: {integrity: sha512-Jsjnk4bw3YJqYzbdyBiNsPWHPfO++UGG749Cxs6peCu5Xg4nrena6OVxOYxrQTqww0Jmwt+Ref8rggumkTLz9Q==}
    dev: true

  /minipass@2.9.0:
    resolution: {integrity: sha512-wxfUjg9WebH+CUDX/CdbRlh5SmfZiy/hpkxaRI16Y9W56Pa75sWgd/rvFilSgrauD9NyFymP/+JFV3KwzIsJeg==}
    dependencies:
      safe-buffer: 5.2.1
      yallist: 3.1.1
    dev: true

  /minizlib@1.3.3:
    resolution: {integrity: sha512-6ZYMOEnmVsdCeTJVE0W9ZD+pVnE8h9Hma/iOwwRDsdQoePpoX56/8B6z3P9VNwppJuBKNRuFDRNRqRWexT9G9Q==}
    dependencies:
      minipass: 2.9.0
    dev: true

  /mixin-deep@1.3.2:
    resolution: {integrity: sha512-WRoDn//mXBiJ1H40rqa3vH0toePwSsGb45iInWlTySa+Uu4k3tYUSxa2v1KqAiLtvlrSzaExqS1gtk96A9zvEA==}
    engines: {node: '>=0.10.0'}
    dependencies:
      for-in: 1.0.2
      is-extendable: 1.0.1
    dev: true

  /mkdirp-promise@5.0.1:
    resolution: {integrity: sha512-Hepn5kb1lJPtVW84RFT40YG1OddBNTOVUZR2bzQUHc+Z03en8/3uX0+060JDhcEzyO08HmipsN9DcnFMxhIL9w==}
    engines: {node: '>=4'}
    deprecated: This package is broken and no longer maintained. 'mkdirp' itself supports promises now, please switch to that.
    dependencies:
      mkdirp: 1.0.4
    dev: true

  /mkdirp@0.5.5:
    resolution: {integrity: sha512-NKmAlESf6jMGym1++R0Ra7wvhV+wFW63FaSOFPwRahvea0gMUcGUhVeAg/0BC0wiv9ih5NYPB1Wn1UEI1/L+xQ==}
    hasBin: true
    dependencies:
      minimist: 1.2.6
    dev: true

  /mkdirp@0.5.6:
    resolution: {integrity: sha512-FP+p8RB8OWpF3YZBCrP5gtADmtXApB5AMLn+vdyA+PyxCjrCs00mjyUozssO33cwDeT3wNGdLxJ5M//YqtHAJw==}
    hasBin: true
    dependencies:
      minimist: 1.2.6
    dev: true

  /mkdirp@1.0.4:
    resolution: {integrity: sha512-vVqVZQyf3WLx2Shd0qJ9xuvqgAyKPLAiqITEtqW0oIUjzo3PePDd6fW9iFz30ef7Ysp/oiWqbhszeGWW2T6Gzw==}
    engines: {node: '>=10'}
    hasBin: true
    dev: true

  /mnemonist@0.38.5:
    resolution: {integrity: sha512-bZTFT5rrPKtPJxj8KSV0WkPyNxl72vQepqqVUAW2ARUpUSF2qXMB6jZj7hW5/k7C1rtpzqbD/IIbJwLXUjCHeg==}
    dependencies:
      obliterator: 2.0.4
    dev: true

  /mocha@10.2.0:
    resolution: {integrity: sha512-IDY7fl/BecMwFHzoqF2sg/SHHANeBoMMXFlS9r0OXKDssYE1M5O43wUY/9BVPeIvfH2zmEbBfseqN9gBQZzXkg==}
    engines: {node: '>= 14.0.0'}
    hasBin: true
    dependencies:
      ansi-colors: 4.1.1
      browser-stdout: 1.3.1
      chokidar: 3.5.3
      debug: 4.3.4(supports-color@8.1.1)
      diff: 5.0.0
      escape-string-regexp: 4.0.0
      find-up: 5.0.0
      glob: 7.2.0
      he: 1.2.0
      js-yaml: 4.1.0
      log-symbols: 4.1.0
      minimatch: 5.0.1
      ms: 2.1.3
      nanoid: 3.3.3
      serialize-javascript: 6.0.0
      strip-json-comments: 3.1.1
      supports-color: 8.1.1
      workerpool: 6.2.1
      yargs: 16.2.0
      yargs-parser: 20.2.4
      yargs-unparser: 2.0.0
    dev: true

  /mocha@7.2.0:
    resolution: {integrity: sha512-O9CIypScywTVpNaRrCAgoUnJgozpIofjKUYmJhiCIJMiuYnLI6otcb1/kpW9/n/tJODHGZ7i8aLQoDVsMtOKQQ==}
    engines: {node: '>= 8.10.0'}
    hasBin: true
    dependencies:
      ansi-colors: 3.2.3
      browser-stdout: 1.3.1
      chokidar: 3.3.0
      debug: 3.2.6(supports-color@6.0.0)
      diff: 3.5.0
      escape-string-regexp: 1.0.5
      find-up: 3.0.0
      glob: 7.1.3
      growl: 1.10.5
      he: 1.2.0
      js-yaml: 3.13.1
      log-symbols: 3.0.0
      minimatch: 3.0.4
      mkdirp: 0.5.5
      ms: 2.1.1
      node-environment-flags: 1.0.6
      object.assign: 4.1.0
      strip-json-comments: 2.0.1
      supports-color: 6.0.0
      which: 1.3.1
      wide-align: 1.1.3
      yargs: 13.3.2
      yargs-parser: 13.1.2
      yargs-unparser: 1.6.0
    dev: true

  /mock-fs@4.12.0:
    resolution: {integrity: sha512-/P/HtrlvBxY4o/PzXY9cCNBrdylDNxg7gnrv2sMNxj+UJ2m8jSpl0/A6fuJeNAWr99ZvGWH8XCbE0vmnM5KupQ==}
    dev: true

  /module-error@1.0.2:
    resolution: {integrity: sha512-0yuvsqSCv8LbaOKhnsQ/T5JhyFlCYLPXK3U2sgV10zoKQwzs/MyfuQUOZQ1V/6OCOJsK/TRgNVrPuPDqtdMFtA==}
    engines: {node: '>=10'}
    dev: true

  /moment@2.29.4:
    resolution: {integrity: sha512-5LC9SOxjSc2HF6vO2CyuTDNivEdoz2IvyJJGj6X8DJ0eFyfszE0QiEd+iXmBvUP3WHxSjFH/vIsA0EN00cgr8w==}
    dev: true

  /ms@2.0.0:
    resolution: {integrity: sha512-Tpp60P6IUJDTuOq/5Z8cdskzJujfwqfOTkrwIwj7IRISpnkJnT6SyJ4PCPnGMoFjC9ddhal5KVIYtAt97ix05A==}
    dev: true

  /ms@2.1.1:
    resolution: {integrity: sha512-tgp+dl5cGk28utYktBsrFqA7HKgrhgPsg6Z/EfhWI4gl1Hwq8B/GmY/0oXZ6nF8hDVesS/FpnYaD/kOWhYQvyg==}
    dev: true

  /ms@2.1.2:
    resolution: {integrity: sha512-sGkPx+VjMtmA6MX27oA4FBFELFCZZ4S4XqeGOXCv68tT+jb3vk/RyaKWP0PTKyWtmLSM0b+adUTEvbs1PEaH2w==}
    dev: true

  /ms@2.1.3:
    resolution: {integrity: sha512-6FlzubTLZG3J2a/NVCAleEhjzq5oxgHyaCU9yYXvcLsvoVaHJq/s5xXI6/XXP6tz7R9xAOtHnSO/tXtF3WRTlA==}
    dev: true

  /multibase@0.6.1:
    resolution: {integrity: sha512-pFfAwyTjbbQgNc3G7D48JkJxWtoJoBMaR4xQUOuB8RnCgRqaYmWNFeJTTvrJ2w51bjLq2zTby6Rqj9TQ9elSUw==}
    deprecated: This module has been superseded by the multiformats module
    dependencies:
      base-x: 3.0.9
      buffer: 5.7.1
    dev: true

  /multibase@0.7.0:
    resolution: {integrity: sha512-TW8q03O0f6PNFTQDvh3xxH03c8CjGaaYrjkl9UQPG6rz53TQzzxJVCIWVjzcbN/Q5Y53Zd0IBQBMVktVgNx4Fg==}
    deprecated: This module has been superseded by the multiformats module
    dependencies:
      base-x: 3.0.9
      buffer: 5.7.1
    dev: true

  /multicodec@0.5.7:
    resolution: {integrity: sha512-PscoRxm3f+88fAtELwUnZxGDkduE2HD9Q6GHUOywQLjOGT/HAdhjLDYNZ1e7VR0s0TP0EwZ16LNUTFpoBGivOA==}
    deprecated: This module has been superseded by the multiformats module
    dependencies:
      varint: 5.0.2
    dev: true

  /multicodec@1.0.4:
    resolution: {integrity: sha512-NDd7FeS3QamVtbgfvu5h7fd1IlbaC4EQ0/pgU4zqE2vdHCmBGsUa0TiM8/TdSeG6BMPC92OOCf8F1ocE/Wkrrg==}
    deprecated: This module has been superseded by the multiformats module
    dependencies:
      buffer: 5.7.1
      varint: 5.0.2
    dev: true

  /multihashes@0.4.21:
    resolution: {integrity: sha512-uVSvmeCWf36pU2nB4/1kzYZjsXD9vofZKpgudqkceYY5g2aZZXJ5r9lxuzoRLl1OAp28XljXsEJ/X/85ZsKmKw==}
    dependencies:
      buffer: 5.7.1
      multibase: 0.7.0
      varint: 5.0.2
    dev: true

  /mute-stream@0.0.7:
    resolution: {integrity: sha512-r65nCZhrbXXb6dXOACihYApHw2Q6pV0M3V0PSxd74N0+D8nzAdEAITq2oAjA1jVnKI+tGvEBUpqiMh0+rW6zDQ==}
    dev: true

  /nan@2.13.2:
    resolution: {integrity: sha512-TghvYc72wlMGMVMluVo9WRJc0mB8KxxF/gZ4YYFy7V2ZQX9l7rgbPg7vjS9mt6U5HXODVFVI2bOduCzwOMv/lw==}
    dev: true

  /nan@2.16.0:
    resolution: {integrity: sha512-UdAqHyFngu7TfQKsCBgAA6pWDkT8MAO7d0jyOecVhN5354xbLqdn8mV9Tat9gepAupm0bt2DbeaSC8vS52MuFA==}
    dev: true

  /nano-base32@1.0.1:
    resolution: {integrity: sha512-sxEtoTqAPdjWVGv71Q17koMFGsOMSiHsIFEvzOM7cNp8BXB4AnEwmDabm5dorusJf/v1z7QxaZYxUorU9RKaAw==}
    dev: true

  /nano-json-stream-parser@0.1.2:
    resolution: {integrity: sha512-9MqxMH/BSJC7dnLsEMPyfN5Dvoo49IsPFYMcHw3Bcfc2kN0lpHRBSzlMSVx4HGyJ7s9B31CyBTVehWJoQ8Ctew==}
    dev: true

  /nanoid@3.3.3:
    resolution: {integrity: sha512-p1sjXuopFs0xg+fPASzQ28agW1oHD7xDsd9Xkf3T15H3c/cifrFHVwrh74PdoklAPi+i7MdRsE47vm2r6JoB+w==}
    engines: {node: ^10 || ^12 || ^13.7 || ^14 || >=15.0.1}
    hasBin: true
    dev: true

  /nanomatch@1.2.13:
    resolution: {integrity: sha512-fpoe2T0RbHwBTBUOftAfBPaDEi06ufaUai0mE6Yn1kacc3SnTErfb/h+X94VXzI64rKFHYImXSvdwGGCmwOqCA==}
    engines: {node: '>=0.10.0'}
    dependencies:
      arr-diff: 4.0.0
      array-unique: 0.3.2
      define-property: 2.0.2
      extend-shallow: 3.0.2
      fragment-cache: 0.2.1
      is-windows: 1.0.2
      kind-of: 6.0.3
      object.pick: 1.3.0
      regex-not: 1.0.2
      snapdragon: 0.8.2
      to-regex: 3.0.2
    transitivePeerDependencies:
      - supports-color
    dev: true

  /napi-macros@2.0.0:
    resolution: {integrity: sha512-A0xLykHtARfueITVDernsAWdtIMbOJgKgcluwENp3AlsKN/PloyO10HtmoqnFAQAcxPkgZN7wdfPfEd0zNGxbg==}
    dev: true

  /natural-compare@1.4.0:
    resolution: {integrity: sha512-OWND8ei3VtNC9h7V60qff3SVobHr996CTwgxubgyQYEpg290h9J0buyECNNJexkFm5sOajh5G116RYA1c8ZMSw==}
    dev: true

  /negotiator@0.6.2:
    resolution: {integrity: sha512-hZXc7K2e+PgeI1eDBe/10Ard4ekbfrrqG8Ep+8Jmf4JID2bNg7NvCPOZN+kfF574pFQI7mum2AUqDidoKqcTOw==}
    engines: {node: '>= 0.6'}
    dev: true

  /neo-async@2.6.2:
    resolution: {integrity: sha512-Yd3UES5mWCSqR+qNT93S3UoYUkqAZ9lLg8a7g9rimsWmYGK8cVToA4/sF3RrshdyV3sAGMXVUmpMYOw+dLpOuw==}
    dev: true

  /neodoc@2.0.2:
    resolution: {integrity: sha512-NAppJ0YecKWdhSXFYCHbo6RutiX8vOt/Jo3l46mUg6pQlpJNaqc5cGxdrW2jITQm5JIYySbFVPDl3RrREXNyPw==}
    dependencies:
      ansi-regex: 2.1.1
    dev: true

  /next-tick@1.1.0:
    resolution: {integrity: sha512-CXdUiJembsNjuToQvxayPZF9Vqht7hewsvy2sOWafLvi2awflj9mOC6bHIg50orX8IJvWKY9wYQ/zB2kogPslQ==}
    dev: true

  /nice-try@1.0.5:
    resolution: {integrity: sha512-1nh45deeb5olNY7eX82BkPO7SSxR5SSYJiPTrTdFUVYwAl8CKMA5N9PjTYkHiRjisVcxcQ1HXdLhx2qxxJzLNQ==}
    dev: true

  /no-case@2.3.2:
    resolution: {integrity: sha512-rmTZ9kz+f3rCvK2TD1Ue/oZlns7OGoIWP4fc3llxxRXlOkHKoWPPWJOfFYpITabSow43QJbRIoHQXtt10VldyQ==}
    dependencies:
      lower-case: 1.1.4
    dev: true

  /node-addon-api@2.0.2:
    resolution: {integrity: sha512-Ntyt4AIXyaLIuMHF6IOoTakB3K+RWxwtsHNRxllEoA6vPwP9o4866g6YWDLUdnucilZhmkxiHwHr11gAENw+QA==}
    dev: true

  /node-emoji@1.11.0:
    resolution: {integrity: sha512-wo2DpQkQp7Sjm2A0cq+sN7EHKO6Sl0ctXeBdFZrL9T9+UywORbufTcTZxom8YqpLQt/FqNMUkOpkZrJVYSKD3A==}
    dependencies:
      lodash: 4.17.21
    dev: true

  /node-environment-flags@1.0.6:
    resolution: {integrity: sha512-5Evy2epuL+6TM0lCQGpFIj6KwiEsGh1SrHUhTbNX+sLbBtjidPZFAnVK9y5yU1+h//RitLbRHTIMyxQPtxMdHw==}
    dependencies:
      object.getownpropertydescriptors: 2.1.4
      semver: 5.7.1
    dev: true

  /node-fetch@1.7.3:
    resolution: {integrity: sha512-NhZ4CsKx7cYm2vSrBAr2PvFOe6sWDf0UYLRqA6svUYg7+/TSfVAu49jYC4BvQ4Sms9SZgdqGBgroqfDhJdTyKQ==}
    dependencies:
      encoding: 0.1.13
      is-stream: 1.1.0
    dev: true

  /node-fetch@2.6.7:
    resolution: {integrity: sha512-ZjMPFEfVx5j+y2yF35Kzx5sF7kDzxuDj6ziH4FFbOp87zKDZNx8yExJIb05OGF4Nlt9IHFIMBkRl41VdvcNdbQ==}
    engines: {node: 4.x || >=6.0.0}
    peerDependencies:
      encoding: ^0.1.0
    peerDependenciesMeta:
      encoding:
        optional: true
    dependencies:
      whatwg-url: 5.0.0
    dev: true

  /node-gyp-build@4.5.0:
    resolution: {integrity: sha512-2iGbaQBV+ITgCz76ZEjmhUKAKVf7xfY1sRl4UiKQspfZMH2h06SyhNsnSVy50cwkFQDGLyif6m/6uFXHkOZ6rg==}
    hasBin: true
    dev: true

  /nofilter@1.0.4:
    resolution: {integrity: sha512-N8lidFp+fCz+TD51+haYdbDGrcBWwuHX40F5+z0qkUjMJ5Tp+rdSuAkMJ9N9eoolDlEVTf6u5icM+cNKkKW2mA==}
    engines: {node: '>=8'}
    dev: true

  /nofilter@3.1.0:
    resolution: {integrity: sha512-l2NNj07e9afPnhAhvgVrCD/oy2Ai1yfLpuo3EpiO1jFTsB4sFz6oIfAfSZyQzVpkZQ9xS8ZS5g1jCBgq4Hwo0g==}
    engines: {node: '>=12.19'}
    dev: true

  /nopt@3.0.6:
    resolution: {integrity: sha512-4GUt3kSEYmk4ITxzB/b9vaIDfUVWN/Ml1Fwl11IlnIG2iaJ9O6WXZ9SrYM9NLI8OCBieN2Y8SWC2oJV0RQ7qYg==}
    hasBin: true
    dependencies:
      abbrev: 1.1.1
    dev: true

  /normalize-package-data@2.5.0:
    resolution: {integrity: sha512-/5CMN3T0R4XTj4DcGaexo+roZSdSFW/0AOOTROrjxzCG1wrWXEsGbRKevjlIL+ZDE4sZlJr5ED4YW0yqmkK+eA==}
    dependencies:
      hosted-git-info: 2.8.9
      resolve: 1.22.1
      semver: 5.7.1
      validate-npm-package-license: 3.0.4
    dev: true

  /normalize-path@3.0.0:
    resolution: {integrity: sha512-6eZs5Ls3WtCisHWp9S2GUy8dqkpGi4BVSz3GaqiE6ezub0512ESztXUwUB6C6IKbQkY2Pnb/mD4WYojCRwcwLA==}
    engines: {node: '>=0.10.0'}
    dev: true

  /normalize-url@4.5.1:
    resolution: {integrity: sha512-9UZCFRHQdNrfTpGg8+1INIg93B6zE0aXMVFkw1WFwvO4SlZywU6aLg5Of0Ap/PgcbSw4LNxvMWXMeugwMCX0AA==}
    engines: {node: '>=8'}
    dev: true

  /normalize-url@6.1.0:
    resolution: {integrity: sha512-DlL+XwOy3NxAQ8xuC0okPgK46iuVNAK01YN7RueYBqqFeGsBjV9XmCAzAdgt+667bCl5kPh9EqKKDwnaPG1I7A==}
    engines: {node: '>=10'}
    dev: true

  /nth-check@2.1.1:
    resolution: {integrity: sha512-lqjrjmaOoAnWfMmBPL+XNnynZh2+swxiX3WUE0s4yEHI6m+AwrK2UZOimIRl3X/4QctVqS8AiZjFqyOGrMXb/w==}
    dependencies:
      boolbase: 1.0.0
    dev: true

  /number-is-nan@1.0.1:
    resolution: {integrity: sha512-4jbtZXNAsfZbAHiiqjLPBiCl16dES1zI4Hpzzxw61Tk+loF+sBDBKx1ICKKKwIqQ7M0mFn1TmkN7euSncWgHiQ==}
    engines: {node: '>=0.10.0'}
    dev: true

<<<<<<< HEAD
  /number-to-bn/1.7.0:
    resolution: {integrity: sha1-uzYjWS9+X54AMLGXe9QaDFP+HqA=}
=======
  /number-to-bn@1.7.0:
    resolution: {integrity: sha512-wsJ9gfSz1/s4ZsJN01lyonwuxA1tml6X1yBDnfpMglypcBRFZZkus26EdPSlqS5GJfYddVZa22p3VNb3z5m5Ig==}
>>>>>>> b88c0e50
    engines: {node: '>=6.5.0', npm: '>=3'}
    dependencies:
      bn.js: 4.11.6
      strip-hex-prefix: 1.0.0
    dev: true

  /oauth-sign@0.9.0:
    resolution: {integrity: sha512-fexhUFFPTGV8ybAtSIGbV6gOkSv8UtRbDBnAyLQw4QPKkgNlsH2ByPGtMUqdWkos6YCRmAqViwgZrJc/mRDzZQ==}
    dev: true

  /object-assign@4.1.1:
    resolution: {integrity: sha512-rJgTQnkUnH1sFw8yT6VSU3zD3sWmu6sZhIseY8VX+GRu3P6F7Fu+JNDoXfklElbLJSnc3FUQHVe4cU5hj+BcUg==}
    engines: {node: '>=0.10.0'}
    dev: true

  /object-copy@0.1.0:
    resolution: {integrity: sha512-79LYn6VAb63zgtmAteVOWo9Vdj71ZVBy3Pbse+VqxDpEP83XuujMrGqHIwAXJ5I/aM0zU7dIyIAhifVTPrNItQ==}
    engines: {node: '>=0.10.0'}
    dependencies:
      copy-descriptor: 0.1.1
      define-property: 0.2.5
      kind-of: 3.2.2
    dev: true

  /object-inspect@1.12.2:
    resolution: {integrity: sha512-z+cPxW0QGUp0mcqcsgQyLVRDoXFQbXOwBaqyF7VIgI4TWNQsDHrBpUQslRmIfAoYWdYzs6UlKJtB2XJpTaNSpQ==}
    dev: true

  /object-is@1.1.5:
    resolution: {integrity: sha512-3cyDsyHgtmi7I7DfSSI2LDp6SK2lwvtbg0p0R1e0RvTqF5ceGx+K2dfSjm1bKDMVCFEDAQvy+o8c6a7VujOddw==}
    engines: {node: '>= 0.4'}
    dependencies:
      call-bind: 1.0.2
      define-properties: 1.1.4
    dev: true

  /object-keys@0.4.0:
    resolution: {integrity: sha512-ncrLw+X55z7bkl5PnUvHwFK9FcGuFYo9gtjws2XtSzL+aZ8tm830P60WJ0dSmFVaSalWieW5MD7kEdnXda9yJw==}
    dev: true

  /object-keys@1.1.1:
    resolution: {integrity: sha512-NuAESUOUMrlIXOfHKzD6bpPu3tYt3xvjNdRIQ+FeT0lNb4K8WR70CaDxhuNguS2XG+GjkyMwOzsN5ZktImfhLA==}
    engines: {node: '>= 0.4'}
    dev: true

  /object-visit@1.0.1:
    resolution: {integrity: sha512-GBaMwwAVK9qbQN3Scdo0OyvgPW7l3lnaVMj84uTOZlswkX0KpF6fyDBJhtTthf7pymztoN36/KEr1DyhF96zEA==}
    engines: {node: '>=0.10.0'}
    dependencies:
      isobject: 3.0.1
    dev: true

  /object.assign@4.1.0:
    resolution: {integrity: sha512-exHJeq6kBKj58mqGyTQ9DFvrZC/eR6OwxzoM9YRoGBqrXYonaFyGiFMuc9VZrXf7DarreEwMpurG3dd+CNyW5w==}
    engines: {node: '>= 0.4'}
    dependencies:
      define-properties: 1.1.4
      function-bind: 1.1.1
      has-symbols: 1.0.3
      object-keys: 1.1.1
    dev: true

  /object.assign@4.1.4:
    resolution: {integrity: sha512-1mxKf0e58bvyjSCtKYY4sRe9itRk3PJpquJOjeIkz885CczcI4IvJJDLPS72oowuSh+pBxUFROpX+TU++hxhZQ==}
    engines: {node: '>= 0.4'}
    dependencies:
      call-bind: 1.0.2
      define-properties: 1.1.4
      has-symbols: 1.0.3
      object-keys: 1.1.1
    dev: true

  /object.getownpropertydescriptors@2.1.4:
    resolution: {integrity: sha512-sccv3L/pMModT6dJAYF3fzGMVcb38ysQ0tEE6ixv2yXJDtEIPph268OlAdJj5/qZMZDq2g/jqvwppt36uS/uQQ==}
    engines: {node: '>= 0.8'}
    dependencies:
      array.prototype.reduce: 1.0.4
      call-bind: 1.0.2
      define-properties: 1.1.4
      es-abstract: 1.20.3
    dev: true

  /object.pick@1.3.0:
    resolution: {integrity: sha512-tqa/UMy/CCoYmj+H5qc07qvSL9dqcs/WZENZ1JbtWBlATP+iVOe778gE6MSijnyCnORzDuX6hU+LA4SZ09YjFQ==}
    engines: {node: '>=0.10.0'}
    dependencies:
      isobject: 3.0.1
    dev: true

  /obliterator@2.0.4:
    resolution: {integrity: sha512-lgHwxlxV1qIg1Eap7LgIeoBWIMFibOjbrYPIPJZcI1mmGAI2m3lNYpK12Y+GBdPQ0U1hRwSord7GIaawz962qQ==}
    dev: true

  /oboe@2.1.4:
    resolution: {integrity: sha512-ymBJ4xSC6GBXLT9Y7lirj+xbqBLa+jADGJldGEYG7u8sZbS9GyG+u1Xk9c5cbriKwSpCg41qUhPjvU5xOpvIyQ==}
    dependencies:
      http-https: 1.0.0
    dev: true
    optional: true

  /oboe@2.1.5:
    resolution: {integrity: sha512-zRFWiF+FoicxEs3jNI/WYUrVEgA7DeET/InK0XQuudGHRg8iIob3cNPrJTKaz4004uaA9Pbe+Dwa8iluhjLZWA==}
    dependencies:
      http-https: 1.0.0
    dev: true

  /on-finished@2.3.0:
    resolution: {integrity: sha512-ikqdkGAAyf/X/gPhXGvfgAytDZtDbr+bkNUJ0N9h5MI/dmdgCs3l6hoHrcUv41sRKew3jIwrp4qQDXiK99Utww==}
    engines: {node: '>= 0.8'}
    dependencies:
      ee-first: 1.1.1
    dev: true

  /once@1.4.0:
    resolution: {integrity: sha512-lNaJgI+2Q5URQBkccEKHTQOPaXdUxnZZElQTZY0MFUAuaEqe1E+Nyvgdz/aIyNi6Z9MzO5dv1H8n58/GELp3+w==}
    dependencies:
      wrappy: 1.0.2
    dev: true

  /onetime@2.0.1:
    resolution: {integrity: sha512-oyyPpiMaKARvvcgip+JV+7zci5L8D1W9RZIz2l1o08AM3pfspitVWnPt3mzHcBPp12oYMTy0pqrFs/C+m3EwsQ==}
    engines: {node: '>=4'}
    dependencies:
      mimic-fn: 1.2.0
    dev: true

  /open@7.4.2:
    resolution: {integrity: sha512-MVHddDVweXZF3awtlAS+6pgKLlm/JgxZ90+/NBurBoQctVOOB/zDdVjcyPzQ+0laDGbsWgrRkflI65sQeOgT9Q==}
    engines: {node: '>=8'}
    dependencies:
      is-docker: 2.2.1
      is-wsl: 2.2.0
    dev: true

  /optionator@0.8.3:
    resolution: {integrity: sha512-+IW9pACdk3XWmmTXG8m3upGUJst5XRGzxMRjXzAuJ1XnIFNvfhjjIuYkDvysnPQ7qzqVzLt78BCruntqRhWQbA==}
    engines: {node: '>= 0.8.0'}
    dependencies:
      deep-is: 0.1.4
      fast-levenshtein: 2.0.6
      levn: 0.3.0
      prelude-ls: 1.1.2
      type-check: 0.3.2
      word-wrap: 1.2.3
    dev: true

  /optionator@0.9.1:
    resolution: {integrity: sha512-74RlY5FCnhq4jRxVUPKDaRwrVNXMqsGsiW6AJw4XK8hmtm10wC0ypZBLw5IIp85NZMr91+qd1RvvENwg7jjRFw==}
    engines: {node: '>= 0.8.0'}
    dependencies:
      deep-is: 0.1.4
      fast-levenshtein: 2.0.6
      levn: 0.4.1
      prelude-ls: 1.2.1
      type-check: 0.4.0
      word-wrap: 1.2.3
    dev: true

  /os-homedir@1.0.2:
    resolution: {integrity: sha512-B5JU3cabzk8c67mRRd3ECmROafjYMXbuzlwtqdM8IbS8ktlTix8aFGb2bAGKrSRIlnfKwovGUUr72JUPyOb6kQ==}
    engines: {node: '>=0.10.0'}
    dev: true

  /os-locale@1.4.0:
    resolution: {integrity: sha512-PRT7ZORmwu2MEFt4/fv3Q+mEfN4zetKxufQrkShY2oGvUms9r8otu5HfdyIFHkYXjO7laNsoVGmM2MANfuTA8g==}
    engines: {node: '>=0.10.0'}
    dependencies:
      lcid: 1.0.0
    dev: true

  /os-tmpdir@1.0.2:
    resolution: {integrity: sha512-D2FR03Vir7FIu45XBY20mTb+/ZSWB00sjU9jdQXt83gDrI4Ztz5Fs7/yy74g2N5SVQY4xY1qDr4rNddwYRVX0g==}
    engines: {node: '>=0.10.0'}
    dev: true

  /p-cancelable@0.3.0:
    resolution: {integrity: sha512-RVbZPLso8+jFeq1MfNvgXtCRED2raz/dKpacfTNxsx6pLEpEomM7gah6VeHSYV3+vo0OAi4MkArtQcWWXuQoyw==}
    engines: {node: '>=4'}
    dev: true

  /p-cancelable@1.1.0:
    resolution: {integrity: sha512-s73XxOZ4zpt1edZYZzvhqFa6uvQc1vwUa0K0BdtIZgQMAJj9IbebH+JkgKZc9h+B05PKHLOTl4ajG1BmNrVZlw==}
    engines: {node: '>=6'}
    dev: true

  /p-cancelable@3.0.0:
    resolution: {integrity: sha512-mlVgR3PGuzlo0MmTdk4cXqXWlwQDLnONTAg6sm62XkMJEiRxN3GL3SffkYvqwonbkJBcrI7Uvv5Zh9yjvn2iUw==}
    engines: {node: '>=12.20'}
    dev: true

  /p-finally@1.0.0:
    resolution: {integrity: sha512-LICb2p9CB7FS+0eR1oqWnHhp0FljGLZCWBE9aix0Uye9W8LTQPwMTYVGWQWIw9RdQiDg4+epXQODwIYJtSJaow==}
    engines: {node: '>=4'}
    dev: true

  /p-limit@1.3.0:
    resolution: {integrity: sha512-vvcXsLAJ9Dr5rQOPk7toZQZJApBl2K4J6dANSsEuh6QI41JYcsS/qhTGa9ErIUUgK3WNQoJYvylxvjqmiqEA9Q==}
    engines: {node: '>=4'}
    dependencies:
      p-try: 1.0.0
    dev: true

  /p-limit@2.3.0:
    resolution: {integrity: sha512-//88mFWSJx8lxCzwdAABTJL2MyWB12+eIY7MDL2SqLmAkeKU9qxRvWuSyTjm3FUmpBEMuFfckAIqEaVGUDxb6w==}
    engines: {node: '>=6'}
    dependencies:
      p-try: 2.2.0
    dev: true

  /p-limit@3.1.0:
    resolution: {integrity: sha512-TYOanM3wGwNGsZN2cVTYPArw454xnXj5qmWF1bEoAc4+cU/ol7GVh7odevjp1FNHduHc3KZMcFduxU5Xc6uJRQ==}
    engines: {node: '>=10'}
    dependencies:
      yocto-queue: 0.1.0
    dev: true

  /p-locate@2.0.0:
    resolution: {integrity: sha512-nQja7m7gSKuewoVRen45CtVfODR3crN3goVQ0DDZ9N3yHxgpkuBhZqsaiotSQRrADUrne346peY7kT3TSACykg==}
    engines: {node: '>=4'}
    dependencies:
      p-limit: 1.3.0
    dev: true

  /p-locate@3.0.0:
    resolution: {integrity: sha512-x+12w/To+4GFfgJhBEpiDcLozRJGegY+Ei7/z0tSLkMmxGZNybVMSfWj9aJn8Z5Fc7dBUNJOOVgPv2H7IwulSQ==}
    engines: {node: '>=6'}
    dependencies:
      p-limit: 2.3.0
    dev: true

  /p-locate@4.1.0:
    resolution: {integrity: sha512-R79ZZ/0wAxKGu3oYMlz8jy/kbhsNrS7SKZ7PxEHBgJ5+F2mtFW2fK2cOtBh1cHYkQsbzFV7I+EoRKe6Yt0oK7A==}
    engines: {node: '>=8'}
    dependencies:
      p-limit: 2.3.0
    dev: true

  /p-locate@5.0.0:
    resolution: {integrity: sha512-LaNjtRWUBY++zB5nE/NwcaoMylSPk+S+ZHNB1TzdbMJMny6dynpAGt7X/tl/QYq3TIeE6nxHppbo2LGymrG5Pw==}
    engines: {node: '>=10'}
    dependencies:
      p-limit: 3.1.0
    dev: true

  /p-map@4.0.0:
    resolution: {integrity: sha512-/bjOqmgETBYB5BoEeGVea8dmvHb2m9GLy1E9W43yeyfP6QQCZGFNa+XRceJEuDB6zqr+gKpIAmlLebMpykw/MQ==}
    engines: {node: '>=10'}
    dependencies:
      aggregate-error: 3.1.0
    dev: true

  /p-timeout@1.2.1:
    resolution: {integrity: sha512-gb0ryzr+K2qFqFv6qi3khoeqMZF/+ajxQipEF6NteZVnvz9tzdsfAVj3lYtn1gAXvH5lfLwfxEII799gt/mRIA==}
    engines: {node: '>=4'}
    dependencies:
      p-finally: 1.0.0
    dev: true

  /p-try@1.0.0:
    resolution: {integrity: sha512-U1etNYuMJoIz3ZXSrrySFjsXQTWOx2/jdi86L+2pRvph/qMKL6sbcCYdH23fqsbm8TH2Gn0OybpT4eSFlCVHww==}
    engines: {node: '>=4'}
    dev: true

  /p-try@2.2.0:
    resolution: {integrity: sha512-R4nPAVTAU0B9D35/Gk3uJf/7XYbQcyohSKdvAxIRSNghFl4e71hVoGnBNQz9cWaXxO2I10KTC+3jMdvvoKw6dQ==}
    engines: {node: '>=6'}
    dev: true

  /param-case@2.1.1:
    resolution: {integrity: sha512-eQE845L6ot89sk2N8liD8HAuH4ca6Vvr7VWAWwt7+kvvG5aBcPmmphQ68JsEG2qa9n1TykS2DLeMt363AAH8/w==}
    dependencies:
      no-case: 2.3.2
    dev: true

  /parent-module@1.0.1:
    resolution: {integrity: sha512-GQ2EWRpQV8/o+Aw8YqtfZZPfNRWZYkbidE9k5rpl/hC3vtHHBfGm2Ifi6qWV+coDGkrUKZAxE3Lot5kcsRlh+g==}
    engines: {node: '>=6'}
    dependencies:
      callsites: 3.1.0
    dev: true

  /parse-asn1@5.1.5:
    resolution: {integrity: sha512-jkMYn1dcJqF6d5CpU689bq7w/b5ALS9ROVSpQDPrZsqqesUJii9qutvoT5ltGedNXMO2e16YUWIghG9KxaViTQ==}
    dependencies:
      asn1.js: 4.10.1
      browserify-aes: 1.2.0
      create-hash: 1.2.0
      evp_bytestokey: 1.0.3
      pbkdf2: 3.1.2
      safe-buffer: 5.2.1
    dev: true

  /parse-cache-control@1.0.1:
    resolution: {integrity: sha512-60zvsJReQPX5/QP0Kzfd/VrpjScIQ7SHBW6bFCYfEP+fp0Eppr1SHhIO5nd1PjZtvclzSzES9D/p5nFJurwfWg==}
    dev: true

  /parse-headers@2.0.3:
    resolution: {integrity: sha512-QhhZ+DCCit2Coi2vmAKbq5RGTRcQUOE2+REgv8vdyu7MnYx2eZztegqtTx99TZ86GTIwqiy3+4nQTWZ2tgmdCA==}
    dev: true

  /parse-json@2.2.0:
    resolution: {integrity: sha512-QR/GGaKCkhwk1ePQNYDRKYZ3mwU9ypsKhB0XyFnLQdomyEqk3e8wpW3V5Jp88zbxK4n5ST1nqo+g9juTpownhQ==}
    engines: {node: '>=0.10.0'}
    dependencies:
      error-ex: 1.3.2
    dev: true

  /parse-json@4.0.0:
    resolution: {integrity: sha512-aOIos8bujGN93/8Ox/jPLh7RwVnPEysynVFE+fQZyg6jKELEHwzgKdLRFHUgXJL6kylijVSBC4BvN9OmsB48Rw==}
    engines: {node: '>=4'}
    dependencies:
      error-ex: 1.3.2
      json-parse-better-errors: 1.0.2
    dev: true

  /parse5-htmlparser2-tree-adapter@7.0.0:
    resolution: {integrity: sha512-B77tOZrqqfUfnVcOrUvfdLbz4pu4RopLD/4vmu3HUPswwTA8OH0EMW9BlWR2B0RCoiZRAHEUu7IxeP1Pd1UU+g==}
    dependencies:
      domhandler: 5.0.3
      parse5: 7.1.1
    dev: true

  /parse5@7.1.1:
    resolution: {integrity: sha512-kwpuwzB+px5WUg9pyK0IcK/shltJN5/OVhQagxhCQNtT9Y9QRZqNY2e1cmbu/paRh5LMnz/oVTVLBpjFmMZhSg==}
    dependencies:
      entities: 4.4.0
    dev: true

  /parseurl@1.3.3:
    resolution: {integrity: sha512-CiyeOxFT/JZyN5m0z9PfXw4SCBJ6Sygz1Dpl0wqjlhDEGGBP1GnsUVEL0p63hoG1fcj3fHynXi9NYO4nWOL+qQ==}
    engines: {node: '>= 0.8'}
    dev: true

  /pascal-case@2.0.1:
    resolution: {integrity: sha512-qjS4s8rBOJa2Xm0jmxXiyh1+OFf6ekCWOvUaRgAQSktzlTbMotS0nmG9gyYAybCWBcuP4fsBeRCKNwGBnMe2OQ==}
    dependencies:
      camel-case: 3.0.0
      upper-case-first: 1.1.2
    dev: true

  /pascalcase@0.1.1:
    resolution: {integrity: sha512-XHXfu/yOQRy9vYOtUDVMN60OEJjW013GoObG1o+xwQTpB9eYJX/BjXMsdW13ZDPruFhYYn0AG22w0xgQMwl3Nw==}
    engines: {node: '>=0.10.0'}
    dev: true

  /patch-package@6.2.2:
    resolution: {integrity: sha512-YqScVYkVcClUY0v8fF0kWOjDYopzIM8e3bj/RU1DPeEF14+dCGm6UeOYm4jvCyxqIEQ5/eJzmbWfDWnUleFNMg==}
    engines: {npm: '>5'}
    hasBin: true
    dependencies:
      '@yarnpkg/lockfile': 1.1.0
      chalk: 2.4.2
      cross-spawn: 6.0.5
      find-yarn-workspace-root: 1.2.1
      fs-extra: 7.0.1
      is-ci: 2.0.0
      klaw-sync: 6.0.0
      minimist: 1.2.6
      rimraf: 2.7.1
      semver: 5.7.1
      slash: 2.0.0
      tmp: 0.0.33
    transitivePeerDependencies:
      - supports-color
    dev: true

  /patch-package@6.4.7:
    resolution: {integrity: sha512-S0vh/ZEafZ17hbhgqdnpunKDfzHQibQizx9g8yEf5dcVk3KOflOfdufRXQX8CSEkyOQwuM/bNz1GwKvFj54kaQ==}
    engines: {npm: '>5'}
    hasBin: true
    dependencies:
      '@yarnpkg/lockfile': 1.1.0
      chalk: 2.4.2
      cross-spawn: 6.0.5
      find-yarn-workspace-root: 2.0.0
      fs-extra: 7.0.1
      is-ci: 2.0.0
      klaw-sync: 6.0.0
      minimist: 1.2.6
      open: 7.4.2
      rimraf: 2.7.1
      semver: 5.7.1
      slash: 2.0.0
      tmp: 0.0.33
    dev: true

  /path-browserify@1.0.1:
    resolution: {integrity: sha512-b7uo2UCUOYZcnF/3ID0lulOJi/bafxa1xPe7ZPsammBSpjSWQkjNxlt635YGS2MiR9GjvuXCtz2emr3jbsz98g==}
    dev: true

  /path-case@2.1.1:
    resolution: {integrity: sha512-Ou0N05MioItesaLr9q8TtHVWmJ6fxWdqKB2RohFmNWVyJ+2zeKIeDNWAN6B/Pe7wpzWChhZX6nONYmOnMeJQ/Q==}
    dependencies:
      no-case: 2.3.2
    dev: true

  /path-exists@2.1.0:
    resolution: {integrity: sha512-yTltuKuhtNeFJKa1PiRzfLAU5182q1y4Eb4XCJ3PBqyzEDkAZRzBrKKBct682ls9reBVHf9udYLN5Nd+K1B9BQ==}
    engines: {node: '>=0.10.0'}
    dependencies:
      pinkie-promise: 2.0.1
    dev: true

  /path-exists@3.0.0:
    resolution: {integrity: sha512-bpC7GYwiDYQ4wYLe+FA8lhRjhQCMcQGuSgGGqDkg/QerRWw9CmGRT0iSOVRSZJ29NMLZgIzqaljJ63oaL4NIJQ==}
    engines: {node: '>=4'}
    dev: true

  /path-exists@4.0.0:
    resolution: {integrity: sha512-ak9Qy5Q7jYb2Wwcey5Fpvg2KoAc/ZIhLSLOSBmRmygPsGwkVVt0fZa0qrtMz+m6tJTAHfZQ8FnmB4MG4LWy7/w==}
    engines: {node: '>=8'}
    dev: true

  /path-is-absolute@1.0.1:
    resolution: {integrity: sha512-AVbw3UJ2e9bq64vSaS9Am0fje1Pa8pbGqTTsmXfaIiMpnr5DlDhfJOuLj9Sf95ZPVDAUerDfEk88MPmPe7UCQg==}
    engines: {node: '>=0.10.0'}
    dev: true

  /path-is-inside@1.0.2:
    resolution: {integrity: sha512-DUWJr3+ULp4zXmol/SZkFf3JGsS9/SIv+Y3Rt93/UjPpDpklB5f1er4O3POIbUuUJ3FXgqte2Q7SrU6zAqwk8w==}
    dev: true

  /path-key@2.0.1:
    resolution: {integrity: sha512-fEHGKCSmUSDPv4uoj8AlD+joPlq3peND+HRYyxFz4KPw4z926S/b8rIuFs2FYJg3BwsxJf6A9/3eIdLaYC+9Dw==}
    engines: {node: '>=4'}
    dev: true

  /path-key@3.1.1:
    resolution: {integrity: sha512-ojmeN0qd+y0jszEtoY48r0Peq5dwMEkIlCOu6Q5f41lfkswXuKtYrhgoTpLnyIcHm24Uhqx+5Tqm2InSwLhE6Q==}
    engines: {node: '>=8'}
    dev: true

  /path-parse@1.0.7:
    resolution: {integrity: sha512-LDJzPVEEEPR+y48z93A0Ed0yXb8pAByGWo/k5YYdYgpY2/2EsOsksJrq7lOHxryrVOn1ejG6oAp8ahvOIQD8sw==}
    dev: true

  /path-to-regexp@0.1.7:
    resolution: {integrity: sha512-5DFkuoqlv1uYQKxy8omFBeJPQcdoE07Kv2sferDCrAq1ohOU+MSDswDIbnx3YAM60qIOnYa53wBhXW0EbMonrQ==}
    dev: true

  /path-type@1.1.0:
    resolution: {integrity: sha512-S4eENJz1pkiQn9Znv33Q+deTOKmbl+jj1Fl+qiP/vYezj+S8x+J3Uo0ISrx/QoEvIlOaDWJhPaRd1flJ9HXZqg==}
    engines: {node: '>=0.10.0'}
    dependencies:
      graceful-fs: 4.2.10
      pify: 2.3.0
      pinkie-promise: 2.0.1
    dev: true

  /path-type@4.0.0:
    resolution: {integrity: sha512-gDKb8aZMDeD/tZWs9P6+q0J9Mwkdl6xMV8TjnGP3qJVJ06bdMgkbBlLU8IdfOsIsFz2BW1rNVT3XuNEl8zPAvw==}
    engines: {node: '>=8'}
    dev: true

  /pathval@1.1.1:
    resolution: {integrity: sha512-Dp6zGqpTdETdR63lehJYPeIOqpiNBNtc7BpWSLrOje7UaIsE5aY92r/AunQA7rsXvet3lrJ3JnZX29UPTKXyKQ==}

  /pbkdf2@3.1.2:
    resolution: {integrity: sha512-iuh7L6jA7JEGu2WxDwtQP1ddOpaJNC4KlDEFfdQajSGgGPNi4OyDc2R7QnbY2bR9QjBVGwgvTdNJZoE7RaxUMA==}
    engines: {node: '>=0.12'}
    dependencies:
      create-hash: 1.2.0
      create-hmac: 1.1.7
      ripemd160: 2.0.2
      safe-buffer: 5.2.1
      sha.js: 2.4.11
    dev: true

  /performance-now@2.1.0:
    resolution: {integrity: sha512-7EAHlyLHI56VEIdK57uwHdHKIaAGbnXPiw0yWbarQZOKaKpvUIgW0jWRVLiatnM+XXlSwsanIBH/hzGMJulMow==}
    dev: true

  /picomatch@2.3.1:
    resolution: {integrity: sha512-JU3teHTNjmE2VCGFzuY8EXzCDVwEqB2a8fsIvwaStHhAWJEeVd1o1QD80CU6+ZdEXXSLbSsuLwJjkCBWqRQUVA==}
    engines: {node: '>=8.6'}
    dev: true

  /pify@2.3.0:
    resolution: {integrity: sha512-udgsAY+fTnvv7kI7aaxbqwWNb0AHiB0qBO89PZKPkoTmGOgdbrHDKD+0B2X4uTfJ/FT1R09r9gTsjUjNJotuog==}
    engines: {node: '>=0.10.0'}
    dev: true

  /pify@4.0.1:
    resolution: {integrity: sha512-uB80kBFb/tfd68bVleG9T5GGsGPjJrLAUpR5PZIrhBnIaRTQRjqdJSsIKkOP6OAIFbj7GOrcudc5pNjZ+geV2g==}
    engines: {node: '>=6'}
    dev: true

  /pinkie-promise@2.0.1:
    resolution: {integrity: sha512-0Gni6D4UcLTbv9c57DfxDGdr41XfgUjqWZu492f0cIGr16zDU06BWP/RAEvOuo7CQ0CNjHaLlM59YJJFm3NWlw==}
    engines: {node: '>=0.10.0'}
    dependencies:
      pinkie: 2.0.4
    dev: true

  /pinkie@2.0.4:
    resolution: {integrity: sha512-MnUuEycAemtSaeFSjXKW/aroV7akBbY+Sv+RkyqFjgAe73F+MR0TBWKBRDkmfWq/HiFmdavfZ1G7h4SPZXaCSg==}
    engines: {node: '>=0.10.0'}
    dev: true

  /posix-character-classes@0.1.1:
    resolution: {integrity: sha512-xTgYBc3fuo7Yt7JbiuFxSYGToMoz8fLoE6TC9Wx1P/u+LfeThMOAqmuyECnlBaaJb+u1m9hHiXUEtwW4OzfUJg==}
    engines: {node: '>=0.10.0'}
    dev: true

  /postinstall-postinstall@2.1.0:
    resolution: {integrity: sha512-7hQX6ZlZXIoRiWNrbMQaLzUUfH+sSx39u8EJ9HYuDc1kLo9IXKWjM5RSquZN1ad5GnH8CGFM78fsAAQi3OKEEQ==}
    requiresBuild: true
    dev: true

  /precond@0.2.3:
    resolution: {integrity: sha512-QCYG84SgGyGzqJ/vlMsxeXd/pgL/I94ixdNFyh1PusWmTCyVfPJjZ1K1jvHtsbfnXQs2TSkEP2fR7QiMZAnKFQ==}
    engines: {node: '>= 0.6'}
    dev: true

  /prelude-ls@1.1.2:
    resolution: {integrity: sha512-ESF23V4SKG6lVSGZgYNpbsiaAkdab6ZgOxe52p7+Kid3W3u3bxR4Vfd/o21dmN7jSt0IwgZ4v5MUd26FEtXE9w==}
    engines: {node: '>= 0.8.0'}
    dev: true

  /prelude-ls@1.2.1:
    resolution: {integrity: sha512-vkcDPrRZo1QZLbn5RLGPpg/WmIQ65qoWWhcGKf/b5eplkkarX0m9z8ppCat4mlOqUsWpyNuYgO3VRyrYHSzX5g==}
    engines: {node: '>= 0.8.0'}
    dev: true

  /prepend-http@1.0.4:
    resolution: {integrity: sha512-PhmXi5XmoyKw1Un4E+opM2KcsJInDvKyuOumcjjw3waw86ZNjHwVUOOWLc4bCzLdcKNaWBH9e99sbWzDQsVaYg==}
    engines: {node: '>=0.10.0'}
    dev: true

  /prepend-http@2.0.0:
    resolution: {integrity: sha512-ravE6m9Atw9Z/jjttRUZ+clIXogdghyZAuWJ3qEzjT+jI/dL1ifAqhZeC5VHzQp1MSt1+jxKkFNemj/iO7tVUA==}
    engines: {node: '>=4'}
    dev: true

  /prettier-linter-helpers@1.0.0:
    resolution: {integrity: sha512-GbK2cP9nraSSUF9N2XwUwqfzlAFlMNYYl+ShE/V+H8a9uNl/oUqB1w2EL54Jh0OlyRSd8RfWYJ3coVS4TROP2w==}
    engines: {node: '>=6.0.0'}
    dependencies:
      fast-diff: 1.2.0
    dev: true

  /prettier-plugin-solidity@1.0.0-beta.18(prettier@2.7.1):
    resolution: {integrity: sha512-ezWdsG/jIeClmYBzg8V9Voy8jujt+VxWF8OS3Vld+C3c+3cPVib8D9l8ahTod7O5Df1anK9zo+WiiS5wb1mLmg==}
    engines: {node: '>=12'}
    peerDependencies:
      prettier: ^2.3.0
    dependencies:
      '@solidity-parser/parser': 0.13.2
      emoji-regex: 9.2.2
      escape-string-regexp: 4.0.0
      prettier: 2.7.1
      semver: 7.3.7
      solidity-comments-extractor: 0.0.7
      string-width: 4.2.3
    dev: true

  /prettier-plugin-solidity@1.1.3(prettier@2.7.1):
    resolution: {integrity: sha512-fQ9yucPi2sBbA2U2Xjh6m4isUTJ7S7QLc/XDDsktqqxYfTwdYKJ0EnnywXHwCGAaYbQNK+HIYPL1OemxuMsgeg==}
    engines: {node: '>=12'}
    requiresBuild: true
    peerDependencies:
      prettier: '>=2.3.0 || >=3.0.0-alpha.0'
    dependencies:
      '@solidity-parser/parser': 0.16.0
      prettier: 2.7.1
      semver: 7.5.0
      solidity-comments-extractor: 0.0.7
    dev: true
    optional: true

  /prettier@1.19.1:
    resolution: {integrity: sha512-s7PoyDv/II1ObgQunCbB9PdLmUcBZcnWOcxDh7O0N/UwDEsHyqkW+Qh28jW+mVuCdx7gLB0BotYI1Y6uI9iyew==}
    engines: {node: '>=4'}
    hasBin: true
    requiresBuild: true
    dev: true
    optional: true

  /prettier@2.7.1:
    resolution: {integrity: sha512-ujppO+MkdPqoVINuDFDRLClm7D78qbDt0/NR+wp5FqEZOoTNAjPHWj17QRhu7geIHJfcNhRk1XVQmF8Bp3ye+g==}
    engines: {node: '>=10.13.0'}
    hasBin: true
    dev: true

  /private@0.1.8:
    resolution: {integrity: sha512-VvivMrbvd2nKkiG38qjULzlc+4Vx4wm/whI9pQD35YrARNnhxeiRktSOhSukRLFNlzg6Br/cJPet5J/u19r/mg==}
    engines: {node: '>= 0.6'}
    dev: true

  /process-nextick-args@2.0.1:
    resolution: {integrity: sha512-3ouUOpQhtgrbOa17J7+uxOTpITYWaGP7/AhoR3+A+/1e9skrzelGi/dXzEYyvbxubEF6Wn2ypscTKiKJFFn1ag==}
    dev: true

  /process@0.5.2:
    resolution: {integrity: sha512-oNpcutj+nYX2FjdEW7PGltWhXulAnFlM0My/k48L90hARCOJtvBbQXc/6itV2jDvU5xAAtonP+r6wmQgCcbAUA==}
    engines: {node: '>= 0.6.0'}
    dev: true

  /progress@2.0.3:
    resolution: {integrity: sha512-7PiHtLll5LdnKIMw100I+8xJXR5gW2QwWYkT6iJva0bXitZKa/XMrSbdmg3r2Xnaidz9Qumd0VPaMrZlF9V9sA==}
    engines: {node: '>=0.4.0'}
    dev: true

  /promise-to-callback@1.0.0:
    resolution: {integrity: sha512-uhMIZmKM5ZteDMfLgJnoSq9GCwsNKrYau73Awf1jIy6/eUcuuZ3P+CD9zUv0kJsIUbU+x6uLNIhXhLHDs1pNPA==}
    engines: {node: '>=0.10.0'}
    dependencies:
      is-fn: 1.0.0
      set-immediate-shim: 1.0.1
    dev: true

  /promise@8.3.0:
    resolution: {integrity: sha512-rZPNPKTOYVNEEKFaq1HqTgOwZD+4/YHS5ukLzQCypkj+OkYx7iv0mA91lJlpPPZ8vMau3IIGj5Qlwrx+8iiSmg==}
    dependencies:
      asap: 2.0.6
    dev: true

  /proper-lockfile@4.1.2:
    resolution: {integrity: sha512-TjNPblN4BwAWMXU8s9AEz4JmQxnD1NNL7bNOY/AKUzyamc379FWASUhc/K1pL2noVb+XmZKLL68cjzLsiOAMaA==}
    dependencies:
      graceful-fs: 4.2.10
      retry: 0.12.0
      signal-exit: 3.0.7
    dev: true

  /proxy-addr@2.0.5:
    resolution: {integrity: sha512-t/7RxHXPH6cJtP0pRG6smSr9QJidhB+3kXu0KgXnbGYMgzEnUxRQ4/LDdfOwZEMyIh3/xHb8PX3t+lfL9z+YVQ==}
    engines: {node: '>= 0.10'}
    dependencies:
      forwarded: 0.1.2
      ipaddr.js: 1.9.0
    dev: true

  /prr@1.0.1:
    resolution: {integrity: sha512-yPw4Sng1gWghHQWj0B3ZggWUm4qVbPwPFcRG8KyxiU7J2OHFSoEHKS+EZ3fv5l1t9CyCiop6l/ZYeWbrgoQejw==}
    dev: true

  /pseudomap@1.0.2:
    resolution: {integrity: sha512-b/YwNhb8lk1Zz2+bXXpS/LK9OisiZZ1SNsSLxN1x2OXVEhW2Ckr/7mWE5vrC1ZTiJlD9g19jWszTmJsB+oEpFQ==}
    dev: true

  /psl@1.9.0:
    resolution: {integrity: sha512-E/ZsdU4HLs/68gYzgGTkMicWTLPdAftJLfJFlLUAAKZGkStNU72sZjT66SnMDVOfOWY/YAoiD7Jxa9iHvngcag==}
    dev: true

  /public-encrypt@4.0.3:
    resolution: {integrity: sha512-zVpa8oKZSz5bTMTFClc1fQOnyyEzpl5ozpi1B5YcvBrdohMjH2rfsBtyXcuNuwjsDIXmBYlF2N5FlJYhR29t8Q==}
    dependencies:
      bn.js: 4.12.0
      browserify-rsa: 4.0.1
      create-hash: 1.2.0
      parse-asn1: 5.1.5
      randombytes: 2.1.0
      safe-buffer: 5.2.1
    dev: true

  /pull-cat@1.1.11:
    resolution: {integrity: sha512-i3w+xZ3DCtTVz8S62hBOuNLRHqVDsHMNZmgrZsjPnsxXUgbWtXEee84lo1XswE7W2a3WHyqsNuDJTjVLAQR8xg==}
    dev: true

  /pull-defer@0.2.3:
    resolution: {integrity: sha512-/An3KE7mVjZCqNhZsr22k1Tx8MACnUnHZZNPSJ0S62td8JtYr/AiRG42Vz7Syu31SoTLUzVIe61jtT/pNdjVYA==}
    dev: true

  /pull-level@2.0.4:
    resolution: {integrity: sha512-fW6pljDeUThpq5KXwKbRG3X7Ogk3vc75d5OQU/TvXXui65ykm+Bn+fiktg+MOx2jJ85cd+sheufPL+rw9QSVZg==}
    dependencies:
      level-post: 1.0.7
      pull-cat: 1.1.11
      pull-live: 1.0.1
      pull-pushable: 2.2.0
      pull-stream: 3.6.14
      pull-window: 2.1.4
      stream-to-pull-stream: 1.7.3
    dev: true

  /pull-live@1.0.1:
    resolution: {integrity: sha512-tkNz1QT5gId8aPhV5+dmwoIiA1nmfDOzJDlOOUpU5DNusj6neNd3EePybJ5+sITr2FwyCs/FVpx74YMCfc8YeA==}
    dependencies:
      pull-cat: 1.1.11
      pull-stream: 3.6.14
    dev: true

  /pull-pushable@2.2.0:
    resolution: {integrity: sha512-M7dp95enQ2kaHvfCt2+DJfyzgCSpWVR2h2kWYnVsW6ZpxQBx5wOu0QWOvQPVoPnBLUZYitYP2y7HyHkLQNeGXg==}
    dev: true

  /pull-stream@3.6.14:
    resolution: {integrity: sha512-KIqdvpqHHaTUA2mCYcLG1ibEbu/LCKoJZsBWyv9lSYtPkJPBq8m3Hxa103xHi6D2thj5YXa0TqK3L3GUkwgnew==}
    dev: true

  /pull-window@2.1.4:
    resolution: {integrity: sha512-cbDzN76BMlcGG46OImrgpkMf/VkCnupj8JhsrpBw3aWBM9ye345aYnqitmZCgauBkc0HbbRRn9hCnsa3k2FNUg==}
    dependencies:
      looper: 2.0.0
    dev: true

  /pump@3.0.0:
    resolution: {integrity: sha512-LwZy+p3SFs1Pytd/jYct4wpv49HiYCqd9Rlc5ZVdk0V+8Yzv6jR5Blk3TRmPL1ft69TxP0IMZGJ+WPFU2BFhww==}
    dependencies:
      end-of-stream: 1.4.4
      once: 1.4.0
    dev: true

  /punycode@1.3.2:
    resolution: {integrity: sha512-RofWgt/7fL5wP1Y7fxE7/EmTLzQVnB0ycyibJ0OOHIlJqTNzglYFxVwETOcIoJqJmpDXJ9xImDv+Fq34F/d4Dw==}
    dev: true

  /punycode@2.1.0:
    resolution: {integrity: sha512-Yxz2kRwT90aPiWEMHVYnEf4+rhwF1tBmmZ4KepCP+Wkium9JxtWnUm1nqGwpiAHr/tnTSeHqr3wb++jgSkXjhA==}
    engines: {node: '>=6'}
    dev: true

  /punycode@2.1.1:
    resolution: {integrity: sha512-XRsRjdf+j5ml+y/6GKHPZbrF/8p2Yga0JPtdqTIY2Xe5ohJPD9saDJJLPvp9+NSBprVvevdXZybnj2cv8OEd0A==}
    engines: {node: '>=6'}
    dev: true

  /pure-rand@5.0.3:
    resolution: {integrity: sha512-9N8x1h8dptBQpHyC7aZMS+iNOAm97WMGY0AFrguU1cpfW3I5jINkWe5BIY5md0ofy+1TCIELsVcm/GJXZSaPbw==}
    dev: true

  /qs@6.11.0:
    resolution: {integrity: sha512-MvjoMCJwEarSbUYk5O+nmoSzSutSsTwF85zcHPQ9OrlFoZOYIjaqBAJIqIXjptyD5vThxGq52Xu/MaJzRkIk4Q==}
    engines: {node: '>=0.6'}
    dependencies:
      side-channel: 1.0.4
    dev: true

  /qs@6.5.3:
    resolution: {integrity: sha512-qxXIEh4pCGfHICj1mAJQ2/2XVZkjCDTcEgfoSQxc/fYivUZxTkk7L3bDBJSoNrEzXI17oUO5Dp07ktqE5KzczA==}
    engines: {node: '>=0.6'}
    dev: true

  /qs@6.7.0:
    resolution: {integrity: sha512-VCdBRNFTX1fyE7Nb6FYoURo/SPe62QCaAyzJvUjwRaIsc+NePBEniHlvxFmmX56+HZphIGtV0XeCirBtpDrTyQ==}
    engines: {node: '>=0.6'}
    dev: true

  /query-string@5.1.1:
    resolution: {integrity: sha512-gjWOsm2SoGlgLEdAGt7a6slVOk9mGiXmPFMqrEhLQ68rhQuBnpfs3+EmlvqKyxnCo9/PPlF+9MtY02S1aFg+Jw==}
    engines: {node: '>=0.10.0'}
    dependencies:
      decode-uri-component: 0.2.0
      object-assign: 4.1.1
      strict-uri-encode: 1.1.0
    dev: true

  /querystring@0.2.0:
    resolution: {integrity: sha512-X/xY82scca2tau62i9mDyU9K+I+djTMUsvwf7xnUX5GLvVzgJybOJf4Y6o9Zx3oJK/LSXg5tTZBjwzqVPaPO2g==}
    engines: {node: '>=0.4.x'}
    deprecated: The querystring API is considered Legacy. new code should use the URLSearchParams API instead.
    dev: true

  /queue-microtask@1.2.3:
    resolution: {integrity: sha512-NuaNSa6flKT5JaSYQzJok04JzTL1CA6aGhv5rfLW3PgqA+M2ChpZQnAC8h8i4ZFkBS8X5RqkDBHA7r4hej3K9A==}
    dev: true

  /quick-lru@5.1.1:
    resolution: {integrity: sha512-WuyALRjWPDGtt/wzJiadO5AXY+8hZ80hVpe6MyivgraREW751X3SbhRvG3eLKOYN+8VEvqLcf3wdnt44Z4S4SA==}
    engines: {node: '>=10'}
    dev: true

  /randombytes@2.1.0:
    resolution: {integrity: sha512-vYl3iOX+4CKUWuxGi9Ukhie6fsqXqS9FE2Zaic4tNFD2N2QQaXOMFbuKK4QmDHC0JO6B1Zp41J0LpT0oR68amQ==}
    dependencies:
      safe-buffer: 5.2.1
    dev: true

  /randomfill@1.0.4:
    resolution: {integrity: sha512-87lcbR8+MhcWcUiQ+9e+Rwx8MyR2P7qnt15ynUlbm3TU/fjbgz4GsvfSUDTemtCCtVCqb4ZcEFlyPNTh9bBTLw==}
    dependencies:
      randombytes: 2.1.0
      safe-buffer: 5.2.1
    dev: true

  /range-parser@1.2.1:
    resolution: {integrity: sha512-Hrgsx+orqoygnmhFbKaHE6c296J+HTAQXoxEF6gNupROmmGJRoyzfG3ccAveqCBrwr/2yxQ5BVd/GTl5agOwSg==}
    engines: {node: '>= 0.6'}
    dev: true

  /raw-body@2.4.0:
    resolution: {integrity: sha512-4Oz8DUIwdvoa5qMJelxipzi/iJIi40O5cGV1wNYp5hvZP8ZN0T+jiNkL0QepXs+EsQ9XJ8ipEDoiH70ySUJP3Q==}
    engines: {node: '>= 0.8'}
    dependencies:
      bytes: 3.1.0
      http-errors: 1.7.2
      iconv-lite: 0.4.24
      unpipe: 1.0.0
    dev: true

  /raw-body@2.5.1:
    resolution: {integrity: sha512-qqJBtEyVgS0ZmPGdCFPWJ3FreoqvG4MVQln/kCgF7Olq95IbOp0/BWyMwbdtn4VTvkM8Y7khCQ2Xgk/tcrCXig==}
    engines: {node: '>= 0.8'}
    dependencies:
      bytes: 3.1.2
      http-errors: 2.0.0
      iconv-lite: 0.4.24
      unpipe: 1.0.0
    dev: true

  /read-pkg-up@1.0.1:
    resolution: {integrity: sha512-WD9MTlNtI55IwYUS27iHh9tK3YoIVhxis8yKhLpTqWtml739uXc9NWTpxoHkfZf3+DkCCsXox94/VWZniuZm6A==}
    engines: {node: '>=0.10.0'}
    dependencies:
      find-up: 1.1.2
      read-pkg: 1.1.0
    dev: true

  /read-pkg@1.1.0:
    resolution: {integrity: sha512-7BGwRHqt4s/uVbuyoeejRn4YmFnYZiFl4AuaeXHlgZf3sONF0SOGlxs2Pw8g6hCKupo08RafIO5YXFNOKTfwsQ==}
    engines: {node: '>=0.10.0'}
    dependencies:
      load-json-file: 1.1.0
      normalize-package-data: 2.5.0
      path-type: 1.1.0
    dev: true

  /readable-stream@1.0.34:
    resolution: {integrity: sha512-ok1qVCJuRkNmvebYikljxJA/UEsKwLl2nI1OmaqAu4/UE+h0wKCHok4XkL/gvi39OacXvw59RJUOFUkDib2rHg==}
    dependencies:
      core-util-is: 1.0.3
      inherits: 2.0.4
      isarray: 0.0.1
      string_decoder: 0.10.31
    dev: true

  /readable-stream@2.3.7:
    resolution: {integrity: sha512-Ebho8K4jIbHAxnuxi7o42OrZgF/ZTNcsZj6nRKyUmkhLFq8CHItp/fy6hQZuZmP/n3yZ9VBUbp4zz/mX8hmYPw==}
    dependencies:
      core-util-is: 1.0.3
      inherits: 2.0.4
      isarray: 1.0.0
      process-nextick-args: 2.0.1
      safe-buffer: 5.1.2
      string_decoder: 1.1.1
      util-deprecate: 1.0.2
    dev: true

  /readable-stream@3.6.0:
    resolution: {integrity: sha512-BViHy7LKeTz4oNnkcLJ+lVSL6vpiFeX6/d3oSH8zCW7UxP2onchk+vTGB143xuFjHS3deTgkKoXXymXqymiIdA==}
    engines: {node: '>= 6'}
    dependencies:
      inherits: 2.0.4
      string_decoder: 1.3.0
      util-deprecate: 1.0.2
    dev: true

  /readdirp@3.2.0:
    resolution: {integrity: sha512-crk4Qu3pmXwgxdSgGhgA/eXiJAPQiX4GMOZZMXnqKxHX7TaoL+3gQVo/WeuAiogr07DpnfjIMpXXa+PAIvwPGQ==}
    engines: {node: '>= 8'}
    dependencies:
      picomatch: 2.3.1
    dev: true

  /readdirp@3.6.0:
    resolution: {integrity: sha512-hOS089on8RduqdbhvQ5Z37A0ESjsqz6qnRcffsMU3495FuTdqSm+7bhJ29JvIOsBDEEnan5DPu9t3To9VRlMzA==}
    engines: {node: '>=8.10.0'}
    dependencies:
      picomatch: 2.3.1
    dev: true

  /rechoir@0.6.2:
    resolution: {integrity: sha512-HFM8rkZ+i3zrV+4LQjwQ0W+ez98pApMGM3HUrN04j3CqzPOzl9nmP15Y8YXNm8QHGv/eacOVEjqhmWpkRV0NAw==}
    engines: {node: '>= 0.10'}
    dependencies:
      resolve: 1.22.1
    dev: true

  /recursive-readdir@2.2.2:
    resolution: {integrity: sha512-nRCcW9Sj7NuZwa2XvH9co8NPeXUBhZP7CRKJtU+cS6PW9FpCIFoI5ib0NT1ZrbNuPoRy0ylyCaUL8Gih4LSyFg==}
    engines: {node: '>=0.10.0'}
    dependencies:
      minimatch: 3.0.4
    dev: true

  /regenerate@1.4.2:
    resolution: {integrity: sha512-zrceR/XhGYU/d/opr2EKO7aRHUeiBI8qjtfHqADTwZd6Szfy16la6kqD0MIUs5z5hx6AaKa+PixpPrR289+I0A==}
    dev: true

  /regenerator-runtime@0.11.1:
    resolution: {integrity: sha512-MguG95oij0fC3QV3URf4V2SDYGJhJnJGqvIIgdECeODCT98wSWDAJ94SSuVpYQUoTcGUIL6L4yNB7j1DFFHSBg==}
    dev: true

  /regenerator-runtime@0.13.9:
    resolution: {integrity: sha512-p3VT+cOEgxFsRRA9X4lkI1E+k2/CtnKtU4gcxyaCUreilL/vqI6CdZ3wxVUx3UOUg+gnUOQQcRI7BmSI656MYA==}
    dev: true

  /regenerator-transform@0.10.1:
    resolution: {integrity: sha512-PJepbvDbuK1xgIgnau7Y90cwaAmO/LCLMI2mPvaXq2heGMR3aWW5/BQvYrhJ8jgmQjXewXvBjzfqKcVOmhjZ6Q==}
    dependencies:
      babel-runtime: 6.26.0
      babel-types: 6.26.0
      private: 0.1.8
    dev: true

  /regex-not@1.0.2:
    resolution: {integrity: sha512-J6SDjUgDxQj5NusnOtdFxDwN/+HWykR8GELwctJ7mdqhcyy1xEc4SRFHUXvxTp661YaVKAjfRLZ9cCqS6tn32A==}
    engines: {node: '>=0.10.0'}
    dependencies:
      extend-shallow: 3.0.2
      safe-regex: 1.1.0
    dev: true

  /regexp.prototype.flags@1.4.3:
    resolution: {integrity: sha512-fjggEOO3slI6Wvgjwflkc4NFRCTZAu5CnNfBd5qOMYhWdn67nJBBu34/TkD++eeFmd8C9r9jfXJ27+nSiRkSUA==}
    engines: {node: '>= 0.4'}
    dependencies:
      call-bind: 1.0.2
      define-properties: 1.1.4
      functions-have-names: 1.2.3
    dev: true

  /regexpp@2.0.1:
    resolution: {integrity: sha512-lv0M6+TkDVniA3aD1Eg0DVpfU/booSu7Eev3TDO/mZKHBfVjgCGTV4t4buppESEYDtkArYFOxTJWv6S5C+iaNw==}
    engines: {node: '>=6.5.0'}
    dev: true

  /regexpp@3.2.0:
    resolution: {integrity: sha512-pq2bWo9mVD43nbts2wGv17XLiNLya+GklZ8kaDLV2Z08gDCsGpnKn9BFMepvWuHCbyVvY7J5o5+BVvoQbmlJLg==}
    engines: {node: '>=8'}
    dev: true

  /regexpu-core@2.0.0:
    resolution: {integrity: sha512-tJ9+S4oKjxY8IZ9jmjnp/mtytu1u3iyIQAfmI51IKWH6bFf7XR1ybtaO6j7INhZKXOTYADk7V5qxaqLkmNxiZQ==}
    dependencies:
      regenerate: 1.4.2
      regjsgen: 0.2.0
      regjsparser: 0.1.5
    dev: true

  /regjsgen@0.2.0:
    resolution: {integrity: sha512-x+Y3yA24uF68m5GA+tBjbGYo64xXVJpbToBaWCoSNSc1hdk6dfctaRWrNFTVJZIIhL5GxW8zwjoixbnifnK59g==}
    dev: true

  /regjsparser@0.1.5:
    resolution: {integrity: sha512-jlQ9gYLfk2p3V5Ag5fYhA7fv7OHzd1KUH0PRP46xc3TgwjwgROIW572AfYg/X9kaNq/LJnu6oJcFRXlIrGoTRw==}
    hasBin: true
    dependencies:
      jsesc: 0.5.0
    dev: true

  /repeat-element@1.1.4:
    resolution: {integrity: sha512-LFiNfRcSu7KK3evMyYOuCzv3L10TW7yC1G2/+StMjK8Y6Vqd2MG7r/Qjw4ghtuCOjFvlnms/iMmLqpvW/ES/WQ==}
    engines: {node: '>=0.10.0'}
    dev: true

  /repeat-string@1.6.1:
    resolution: {integrity: sha512-PV0dzCYDNfRi1jCDbJzpW7jNNDRuCOG/jI5ctQcGKt/clZD+YcPS3yIlWuTJMmESC8aevCFmWJy5wjAFgNqN6w==}
    engines: {node: '>=0.10'}
    dev: true

  /repeating@2.0.1:
    resolution: {integrity: sha512-ZqtSMuVybkISo2OWvqvm7iHSWngvdaW3IpsT9/uP8v4gMi591LY6h35wdOfvQdWCKFWZWm2Y1Opp4kV7vQKT6A==}
    engines: {node: '>=0.10.0'}
    dependencies:
      is-finite: 1.1.0
    dev: true

  /req-cwd@2.0.0:
    resolution: {integrity: sha512-ueoIoLo1OfB6b05COxAA9UpeoscNpYyM+BqYlA7H6LVF4hKGPXQQSSaD2YmvDVJMkk4UDpAHIeU1zG53IqjvlQ==}
    engines: {node: '>=4'}
    dependencies:
      req-from: 2.0.0
    dev: true

  /req-from@2.0.0:
    resolution: {integrity: sha512-LzTfEVDVQHBRfjOUMgNBA+V6DWsSnoeKzf42J7l0xa/B4jyPOuuF5MlNSmomLNGemWTnV2TIdjSSLnEn95fOQA==}
    engines: {node: '>=4'}
    dependencies:
      resolve-from: 3.0.0
    dev: true

  /request-promise-core@1.1.4(request@2.88.2):
    resolution: {integrity: sha512-TTbAfBBRdWD7aNNOoVOBH4pN/KigV6LyapYNNlAPA8JwbovRti1E88m3sYAwsLi5ryhPKsE9APwnjFTgdUjTpw==}
    engines: {node: '>=0.10.0'}
    peerDependencies:
      request: ^2.34
    dependencies:
      lodash: 4.17.21
      request: 2.88.2
    dev: true

  /request-promise-native@1.0.9(request@2.88.2):
    resolution: {integrity: sha512-wcW+sIUiWnKgNY0dqCpOZkUbF/I+YPi+f09JZIDa39Ec+q82CpSYniDp+ISgTTbKmnpJWASeJBPZmoxH84wt3g==}
    engines: {node: '>=0.12.0'}
    deprecated: request-promise-native has been deprecated because it extends the now deprecated request package, see https://github.com/request/request/issues/3142
    peerDependencies:
      request: ^2.34
    dependencies:
      request: 2.88.2
      request-promise-core: 1.1.4(request@2.88.2)
      stealthy-require: 1.1.1
      tough-cookie: 2.5.0
    dev: true

  /request@2.88.2:
    resolution: {integrity: sha512-MsvtOrfG9ZcrOwAW+Qi+F6HbD0CWXEh9ou77uOb7FM2WPhwT7smM833PzanhJLsgXjN89Ir6V2PczXNnMpwKhw==}
    engines: {node: '>= 6'}
    deprecated: request has been deprecated, see https://github.com/request/request/issues/3142
    dependencies:
      aws-sign2: 0.7.0
      aws4: 1.11.0
      caseless: 0.12.0
      combined-stream: 1.0.8
      extend: 3.0.2
      forever-agent: 0.6.1
      form-data: 2.3.3
      har-validator: 5.1.5
      http-signature: 1.2.0
      is-typedarray: 1.0.0
      isstream: 0.1.2
      json-stringify-safe: 5.0.1
      mime-types: 2.1.27
      oauth-sign: 0.9.0
      performance-now: 2.1.0
      qs: 6.5.3
      safe-buffer: 5.2.1
      tough-cookie: 2.5.0
      tunnel-agent: 0.6.0
      uuid: 3.4.0
    dev: true

  /require-directory@2.1.1:
    resolution: {integrity: sha512-fGxEI7+wsG9xrvdjsrlmL22OMTTiHRwAMroiEeMgq8gzoLC/PQr7RsRDSTLUg/bZAZtF+TVIkHc6/4RIKrui+Q==}
    engines: {node: '>=0.10.0'}
    dev: true

  /require-from-string@1.2.1:
    resolution: {integrity: sha512-H7AkJWMobeskkttHyhTVtS0fxpFLjxhbfMa6Bk3wimP7sdPRGL3EyCg3sAQenFfAe+xQ+oAc85Nmtvq0ROM83Q==}
    engines: {node: '>=0.10.0'}
    dev: true

  /require-from-string@2.0.2:
    resolution: {integrity: sha512-Xf0nWe6RseziFMu+Ap9biiUbmplq6S9/p+7w7YXP/JBHhrUDDUhwa+vANyubuqfZWTveU//DYVGsDG7RKL/vEw==}
    engines: {node: '>=0.10.0'}
    dev: true

  /require-main-filename@1.0.1:
    resolution: {integrity: sha512-IqSUtOVP4ksd1C/ej5zeEh/BIP2ajqpn8c5x+q99gvcIG/Qf0cud5raVnE/Dwd0ua9TXYDoDc0RE5hBSdz22Ug==}
    dev: true

  /require-main-filename@2.0.0:
    resolution: {integrity: sha512-NKN5kMDylKuldxYLSUfrbo5Tuzh4hd+2E8NPPX02mZtn1VuREQToYe/ZdlJy+J3uCpfaiGF05e7B8W0iXbQHmg==}
    dev: true

  /resolve-alpn@1.2.1:
    resolution: {integrity: sha512-0a1F4l73/ZFZOakJnQ3FvkJ2+gSTQWz/r2KE5OdDY0TxPm5h4GkqkWWfM47T7HsbnOtcJVEF4epCVy6u7Q3K+g==}
    dev: true

  /resolve-from@3.0.0:
    resolution: {integrity: sha512-GnlH6vxLymXJNMBo7XP1fJIzBFbdYt49CuTwmB/6N53t+kMPRMFKz783LlQ4tv28XoQfMWinAJX6WCGf2IlaIw==}
    engines: {node: '>=4'}
    dev: true

  /resolve-from@4.0.0:
    resolution: {integrity: sha512-pb/MYmXstAkysRFx8piNI1tGFNQIFA3vkE3Gq4EuA1dF6gHp/+vgZqsCGJapvy8N3Q+4o7FwvquPJcnZ7RYy4g==}
    engines: {node: '>=4'}
    dev: true

  /resolve-url@0.2.1:
    resolution: {integrity: sha512-ZuF55hVUQaaczgOIwqWzkEcEidmlD/xl44x1UZnhOXcYuFN2S6+rcxpG+C1N3So0wvNI3DmJICUFfu2SxhBmvg==}
    deprecated: https://github.com/lydell/resolve-url#deprecated
    dev: true

  /resolve@1.1.7:
    resolution: {integrity: sha512-9znBF0vBcaSN3W2j7wKvdERPwqTxSpCq+if5C0WoTCyV9n24rua28jeuQ2pL/HOf+yUe/Mef+H/5p60K0Id3bg==}
    dev: true

  /resolve@1.17.0:
    resolution: {integrity: sha512-ic+7JYiV8Vi2yzQGFWOkiZD5Z9z7O2Zhm9XMaTxdJExKasieFCr+yXZ/WmXsckHiKl12ar0y6XiXDx3m4RHn1w==}
    dependencies:
      path-parse: 1.0.7
    dev: true

  /resolve@1.22.1:
    resolution: {integrity: sha512-nBpuuYuY5jFsli/JIs1oldw6fOQCBioohqWZg/2hiaOybXOft4lonv85uDOKXdf8rhyK159cxU5cDcK/NKk8zw==}
    hasBin: true
    dependencies:
      is-core-module: 2.10.0
      path-parse: 1.0.7
      supports-preserve-symlinks-flag: 1.0.0
    dev: true

  /responselike@1.0.2:
    resolution: {integrity: sha512-/Fpe5guzJk1gPqdJLJR5u7eG/gNY4nImjbRDaVWVMRhne55TCmj2i9Q+54PBRfatRC8v/rIiv9BN0pMd9OV5EQ==}
    dependencies:
      lowercase-keys: 1.0.1
    dev: true

  /responselike@2.0.1:
    resolution: {integrity: sha512-4gl03wn3hj1HP3yzgdI7d3lCkF95F21Pz4BPGvKHinyQzALR5CapwC8yIi0Rh58DEMQ/SguC03wFj2k0M/mHhw==}
    dependencies:
      lowercase-keys: 2.0.0
    dev: true

  /restore-cursor@2.0.0:
    resolution: {integrity: sha512-6IzJLuGi4+R14vwagDHX+JrXmPVtPpn4mffDJ1UdR7/Edm87fl6yi8mMBIVvFtJaNTUvjughmW4hwLhRG7gC1Q==}
    engines: {node: '>=4'}
    dependencies:
      onetime: 2.0.1
      signal-exit: 3.0.7
    dev: true

  /resumer@0.0.0:
    resolution: {integrity: sha512-Fn9X8rX8yYF4m81rZCK/5VmrmsSbqS/i3rDLl6ZZHAXgC2nTAx3dhwG8q8odP/RmdLa2YrybDJaAMg+X1ajY3w==}
    dependencies:
      through: 2.3.8
    dev: true

  /ret@0.1.15:
    resolution: {integrity: sha512-TTlYpa+OL+vMMNG24xSlQGEJ3B/RzEfUlLct7b5G/ytav+wPrplCpVMFuwzXbkecJrb6IYo1iFb0S9v37754mg==}
    engines: {node: '>=0.12'}
    dev: true

  /retry@0.12.0:
    resolution: {integrity: sha512-9LkiTwjUh6rT555DtE9rTX+BKByPfrMzEAtnlEtdEwr3Nkffwiihqe2bWADg+OQRjt9gl6ICdmB/ZFDCGAtSow==}
    engines: {node: '>= 4'}
    dev: true

  /reusify@1.0.4:
    resolution: {integrity: sha512-U9nH88a3fc/ekCF1l0/UP1IosiuIjyTh7hBvXVMHYgVcfGvt897Xguj2UOLDeI5BG2m7/uwyaLVT6fbtCwTyzw==}
    engines: {iojs: '>=1.0.0', node: '>=0.10.0'}
    dev: true

  /rimraf@2.6.3:
    resolution: {integrity: sha512-mwqeW5XsA2qAejG46gYdENaxXjx9onRNCfn7L0duuP4hCuTIi/QO7PDK07KJfp1d+izWPrzEJDcSqBa0OZQriA==}
    hasBin: true
    dependencies:
      glob: 7.2.3
    dev: true

  /rimraf@2.7.1:
    resolution: {integrity: sha512-uWjbaKIK3T1OSVptzX7Nl6PvQ3qAGtKEtVRjRuazjfL3Bx5eI409VZSqgND+4UNnmzLVdPj9FqFJNPqBZFve4w==}
    hasBin: true
    dependencies:
      glob: 7.2.3
    dev: true

  /rimraf@3.0.2:
    resolution: {integrity: sha512-JZkJMZkAGFFPP2YqXZXPbMlMBgsxzE8ILs4lMIX/2o0L9UBw9O/Y3o6wFw/i9YLapcUJWwqbi3kdxIPdC62TIA==}
    hasBin: true
    dependencies:
      glob: 7.2.3
    dev: true

  /ripemd160-min@0.0.6:
    resolution: {integrity: sha512-+GcJgQivhs6S9qvLogusiTcS9kQUfgR75whKuy5jIhuiOfQuJ8fjqxV6EGD5duH1Y/FawFUMtMhyeq3Fbnib8A==}
    engines: {node: '>=8'}
    dev: true

  /ripemd160@2.0.2:
    resolution: {integrity: sha512-ii4iagi25WusVoiC4B4lq7pbXfAp3D9v5CwfkY33vffw2+pkDjY1D8GaN7spsxvCSx8dkPqOZCEZyfxcmJG2IA==}
    dependencies:
      hash-base: 3.1.0
      inherits: 2.0.4
    dev: true

  /rlp@2.2.7:
    resolution: {integrity: sha512-d5gdPmgQ0Z+AklL2NVXr/IoSjNZFfTVvQWzL/AM2AOcSzYP2xjlb0AC8YyCLc41MSNf6P6QVtjgPdmVtzb+4lQ==}
    hasBin: true
    dependencies:
      bn.js: 5.2.1
    dev: true

  /run-async@2.4.1:
    resolution: {integrity: sha512-tvVnVv01b8c1RrA6Ep7JkStj85Guv/YrMcwqYQnwjsAS2cTmmPGBBjAjpCW7RrSodNSoE2/qg9O4bceNvUuDgQ==}
    engines: {node: '>=0.12.0'}
    dev: true

  /run-parallel-limit@1.1.0:
    resolution: {integrity: sha512-jJA7irRNM91jaKc3Hcl1npHsFLOXOoTkPCUL1JEa1R82O2miplXXRaGdjW/KM/98YQWDhJLiSs793CnXfblJUw==}
    dependencies:
      queue-microtask: 1.2.3
    dev: true

  /run-parallel@1.1.9:
    resolution: {integrity: sha512-DEqnSRTDw/Tc3FXf49zedI638Z9onwUotBMiUFKmrO2sdFKIbXamXGQ3Axd4qgphxKB4kw/qP1w5kTxnfU1B9Q==}
    dev: true

  /rustbn.js@0.2.0:
    resolution: {integrity: sha512-4VlvkRUuCJvr2J6Y0ImW7NvTCriMi7ErOAqWk1y69vAdoNIzCF3yPmgeNzx+RQTLEDFq5sHfscn1MwHxP9hNfA==}
    dev: true

  /rxjs@6.6.7:
    resolution: {integrity: sha512-hTdwr+7yYNIT5n4AMYp85KA6yw2Va0FLa3Rguvbpa4W3I5xynaBZo41cM3XM+4Q6fRMj3sBYIR1VAmZMXYJvRQ==}
    engines: {npm: '>=2.0.0'}
    dependencies:
      tslib: 1.14.1
    dev: true

  /safe-buffer@5.1.2:
    resolution: {integrity: sha512-Gd2UZBJDkXlY7GbJxfsE8/nvKkUEU1G38c1siN6QP6a9PT9MmHB8GnpscSmMJSoF8LOIrt8ud/wPtojys4G6+g==}
    dev: true

  /safe-buffer@5.2.1:
    resolution: {integrity: sha512-rp3So07KcdmmKbGvgaNxQSJr7bGVSVk5S9Eq1F+ppbRo70+YeaDxkw5Dd8NPN+GD6bjnYm2VuPuCXmpuYvmCXQ==}
    dev: true

  /safe-event-emitter@1.0.1:
    resolution: {integrity: sha512-e1wFe99A91XYYxoQbcq2ZJUWurxEyP8vfz7A7vuUe1s95q8r5ebraVaA1BukYJcpM6V16ugWoD9vngi8Ccu5fg==}
    deprecated: Renamed to @metamask/safe-event-emitter
    dependencies:
      events: 3.3.0
    dev: true

  /safe-regex-test@1.0.0:
    resolution: {integrity: sha512-JBUUzyOgEwXQY1NuPtvcj/qcBDbDmEvWufhlnXZIm75DEHp+afM1r1ujJpJsV/gSM4t59tpDyPi1sd6ZaPFfsA==}
    dependencies:
      call-bind: 1.0.2
      get-intrinsic: 1.1.3
      is-regex: 1.1.4
    dev: true

  /safe-regex@1.1.0:
    resolution: {integrity: sha512-aJXcif4xnaNUzvUuC5gcb46oTS7zvg4jpMTnuqtrEPlR3vFr4pxtdTwaF1Qs3Enjn9HK+ZlwQui+a7z0SywIzg==}
    dependencies:
      ret: 0.1.15
    dev: true

  /safer-buffer@2.1.2:
    resolution: {integrity: sha512-YZo3K82SD7Riyi0E1EQPojLz7kpepnSQI9IyPbHHg1XXXevb5dJI7tpyN2ADxGcQbHG7vcyRHk0cbwqcQriUtg==}
    dev: true

  /sc-istanbul@0.4.6:
    resolution: {integrity: sha512-qJFF/8tW/zJsbyfh/iT/ZM5QNHE3CXxtLJbZsL+CzdJLBsPD7SedJZoUA4d8iAcN2IoMp/Dx80shOOd2x96X/g==}
    hasBin: true
    dependencies:
      abbrev: 1.0.9
      async: 1.5.2
      escodegen: 1.8.1
      esprima: 2.7.3
      glob: 5.0.15
      handlebars: 4.7.7
      js-yaml: 3.14.1
      mkdirp: 0.5.6
      nopt: 3.0.6
      once: 1.4.0
      resolve: 1.1.7
      supports-color: 3.2.3
      which: 1.3.1
      wordwrap: 1.0.0
    dev: true

  /scrypt-js@2.0.4:
    resolution: {integrity: sha512-4KsaGcPnuhtCZQCxFxN3GVYIhKFPTdLd8PLC552XwbMndtD0cjRFAhDuuydXQ0h08ZfPgzqe6EKHozpuH74iDw==}
    dev: true

  /scrypt-js@3.0.1:
    resolution: {integrity: sha512-cdwTTnqPu0Hyvf5in5asVdZocVDTNRmR7XEcJuIzMjJeSHybHl7vpB66AzwTaIg6CLSbtjcxc8fqcySfnTkccA==}

  /scryptsy@1.2.1:
    resolution: {integrity: sha512-aldIRgMozSJ/Gl6K6qmJZysRP82lz83Wb42vl4PWN8SaLFHIaOzLPc9nUUW2jQN88CuGm5q5HefJ9jZ3nWSmTw==}
    dependencies:
      pbkdf2: 3.1.2
    dev: true
    optional: true

  /secp256k1@3.7.1:
    resolution: {integrity: sha512-1cf8sbnRreXrQFdH6qsg2H71Xw91fCCS9Yp021GnUNJzWJS/py96fS4lHbnTnouLp08Xj6jBoBB6V78Tdbdu5g==}
    engines: {node: '>=4.0.0'}
    requiresBuild: true
    dependencies:
      bindings: 1.5.0
      bip66: 1.1.5
      bn.js: 4.12.0
      create-hash: 1.2.0
      drbg.js: 1.0.1
      elliptic: 6.5.4
      nan: 2.16.0
      safe-buffer: 5.2.1
    dev: true

  /secp256k1@4.0.3:
    resolution: {integrity: sha512-NLZVf+ROMxwtEj3Xa562qgv2BK5e2WNmXPiOdVIPLgs6lyTzMvBq0aWTYMI5XCP9jZMVKOcqZLw/Wc4vDkuxhA==}
    engines: {node: '>=10.0.0'}
    requiresBuild: true
    dependencies:
      elliptic: 6.5.4
      node-addon-api: 2.0.2
      node-gyp-build: 4.5.0
    dev: true

  /seedrandom@3.0.1:
    resolution: {integrity: sha512-1/02Y/rUeU1CJBAGLebiC5Lbo5FnB22gQbIFFYTLkwvp1xdABZJH1sn4ZT1MzXmPpzv+Rf/Lu2NcsLJiK4rcDg==}
    dev: true

  /semaphore@1.1.0:
    resolution: {integrity: sha512-O4OZEaNtkMd/K0i6js9SL+gqy0ZCBMgUvlSqHKi4IBdjhe7wB8pwztUk1BbZ1fmrvpwFrPbHzqd2w5pTcJH6LA==}
    engines: {node: '>=0.8.0'}
    dev: true

  /semver@5.4.1:
    resolution: {integrity: sha512-WfG/X9+oATh81XtllIo/I8gOiY9EXRdv1cQdyykeXK17YcUW3EXUAi2To4pcH6nZtJPr7ZOpM5OMyWJZm+8Rsg==}
    hasBin: true
    dev: true

  /semver@5.7.1:
    resolution: {integrity: sha512-sauaDf/PZdVgrLTNYHRtpXa1iRiKcaebiKQ1BJdpQlWH2lCvexQdX55snPFyK7QzpudqbCI0qXFfOasHdyNDGQ==}
    hasBin: true
    dev: true

  /semver@6.3.0:
    resolution: {integrity: sha512-b39TBaTSfV6yBrapU89p5fKekE2m/NwnDocOVruQFS1/veMgdzuPcnOM34M6CwxW8jH/lxEa5rBoDeUwu5HHTw==}
    hasBin: true
    dev: true

  /semver@7.3.7:
    resolution: {integrity: sha512-QlYTucUYOews+WeEujDoEGziz4K6c47V/Bd+LjSSYcA94p+DmINdf7ncaUinThfvZyu13lN9OY1XDxt8C0Tw0g==}
    engines: {node: '>=10'}
    hasBin: true
    dependencies:
      lru-cache: 6.0.0
    dev: true

  /semver@7.5.0:
    resolution: {integrity: sha512-+XC0AD/R7Q2mPSRuy2Id0+CGTZ98+8f+KvwirxOKIEyid+XSx6HbC63p+O4IndTHuX5Z+JxQ0TghCkO5Cg/2HA==}
    engines: {node: '>=10'}
    hasBin: true
    dependencies:
      lru-cache: 6.0.0
    dev: true
    optional: true

  /send@0.17.1:
    resolution: {integrity: sha512-BsVKsiGcQMFwT8UxypobUKyv7irCNRHk1T0G680vk88yf6LBByGcZJOTJCrTP2xVN6yI+XjPJcNuE3V4fT9sAg==}
    engines: {node: '>= 0.8.0'}
    dependencies:
      debug: 2.6.9
      depd: 1.1.2
      destroy: 1.0.4
      encodeurl: 1.0.2
      escape-html: 1.0.3
      etag: 1.8.1
      fresh: 0.5.2
      http-errors: 1.7.3
      mime: 1.6.0
      ms: 2.1.1
      on-finished: 2.3.0
      range-parser: 1.2.1
      statuses: 1.5.0
    transitivePeerDependencies:
      - supports-color
    dev: true

  /sentence-case@2.1.1:
    resolution: {integrity: sha512-ENl7cYHaK/Ktwk5OTD+aDbQ3uC8IByu/6Bkg+HDv8Mm+XnBnppVNalcfJTNsp1ibstKh030/JKQQWglDvtKwEQ==}
    dependencies:
      no-case: 2.3.2
      upper-case-first: 1.1.2
    dev: true

  /serialize-javascript@6.0.0:
    resolution: {integrity: sha512-Qr3TosvguFt8ePWqsvRfrKyQXIiW+nGbYpy8XK24NQHE83caxWt+mIymTT19DGFbNWNLfEwsrkSmN64lVWB9ag==}
    dependencies:
      randombytes: 2.1.0
    dev: true

  /serve-static@1.14.1:
    resolution: {integrity: sha512-JMrvUwE54emCYWlTI+hGrGv5I8dEwmco/00EvkzIIsR7MqrHonbD9pO2MOfFnpFntl7ecpZs+3mW+XbQZu9QCg==}
    engines: {node: '>= 0.8.0'}
    dependencies:
      encodeurl: 1.0.2
      escape-html: 1.0.3
      parseurl: 1.3.3
      send: 0.17.1
    transitivePeerDependencies:
      - supports-color
    dev: true

  /servify@0.1.12:
    resolution: {integrity: sha512-/xE6GvsKKqyo1BAY+KxOWXcLpPsUUyji7Qg3bVD7hh1eRze5bR1uYiuDA/k3Gof1s9BTzQZEJK8sNcNGFIzeWw==}
    engines: {node: '>=6'}
    dependencies:
      body-parser: 1.19.0
      cors: 2.8.5
      express: 4.17.1
      request: 2.88.2
      xhr: 2.5.0
    transitivePeerDependencies:
      - supports-color
    dev: true

  /set-blocking@2.0.0:
    resolution: {integrity: sha512-KiKBS8AnWGEyLzofFfmvKwpdPzqiy16LvQfK3yv/fVH7Bj13/wl3JSR1J+rfgRE9q7xUJK4qvgS8raSOeLUehw==}
    dev: true

  /set-immediate-shim@1.0.1:
    resolution: {integrity: sha512-Li5AOqrZWCVA2n5kryzEmqai6bKSIvpz5oUJHPVj6+dsbD3X1ixtsY5tEnsaNpH3pFAHmG8eIHUrtEtohrg+UQ==}
    engines: {node: '>=0.10.0'}
    dev: true

  /set-value@2.0.1:
    resolution: {integrity: sha512-JxHc1weCN68wRY0fhCoXpyK55m/XPHafOmK4UWD7m2CI14GMcFypt4w/0+NV5f/ZMby2F6S2wwA7fgynh9gWSw==}
    engines: {node: '>=0.10.0'}
    dependencies:
      extend-shallow: 2.0.1
      is-extendable: 0.1.1
      is-plain-object: 2.0.4
      split-string: 3.1.0
    dev: true

  /setimmediate@1.0.4:
    resolution: {integrity: sha512-/TjEmXQVEzdod/FFskf3o7oOAsGhHf2j1dZqRFbDzq4F3mvvxflIIi4Hd3bLQE9y/CpwqfSQam5JakI/mi3Pog==}
    dev: true

  /setimmediate@1.0.5:
    resolution: {integrity: sha512-MATJdZp8sLqDl/68LfQmbP8zKPLQNV6BIZoIgrscFDQ+RsvK/BxeDQOgyxKKoh0y/8h3BqVFnCqQ/gd+reiIXA==}
    dev: true

  /setprototypeof@1.1.1:
    resolution: {integrity: sha512-JvdAWfbXeIGaZ9cILp38HntZSFSo3mWg6xGcJJsd+d4aRMOqauag1C63dJfDw7OaMYwEbHMOxEZ1lqVRYP2OAw==}
    dev: true

  /setprototypeof@1.2.0:
    resolution: {integrity: sha512-E5LDX7Wrp85Kil5bhZv46j8jOeboKq5JMmYM3gVGdGH8xFpPWXUMsNrlODCrkoxMEeNi/XZIwuRvY4XNwYMJpw==}
    dev: true

  /sha.js@2.4.11:
    resolution: {integrity: sha512-QMEp5B7cftE7APOjk5Y6xgrbWu+WkLVQwk8JNjZ8nKRciZaByEW6MubieAiToS7+dwvrjGhH8jRXz3MVd0AYqQ==}
    hasBin: true
    dependencies:
      inherits: 2.0.4
      safe-buffer: 5.2.1
    dev: true

  /sha1@1.1.1:
    resolution: {integrity: sha512-dZBS6OrMjtgVkopB1Gmo4RQCDKiZsqcpAQpkV/aaj+FCrCg8r4I4qMkDPQjBgLIxlmu9k4nUbWq6ohXahOneYA==}
    dependencies:
      charenc: 0.0.2
      crypt: 0.0.2
    dev: true

  /sha3@1.2.6:
    resolution: {integrity: sha512-KgLGmJGrmNB4JWVsAV11Yk6KbvsAiygWJc7t5IebWva/0NukNrjJqhtKhzy3Eiv2AKuGvhZZt7dt1mDo7HkoiQ==}
    requiresBuild: true
    dependencies:
      nan: 2.13.2
    dev: true

  /sha3@2.1.4:
    resolution: {integrity: sha512-S8cNxbyb0UGUM2VhRD4Poe5N58gJnJsLJ5vC7FYWGUmGhcsj4++WaIOBFVDxlG0W3To6xBuiRh+i0Qp2oNCOtg==}
    dependencies:
      buffer: 6.0.3
    dev: true

  /shebang-command@1.2.0:
    resolution: {integrity: sha512-EV3L1+UQWGor21OmnvojK36mhg+TyIKDh3iFBKBohr5xeXIhNBcx8oWdgkTEEQ+BEFFYdLRuqMfd5L84N1V5Vg==}
    engines: {node: '>=0.10.0'}
    dependencies:
      shebang-regex: 1.0.0
    dev: true

  /shebang-command@2.0.0:
    resolution: {integrity: sha512-kHxr2zZpYtdmrN1qDjrrX/Z1rR1kG8Dx+gkpK1G4eXmvXswmcE1hTWBWYUzlraYw1/yZp6YuDY77YtvbN0dmDA==}
    engines: {node: '>=8'}
    dependencies:
      shebang-regex: 3.0.0
    dev: true

  /shebang-regex@1.0.0:
    resolution: {integrity: sha512-wpoSFAxys6b2a2wHZ1XpDSgD7N9iVjg29Ph9uV/uaP9Ex/KXlkTZTeddxDPSYQpgvzKLGJke2UU0AzoGCjNIvQ==}
    engines: {node: '>=0.10.0'}
    dev: true

  /shebang-regex@3.0.0:
    resolution: {integrity: sha512-7++dFhtcx3353uBaq8DDR4NuxBetBzC7ZQOhmTQInHEd6bSrXdiEyzCvG07Z44UYdLShWUyXt5M/yhz8ekcb1A==}
    engines: {node: '>=8'}
    dev: true

  /shelljs@0.8.3:
    resolution: {integrity: sha512-fc0BKlAWiLpwZljmOvAOTE/gXawtCoNrP5oaY7KIaQbbyHeQVg01pSEuEGvGh3HEdBU4baCD7wQBwADmM/7f7A==}
    engines: {node: '>=4'}
    hasBin: true
    dependencies:
      glob: 7.2.3
      interpret: 1.2.0
      rechoir: 0.6.2
    dev: true

  /side-channel@1.0.4:
    resolution: {integrity: sha512-q5XPytqFEIKHkGdiMIrY10mvLRvnQh42/+GoBlFW3b2LXLE2xxJpZFdm94we0BaoV3RwJyGqg5wS7epxTv0Zvw==}
    dependencies:
      call-bind: 1.0.2
      get-intrinsic: 1.1.3
      object-inspect: 1.12.2
    dev: true

  /signal-exit@3.0.7:
    resolution: {integrity: sha512-wnD2ZE+l+SPC/uoS0vXeE9L1+0wuaMqKlfz9AMUo38JsyLSBWSFcHR1Rri62LZc12vLr1gb3jl7iwQhgwpAbGQ==}
    dev: true

  /simple-concat@1.0.0:
    resolution: {integrity: sha512-pgxq9iGMSS24atefsqEznXW1Te610qB4pwMdrEg6mxczHh7sPtPyiixkP/VaQic8JjZofnIvT7CDeKlHqfbPBg==}
    dev: true

  /simple-get@2.8.1:
    resolution: {integrity: sha512-lSSHRSw3mQNUGPAYRqo7xy9dhKmxFXIjLjp4KHpf99GEH2VH7C3AM+Qfx6du6jhfUi6Vm7XnbEVEf7Wb6N8jRw==}
    dependencies:
      decompress-response: 3.3.0
      once: 1.4.0
      simple-concat: 1.0.0
    dev: true

  /slash@1.0.0:
    resolution: {integrity: sha512-3TYDR7xWt4dIqV2JauJr+EJeW356RXijHeUlO+8djJ+uBXPn8/2dpzBc8yQhh583sVvc9CvFAeQVgijsH+PNNg==}
    engines: {node: '>=0.10.0'}
    dev: true

  /slash@2.0.0:
    resolution: {integrity: sha512-ZYKh3Wh2z1PpEXWr0MpSBZ0V6mZHAQfYevttO11c51CaWjGTaadiKZ+wVt1PbMlDV5qhMFslpZCemhwOK7C89A==}
    engines: {node: '>=6'}
    dev: true

  /slash@3.0.0:
    resolution: {integrity: sha512-g9Q1haeby36OSStwb4ntCGGGaKsaVSjQ68fBxoQcutl5fS1vuY18H3wSt3jFyFtrkx+Kz0V1G85A4MyAdDMi2Q==}
    engines: {node: '>=8'}
    dev: true

  /slice-ansi@2.1.0:
    resolution: {integrity: sha512-Qu+VC3EwYLldKa1fCxuuvULvSJOKEgk9pi8dZeCVK7TqBfUNTH4sFkk4joj8afVSfAYgJoSOetjx9QWOJ5mYoQ==}
    engines: {node: '>=6'}
    dependencies:
      ansi-styles: 3.2.1
      astral-regex: 1.0.0
      is-fullwidth-code-point: 2.0.0
    dev: true

  /slice-ansi@4.0.0:
    resolution: {integrity: sha512-qMCMfhY040cVHT43K9BFygqYbUPFZKHOg7K73mtTWJRb8pyP3fzf4Ixd5SzdEJQ6MRUg/WBnOLxghZtKKurENQ==}
    engines: {node: '>=10'}
    dependencies:
      ansi-styles: 4.3.0
      astral-regex: 2.0.0
      is-fullwidth-code-point: 3.0.0
    dev: true

  /snake-case@2.1.0:
    resolution: {integrity: sha512-FMR5YoPFwOLuh4rRz92dywJjyKYZNLpMn1R5ujVpIYkbA9p01fq8RMg0FkO4M+Yobt4MjHeLTJVm5xFFBHSV2Q==}
    dependencies:
      no-case: 2.3.2
    dev: true

  /snapdragon-node@2.1.1:
    resolution: {integrity: sha512-O27l4xaMYt/RSQ5TR3vpWCAB5Kb/czIcqUFOM/C4fYcLnbZUc1PkjTAMjof2pBWaSTwOUd6qUHcFGVGj7aIwnw==}
    engines: {node: '>=0.10.0'}
    dependencies:
      define-property: 1.0.0
      isobject: 3.0.1
      snapdragon-util: 3.0.1
    dev: true

  /snapdragon-util@3.0.1:
    resolution: {integrity: sha512-mbKkMdQKsjX4BAL4bRYTj21edOf8cN7XHdYUJEe+Zn99hVEYcMvKPct1IqNe7+AZPirn8BCDOQBHQZknqmKlZQ==}
    engines: {node: '>=0.10.0'}
    dependencies:
      kind-of: 3.2.2
    dev: true

  /snapdragon@0.8.2:
    resolution: {integrity: sha512-FtyOnWN/wCHTVXOMwvSv26d+ko5vWlIDD6zoUJ7LW8vh+ZBC8QdljveRP+crNrtBwioEUWy/4dMtbBjA4ioNlg==}
    engines: {node: '>=0.10.0'}
    dependencies:
      base: 0.11.2
      debug: 2.6.9
      define-property: 0.2.5
      extend-shallow: 2.0.1
      map-cache: 0.2.2
      source-map: 0.5.7
      source-map-resolve: 0.5.3
      use: 3.1.1
    transitivePeerDependencies:
      - supports-color
    dev: true

  /solc@0.4.26:
    resolution: {integrity: sha512-o+c6FpkiHd+HPjmjEVpQgH7fqZ14tJpXhho+/bQXlXbliLIS/xjXb42Vxh+qQY1WCSTMQ0+a5vR9vi0MfhU6mA==}
    hasBin: true
    dependencies:
      fs-extra: 0.30.0
      memorystream: 0.3.1
      require-from-string: 1.2.1
      semver: 5.7.1
      yargs: 4.8.1
    dev: true

  /solc@0.6.12:
    resolution: {integrity: sha512-Lm0Ql2G9Qc7yPP2Ba+WNmzw2jwsrd3u4PobHYlSOxaut3TtUbj9+5ZrT6f4DUpNPEoBaFUOEg9Op9C0mk7ge9g==}
    engines: {node: '>=8.0.0'}
    hasBin: true
    dependencies:
      command-exists: 1.2.9
      commander: 3.0.2
      fs-extra: 0.30.0
      js-sha3: 0.8.0
      memorystream: 0.3.1
      require-from-string: 2.0.2
      semver: 5.7.1
      tmp: 0.0.33
    dev: true

  /solc@0.7.3(debug@4.3.4):
    resolution: {integrity: sha512-GAsWNAjGzIDg7VxzP6mPjdurby3IkGCjQcM8GFYZT6RyaoUZKmMU6Y7YwG+tFGhv7dwZ8rmR4iwFDrrD99JwqA==}
    engines: {node: '>=8.0.0'}
    hasBin: true
    dependencies:
      command-exists: 1.2.9
      commander: 3.0.2
      follow-redirects: 1.15.2(debug@4.3.4)
      fs-extra: 0.30.0
      js-sha3: 0.8.0
      memorystream: 0.3.1
      require-from-string: 2.0.2
      semver: 5.7.1
      tmp: 0.0.33
    transitivePeerDependencies:
      - debug
    dev: true

  /solhint-plugin-prettier@0.0.5(prettier-plugin-solidity@1.0.0-beta.18)(prettier@2.7.1):
    resolution: {integrity: sha512-7jmWcnVshIrO2FFinIvDQmhQpfpS2rRRn3RejiYgnjIE68xO2bvrYvjqVNfrio4xH9ghOqn83tKuTzLjEbmGIA==}
    peerDependencies:
      prettier: ^1.15.0 || ^2.0.0
      prettier-plugin-solidity: ^1.0.0-alpha.14
    dependencies:
      prettier: 2.7.1
      prettier-linter-helpers: 1.0.0
      prettier-plugin-solidity: 1.0.0-beta.18(prettier@2.7.1)
    dev: true

  /solhint@3.3.6:
    resolution: {integrity: sha512-HWUxTAv2h7hx3s3hAab3ifnlwb02ZWhwFU/wSudUHqteMS3ll9c+m1FlGn9V8ztE2rf3Z82fQZA005Wv7KpcFA==}
    hasBin: true
    dependencies:
      '@solidity-parser/parser': 0.13.2
      ajv: 6.12.6
      antlr4: 4.7.1
      ast-parents: 0.0.1
      chalk: 2.4.2
      commander: 2.18.0
      cosmiconfig: 5.2.1
      eslint: 5.16.0
      fast-diff: 1.2.0
      glob: 7.2.3
      ignore: 4.0.6
      js-yaml: 3.14.1
      lodash: 4.17.21
      semver: 6.3.0
    optionalDependencies:
      prettier: 1.19.1
    transitivePeerDependencies:
      - supports-color
    dev: true

  /solidity-ast@0.4.45:
    resolution: {integrity: sha512-N6uqfaDulVZqjpjru+KvMLjV89M3hesyr/1/t8nkjohRagFSDmDxZvb9viKV98pdwpMzs61Nt2JAApgh0fkL0g==}
    dev: true

  /solidity-comments-extractor@0.0.7:
    resolution: {integrity: sha512-wciNMLg/Irp8OKGrh3S2tfvZiZ0NEyILfcRCXCD4mp7SgK/i9gzLfhY2hY7VMCQJ3kH9UB9BzNdibIVMchzyYw==}
    dev: true

  /solidity-coverage@0.7.22:
    resolution: {integrity: sha512-I6Zd5tsFY+gmj1FDIp6w7OrUePx6ZpMgKQZg7dWgPaQHePLi3Jk+iJ8lwZxsWEoNy2Lcv91rMxATWHqRaFdQpw==}
    hasBin: true
    dependencies:
      '@solidity-parser/parser': 0.14.3
      '@truffle/provider': 0.2.38
      chalk: 2.4.2
      death: 1.1.0
      detect-port: 1.3.0
      fs-extra: 8.1.0
      ghost-testrpc: 0.0.2
      global-modules: 2.0.0
      globby: 10.0.2
      jsonschema: 1.4.0
      lodash: 4.17.21
      node-emoji: 1.11.0
      pify: 4.0.1
      recursive-readdir: 2.2.2
      sc-istanbul: 0.4.6
      semver: 7.3.7
      shelljs: 0.8.3
      web3-utils: 1.8.0
    transitivePeerDependencies:
      - bufferutil
      - supports-color
      - utf-8-validate
    dev: true

  /source-map-resolve@0.5.3:
    resolution: {integrity: sha512-Htz+RnsXWk5+P2slx5Jh3Q66vhQj1Cllm0zvnaY98+NFx+Dv2CF/f5O/t8x+KaNdrdIAsruNzoh/KpialbqAnw==}
    deprecated: See https://github.com/lydell/source-map-resolve#deprecated
    dependencies:
      atob: 2.1.2
      decode-uri-component: 0.2.0
      resolve-url: 0.2.1
      source-map-url: 0.4.1
      urix: 0.1.0
    dev: true

  /source-map-support@0.4.18:
    resolution: {integrity: sha512-try0/JqxPLF9nOjvSta7tVondkP5dwgyLDjVoyMDlmjugT2lRZ1OfsrYTkCd2hkDnJTKRbO/Rl3orm8vlsUzbA==}
    dependencies:
      source-map: 0.5.7
    dev: true

  /source-map-support@0.5.12:
    resolution: {integrity: sha512-4h2Pbvyy15EE02G+JOZpUCmqWJuqrs+sEkzewTm++BPi7Hvn/HwcqLAcNxYAyI0x13CpPPn+kMjl+hplXMHITQ==}
    dependencies:
      buffer-from: 1.1.2
      source-map: 0.6.1
    dev: true

  /source-map-support@0.5.21:
    resolution: {integrity: sha512-uBHU3L3czsIyYXKX88fdrGovxdSCoTGDRZ6SYXtSRxLZUzHg5P/66Ht6uoUlHu9EZod+inXhKo3qQgwXUT/y1w==}
    dependencies:
      buffer-from: 1.1.2
      source-map: 0.6.1
    dev: true

  /source-map-url@0.4.1:
    resolution: {integrity: sha512-cPiFOTLUKvJFIg4SKVScy4ilPPW6rFgMgfuZJPNoDuMs3nC1HbMUycBoJw77xFIp6z1UJQJOfx6C9GMH80DiTw==}
    deprecated: See https://github.com/lydell/source-map-url#deprecated
    dev: true

  /source-map@0.2.0:
    resolution: {integrity: sha512-CBdZ2oa/BHhS4xj5DlhjWNHcan57/5YuvfdLf17iVmIpd9KRm+DFLmC6nBNj+6Ua7Kt3TmOjDpQT1aTYOQtoUA==}
    engines: {node: '>=0.8.0'}
    requiresBuild: true
    dependencies:
      amdefine: 1.0.1
    dev: true
    optional: true

  /source-map@0.5.7:
    resolution: {integrity: sha512-LbrmJOMUSdEVxIKvdcJzQC+nQhe8FUZQTXQy6+I75skNgn3OoQ0DZA8YnFa7gp8tqtL3KPf1kmo0R5DoApeSGQ==}
    engines: {node: '>=0.10.0'}
    dev: true

  /source-map@0.6.1:
    resolution: {integrity: sha512-UjgapumWlbMhkBgzT7Ykc5YXUT46F0iKu8SGXq0bcwP5dz/h0Plj6enJqjz1Zbq2l5WaqYnrVbwWOWMyF3F47g==}
    engines: {node: '>=0.10.0'}
    dev: true

  /spdx-correct@3.1.1:
    resolution: {integrity: sha512-cOYcUWwhCuHCXi49RhFRCyJEK3iPj1Ziz9DpViV3tbZOwXD49QzIN3MpOLJNxh2qwq2lJJZaKMVw9qNi4jTC0w==}
    dependencies:
      spdx-expression-parse: 3.0.1
      spdx-license-ids: 3.0.12
    dev: true

  /spdx-exceptions@2.3.0:
    resolution: {integrity: sha512-/tTrYOC7PPI1nUAgx34hUpqXuyJG+DTHJTnIULG4rDygi4xu/tfgmq1e1cIRwRzwZgo4NLySi+ricLkZkw4i5A==}
    dev: true

  /spdx-expression-parse@3.0.1:
    resolution: {integrity: sha512-cbqHunsQWnJNE6KhVSMsMeH5H/L9EpymbzqTQ3uLwNCLZ1Q481oWaofqH7nO6V07xlXwY6PhQdQ2IedWx/ZK4Q==}
    dependencies:
      spdx-exceptions: 2.3.0
      spdx-license-ids: 3.0.12
    dev: true

  /spdx-license-ids@3.0.12:
    resolution: {integrity: sha512-rr+VVSXtRhO4OHbXUiAF7xW3Bo9DuuF6C5jH+q/x15j2jniycgKbxU09Hr0WqlSLUs4i4ltHGXqTe7VHclYWyA==}
    dev: true

  /split-string@3.1.0:
    resolution: {integrity: sha512-NzNVhJDYpwceVVii8/Hu6DKfD2G+NrQHlS/V/qgv763EYudVwEcMQNxd2lh+0VrUByXN/oJkl5grOhYWvQUYiw==}
    engines: {node: '>=0.10.0'}
    dependencies:
      extend-shallow: 3.0.2
    dev: true

  /sprintf-js@1.0.3:
    resolution: {integrity: sha512-D9cPgkvLlV3t3IzL0D0YLvGA9Ahk4PcvVwUbN0dSGr1aP0Nrt4AEnTUbuGvquEC0mA64Gqt1fzirlRs5ibXx8g==}
    dev: true

  /sshpk@1.16.1:
    resolution: {integrity: sha512-HXXqVUq7+pcKeLqqZj6mHFUMvXtOJt1uoUx09pFW6011inTMxqI8BA8PM95myrIyyKwdnzjdFjLiE6KBPVtJIg==}
    engines: {node: '>=0.10.0'}
    hasBin: true
    dependencies:
      asn1: 0.2.4
      assert-plus: 1.0.0
      bcrypt-pbkdf: 1.0.2
      dashdash: 1.14.1
      ecc-jsbn: 0.1.2
      getpass: 0.1.7
      jsbn: 0.1.1
      safer-buffer: 2.1.2
      tweetnacl: 0.14.5
    dev: true

  /stacktrace-parser@0.1.10:
    resolution: {integrity: sha512-KJP1OCML99+8fhOHxwwzyWrlUuVX5GQ0ZpJTd1DFXhdkrvg1szxfHhawXUZ3g9TkXORQd4/WG68jMlQZ2p8wlg==}
    engines: {node: '>=6'}
    dependencies:
      type-fest: 0.7.1
    dev: true

  /static-extend@0.1.2:
    resolution: {integrity: sha512-72E9+uLc27Mt718pMHt9VMNiAL4LMsmDbBva8mxWUCkT07fSzEGMYUCk0XWY6lp0j6RBAG4cJ3mWuZv2OE3s0g==}
    engines: {node: '>=0.10.0'}
    dependencies:
      define-property: 0.2.5
      object-copy: 0.1.0
    dev: true

  /statuses@1.5.0:
    resolution: {integrity: sha512-OpZ3zP+jT1PI7I8nemJX4AKmAX070ZkYPVWV/AaKTJl+tXCTGyVdC1a4SL8RUQYEwk/f34ZX8UTykN68FwrqAA==}
    engines: {node: '>= 0.6'}
    dev: true

  /statuses@2.0.1:
    resolution: {integrity: sha512-RwNA9Z/7PrK06rYLIzFMlaF+l73iwpzsqRIFgbMLbTcLD6cOao82TaWefPXQvB2fOC4AjuYSEndS7N/mTCbkdQ==}
    engines: {node: '>= 0.8'}
    dev: true

  /stealthy-require@1.1.1:
    resolution: {integrity: sha512-ZnWpYnYugiOVEY5GkcuJK1io5V8QmNYChG62gSit9pQVGErXtrKuPC55ITaVSukmMta5qpMU7vqLt2Lnni4f/g==}
    engines: {node: '>=0.10.0'}
    dev: true

  /stream-to-pull-stream@1.7.3:
    resolution: {integrity: sha512-6sNyqJpr5dIOQdgNy/xcDWwDuzAsAwVzhzrWlAPAQ7Lkjx/rv0wgvxEyKwTq6FmNd5rjTrELt/CLmaSw7crMGg==}
    dependencies:
      looper: 3.0.0
      pull-stream: 3.6.14
    dev: true

  /streamsearch@1.1.0:
    resolution: {integrity: sha512-Mcc5wHehp9aXz1ax6bZUyY5afg9u2rv5cqQI3mRrYkGC8rW2hM02jWuwjtL++LS5qinSyhj2QfLyNsuc+VsExg==}
    engines: {node: '>=10.0.0'}
    dev: true

  /strict-uri-encode@1.1.0:
    resolution: {integrity: sha512-R3f198pcvnB+5IpnBlRkphuE9n46WyVl8I39W/ZUTZLz4nqSP/oLYUrcnJrw462Ds8he4YKMov2efsTIw1BDGQ==}
    engines: {node: '>=0.10.0'}
    dev: true

  /string-width@1.0.2:
    resolution: {integrity: sha512-0XsVpQLnVCXHJfyEs8tC0zpTVIr5PKKsQtkT29IwupnPTjtPmQ3xT/4yCREF9hYkV/3M3kzcUTSAZT6a6h81tw==}
    engines: {node: '>=0.10.0'}
    dependencies:
      code-point-at: 1.1.0
      is-fullwidth-code-point: 1.0.0
      strip-ansi: 3.0.1
    dev: true

  /string-width@2.1.1:
    resolution: {integrity: sha512-nOqH59deCq9SRHlxq1Aw85Jnt4w6KvLKqWVik6oA9ZklXLNIOlqg4F2yrT1MVaTjAqvVwdfeZ7w7aCvJD7ugkw==}
    engines: {node: '>=4'}
    dependencies:
      is-fullwidth-code-point: 2.0.0
      strip-ansi: 4.0.0
    dev: true

  /string-width@3.1.0:
    resolution: {integrity: sha512-vafcv6KjVZKSgz06oM/H6GDBrAtz8vdhQakGjFIvNrHA6y3HCF1CInLy+QLq8dTJPQ1b+KDUqDFctkdRW44e1w==}
    engines: {node: '>=6'}
    dependencies:
      emoji-regex: 7.0.3
      is-fullwidth-code-point: 2.0.0
      strip-ansi: 5.2.0
    dev: true

  /string-width@4.2.3:
    resolution: {integrity: sha512-wKyQRQpjJ0sIp62ErSZdGsjMJWsap5oRNihHhu6G7JVO/9jIB6UyevL+tXuOqrng8j/cxKTWyWUwvSTriiZz/g==}
    engines: {node: '>=8'}
    dependencies:
      emoji-regex: 8.0.0
      is-fullwidth-code-point: 3.0.0
      strip-ansi: 6.0.1
    dev: true

  /string.prototype.trim@1.2.6:
    resolution: {integrity: sha512-8lMR2m+U0VJTPp6JjvJTtGyc4FIGq9CdRt7O9p6T0e6K4vjU+OP+SQJpbe/SBmRcCUIvNUnjsbmY6lnMp8MhsQ==}
    engines: {node: '>= 0.4'}
    dependencies:
      call-bind: 1.0.2
      define-properties: 1.1.4
      es-abstract: 1.20.3
    dev: true

  /string.prototype.trimend@1.0.5:
    resolution: {integrity: sha512-I7RGvmjV4pJ7O3kdf+LXFpVfdNOxtCW/2C8f6jNiW4+PQchwxkCDzlk1/7p+Wl4bqFIZeF47qAHXLuHHWKAxog==}
    dependencies:
      call-bind: 1.0.2
      define-properties: 1.1.4
      es-abstract: 1.20.3
    dev: true

  /string.prototype.trimstart@1.0.5:
    resolution: {integrity: sha512-THx16TJCGlsN0o6dl2o6ncWUsdgnLRSA23rRE5pyGBw/mLr3Ej/R2LaqCtgP8VNMGZsvMWnf9ooZPyY2bHvUFg==}
    dependencies:
      call-bind: 1.0.2
      define-properties: 1.1.4
      es-abstract: 1.20.3
    dev: true

  /string_decoder@0.10.31:
    resolution: {integrity: sha512-ev2QzSzWPYmy9GuqfIVildA4OdcGLeFZQrq5ys6RtiuF+RQQiZWr8TZNyAcuVXyQRYfEO+MsoB/1BuQVhOJuoQ==}
    dev: true

  /string_decoder@1.1.1:
    resolution: {integrity: sha512-n/ShnvDi6FHbbVfviro+WojiFzv+s8MPMHBczVePfUpDJLwoLT0ht1l4YwBCbi8pJAveEEdnkHyPyTP/mzRfwg==}
    dependencies:
      safe-buffer: 5.1.2
    dev: true

  /string_decoder@1.3.0:
    resolution: {integrity: sha512-hkRX8U1WjJFd8LsDJ2yQ/wWWxaopEsABU1XfkM8A+j0+85JAGppt16cr1Whg6KIbb4okU6Mql6BOj+uup/wKeA==}
    dependencies:
      safe-buffer: 5.2.1
    dev: true

  /strip-ansi@3.0.1:
    resolution: {integrity: sha512-VhumSSbBqDTP8p2ZLKj40UjBCV4+v8bUSEpUb4KjRgWk9pbqGF4REFj6KEagidb2f/M6AzC0EmFyDNGaw9OCzg==}
    engines: {node: '>=0.10.0'}
    dependencies:
      ansi-regex: 2.1.1
    dev: true

  /strip-ansi@4.0.0:
    resolution: {integrity: sha512-4XaJ2zQdCzROZDivEVIDPkcQn8LMFSa8kj8Gxb/Lnwzv9A8VctNZ+lfivC/sV3ivW8ElJTERXZoPBRrZKkNKow==}
    engines: {node: '>=4'}
    dependencies:
      ansi-regex: 3.0.1
    dev: true

  /strip-ansi@5.2.0:
    resolution: {integrity: sha512-DuRs1gKbBqsMKIZlrffwlug8MHkcnpjs5VPmL1PAh+mA30U0DTotfDZ0d2UUsXpPmPmMMJ6W773MaA3J+lbiWA==}
    engines: {node: '>=6'}
    dependencies:
      ansi-regex: 4.1.1
    dev: true

  /strip-ansi@6.0.1:
    resolution: {integrity: sha512-Y38VPSHcqkFrCpFnQ9vuSXmquuv5oXOKpGeT6aGrr3o3Gc9AlVa6JBfUSOCnbxGGZF+/0ooI7KrPuUSztUdU5A==}
    engines: {node: '>=8'}
    dependencies:
      ansi-regex: 5.0.1
    dev: true

  /strip-bom@2.0.0:
    resolution: {integrity: sha512-kwrX1y7czp1E69n2ajbG65mIo9dqvJ+8aBQXOGVxqwvNbsXdFM6Lq37dLAY3mknUwru8CfcCbfOLL/gMo+fi3g==}
    engines: {node: '>=0.10.0'}
    dependencies:
      is-utf8: 0.2.1
    dev: true

<<<<<<< HEAD
  /strip-hex-prefix/1.0.0:
    resolution: {integrity: sha1-DF8VX+8RUTczd96du1iNoFUA428=}
=======
  /strip-hex-prefix@1.0.0:
    resolution: {integrity: sha512-q8d4ue7JGEiVcypji1bALTos+0pWtyGlivAWyPuTkHzuTCJqrK9sWxYQZUq6Nq3cuyv3bm734IhHvHtGGURU6A==}
>>>>>>> b88c0e50
    engines: {node: '>=6.5.0', npm: '>=3'}
    dependencies:
      is-hex-prefixed: 1.0.0
    dev: true

  /strip-indent@2.0.0:
    resolution: {integrity: sha512-RsSNPLpq6YUL7QYy44RnPVTn/lcVZtb48Uof3X5JLbF4zD/Gs7ZFDv2HWol+leoQN2mT86LAzSshGfkTlSOpsA==}
    engines: {node: '>=4'}
    dev: true

  /strip-json-comments@2.0.1:
    resolution: {integrity: sha512-4gB8na07fecVVkOI6Rs4e7T6NOTki5EmL7TUduTs6bu3EdnSycntVJ4re8kgZA+wx9IueI2Y11bfbgwtzuE0KQ==}
    engines: {node: '>=0.10.0'}
    dev: true

  /strip-json-comments@3.1.1:
    resolution: {integrity: sha512-6fPc+R4ihwqP6N/aIv2f1gMH8lOVtWQHoqC4yK6oSDVVocumAsfCqjkXnqiYMhmMwS/mEHLp7Vehlt3ql6lEig==}
    engines: {node: '>=8'}
    dev: true

  /supports-color@2.0.0:
    resolution: {integrity: sha512-KKNVtd6pCYgPIKU4cp2733HWYCpplQhddZLBUryaAHou723x+FRzQ5Df824Fj+IyyuiQTRoub4SnIFfIcrp70g==}
    engines: {node: '>=0.8.0'}
    dev: true

  /supports-color@3.2.3:
    resolution: {integrity: sha512-Jds2VIYDrlp5ui7t8abHN2bjAu4LV/q4N2KivFPpGH0lrka0BMq/33AmECUXlKPcHigkNaqfXRENFju+rlcy+A==}
    engines: {node: '>=0.8.0'}
    dependencies:
      has-flag: 1.0.0
    dev: true

  /supports-color@5.5.0:
    resolution: {integrity: sha512-QjVjwdXIt408MIiAqCX4oUKsgU2EqAGzs2Ppkm4aQYbjm+ZEWEcW4SfFNTr4uMNZma0ey4f5lgLrkB0aX0QMow==}
    engines: {node: '>=4'}
    dependencies:
      has-flag: 3.0.0
    dev: true

  /supports-color@6.0.0:
    resolution: {integrity: sha512-on9Kwidc1IUQo+bQdhi8+Tijpo0e1SS6RoGo2guUwn5vdaxw8RXOF9Vb2ws+ihWOmh4JnCJOvaziZWP1VABaLg==}
    engines: {node: '>=6'}
    dependencies:
      has-flag: 3.0.0
    dev: true

  /supports-color@7.2.0:
    resolution: {integrity: sha512-qpCAvRl9stuOHveKsn7HncJRvv501qIacKzQlO/+Lwxc9+0q2wLyv4Dfvt80/DPn2pqOBsJdDiogXGR9+OvwRw==}
    engines: {node: '>=8'}
    dependencies:
      has-flag: 4.0.0
    dev: true

  /supports-color@8.1.1:
    resolution: {integrity: sha512-MpUEN2OodtUzxvKQl72cUF7RQ5EiHsGvSsVG0ia9c5RbWGL2CI4C7EpPS8UTBIplnlzZiNuV56w+FuNxy3ty2Q==}
    engines: {node: '>=10'}
    dependencies:
      has-flag: 4.0.0
    dev: true

  /supports-preserve-symlinks-flag@1.0.0:
    resolution: {integrity: sha512-ot0WnXS9fgdkgIcePe6RHNk1WA8+muPa6cSjeR3V8K27q9BB1rTE3R1p7Hv0z1ZyAc8s6Vvv8DIyWf681MAt0w==}
    engines: {node: '>= 0.4'}
    dev: true

  /swap-case@1.1.2:
    resolution: {integrity: sha512-BAmWG6/bx8syfc6qXPprof3Mn5vQgf5dwdUNJhsNqU9WdPt5P+ES/wQ5bxfijy8zwZgZZHslC3iAsxsuQMCzJQ==}
    dependencies:
      lower-case: 1.1.4
      upper-case: 1.1.3
    dev: true

  /swarm-js@0.1.40:
    resolution: {integrity: sha512-yqiOCEoA4/IShXkY3WKwP5PvZhmoOOD8clsKA7EEcRILMkTEYHCQ21HDCAcVpmIxZq4LyZvWeRJ6quIyHk1caA==}
    dependencies:
      bluebird: 3.7.2
      buffer: 5.7.1
      eth-lib: 0.1.29
      fs-extra: 4.0.3
      got: 7.1.0
      mime-types: 2.1.27
      mkdirp-promise: 5.0.1
      mock-fs: 4.12.0
      setimmediate: 1.0.5
      tar: 4.4.19
      xhr-request: 1.1.0
    transitivePeerDependencies:
      - bufferutil
      - supports-color
      - utf-8-validate
    dev: true

  /sync-request@6.1.0:
    resolution: {integrity: sha512-8fjNkrNlNCrVc/av+Jn+xxqfCjYaBoHqCsDz6mt030UMxJGr+GSfCV1dQt2gRtlL63+VPidwDVLr7V2OcTSdRw==}
    engines: {node: '>=8.0.0'}
    dependencies:
      http-response-object: 3.0.2
      sync-rpc: 1.3.6
      then-request: 6.0.2
    dev: true

  /sync-rpc@1.3.6:
    resolution: {integrity: sha512-J8jTXuZzRlvU7HemDgHi3pGnh/rkoqR/OZSjhTyyZrEkkYQbk7Z33AXp37mkPfPpfdOuj7Ex3H/TJM1z48uPQw==}
    dependencies:
      get-port: 3.2.0
    dev: true

  /table@5.4.6:
    resolution: {integrity: sha512-wmEc8m4fjnob4gt5riFRtTu/6+4rSe12TpAELNSqHMfF3IqnA+CH37USM6/YR3qRZv7e56kAEAtd6nKZaxe0Ug==}
    engines: {node: '>=6.0.0'}
    dependencies:
      ajv: 6.12.6
      lodash: 4.17.21
      slice-ansi: 2.1.0
      string-width: 3.1.0
    dev: true

  /table@6.8.0:
    resolution: {integrity: sha512-s/fitrbVeEyHKFa7mFdkuQMWlH1Wgw/yEXMt5xACT4ZpzWFluehAxRtUUQKPuWhaLAWhFcVx6w3oC8VKaUfPGA==}
    engines: {node: '>=10.0.0'}
    dependencies:
      ajv: 8.11.0
      lodash.truncate: 4.4.2
      slice-ansi: 4.0.0
      string-width: 4.2.3
      strip-ansi: 6.0.1
    dev: true

  /tape@4.16.1:
    resolution: {integrity: sha512-U4DWOikL5gBYUrlzx+J0oaRedm2vKLFbtA/+BRAXboGWpXO7bMP8ddxlq3Cse2bvXFQ0jZMOj6kk3546mvCdFg==}
    hasBin: true
    dependencies:
      call-bind: 1.0.2
      deep-equal: 1.1.1
      defined: 1.0.0
      dotignore: 0.1.2
      for-each: 0.3.3
      glob: 7.2.3
      has: 1.0.3
      inherits: 2.0.4
      is-regex: 1.1.4
      minimist: 1.2.6
      object-inspect: 1.12.2
      resolve: 1.22.1
      resumer: 0.0.0
      string.prototype.trim: 1.2.6
      through: 2.3.8
    dev: true

  /tar@4.4.19:
    resolution: {integrity: sha512-a20gEsvHnWe0ygBY8JbxoM4w3SJdhc7ZAuxkLqh+nvNQN2IOt0B5lLgM490X5Hl8FF0dl0tOf2ewFYAlIFgzVA==}
    engines: {node: '>=4.5'}
    dependencies:
      chownr: 1.1.4
      fs-minipass: 1.2.7
      minipass: 2.9.0
      minizlib: 1.3.3
      mkdirp: 0.5.6
      safe-buffer: 5.2.1
      yallist: 3.1.1
    dev: true

  /test-value@2.1.0:
    resolution: {integrity: sha512-+1epbAxtKeXttkGFMTX9H42oqzOTufR1ceCF+GYA5aOmvaPq9wd4PUS8329fn2RRLGNeUkgRLnVpycjx8DsO2w==}
    engines: {node: '>=0.10.0'}
    dependencies:
      array-back: 1.0.4
      typical: 2.6.1
    dev: true

  /testrpc@0.0.1:
    resolution: {integrity: sha512-afH1hO+SQ/VPlmaLUFj2636QMeDvPCeQMc/9RBMW0IfjNe9gFD9Ra3ShqYkB7py0do1ZcCna/9acHyzTJ+GcNA==}
    deprecated: testrpc has been renamed to ganache-cli, please use this package from now on.
    dev: true

  /text-table@0.2.0:
    resolution: {integrity: sha512-N+8UisAXDGk8PFXP4HAzVR9nbfmVJ3zYLAWiTIoqC5v5isinhr+r5uaO8+7r3BMfuNIufIsA7RdpVgacC2cSpw==}
    dev: true

  /then-request@6.0.2:
    resolution: {integrity: sha512-3ZBiG7JvP3wbDzA9iNY5zJQcHL4jn/0BWtXIkagfz7QgOL/LqjCEOBQuJNZfu0XYnv5JhKh+cDxCPM4ILrqruA==}
    engines: {node: '>=6.0.0'}
    dependencies:
      '@types/concat-stream': 1.6.1
      '@types/form-data': 0.0.33
      '@types/node': 8.10.66
      '@types/qs': 6.9.7
      caseless: 0.12.0
      concat-stream: 1.6.2
      form-data: 2.3.3
      http-basic: 8.1.3
      http-response-object: 3.0.2
      promise: 8.3.0
      qs: 6.11.0
    dev: true

  /through2@2.0.5:
    resolution: {integrity: sha512-/mrRod8xqpA+IHSLyGCQ2s8SPHiCDEeQJSep1jqLYeEUClOFG2Qsh+4FU6G9VeqpZnGW/Su8LQGc4YKni5rYSQ==}
    dependencies:
      readable-stream: 2.3.7
      xtend: 4.0.2
    dev: true

  /through@2.3.8:
    resolution: {integrity: sha512-w89qg7PI8wAdvX60bMDP+bFoD5Dvhm9oLheFp5O4a2QF0cSBGsBX4qZmadPMvVqlLJBBci+WqGGOAPvcDeNSVg==}
    dev: true

  /timed-out@4.0.1:
    resolution: {integrity: sha512-G7r3AhovYtr5YKOWQkta8RKAPb+J9IsO4uVmzjl8AZwfhs8UcUwTiD6gcJYSgOtzyjvQKrKYn41syHbUWMkafA==}
    engines: {node: '>=0.10.0'}
    dev: true

  /title-case@2.1.1:
    resolution: {integrity: sha512-EkJoZ2O3zdCz3zJsYCsxyq2OC5hrxR9mfdd5I+w8h/tmFfeOxJ+vvkxsKxdmN0WtS9zLdHEgfgVOiMVgv+Po4Q==}
    dependencies:
      no-case: 2.3.2
      upper-case: 1.1.3
    dev: true

  /tmp@0.0.33:
    resolution: {integrity: sha512-jRCJlojKnZ3addtTOjdIqoRuPEKBvNXcGYqzO6zWZX8KfKEpnGY5jfggJQ3EjKuu8D4bJRr0y+cYJFmYbImXGw==}
    engines: {node: '>=0.6.0'}
    dependencies:
      os-tmpdir: 1.0.2
    dev: true

  /tmp@0.1.0:
    resolution: {integrity: sha512-J7Z2K08jbGcdA1kkQpJSqLF6T0tdQqpR2pnSUXsIchbPdTI9v3e85cLW0d6WDhwuAleOV71j2xWs8qMPfK7nKw==}
    engines: {node: '>=6'}
    dependencies:
      rimraf: 2.7.1
    dev: true

  /to-fast-properties@1.0.3:
    resolution: {integrity: sha512-lxrWP8ejsq+7E3nNjwYmUBMAgjMTZoTI+sdBOpvNyijeDLa29LUn9QaoXAHv4+Z578hbmHHJKZknzxVtvo77og==}
    engines: {node: '>=0.10.0'}
    dev: true

  /to-object-path@0.3.0:
    resolution: {integrity: sha512-9mWHdnGRuh3onocaHzukyvCZhzvr6tiflAy/JRFXcJX0TjgfWA9pk9t8CMbzmBE4Jfw58pXbkngtBtqYxzNEyg==}
    engines: {node: '>=0.10.0'}
    dependencies:
      kind-of: 3.2.2
    dev: true

  /to-readable-stream@1.0.0:
    resolution: {integrity: sha512-Iq25XBt6zD5npPhlLVXGFN3/gyR2/qODcKNNyTMd4vbm39HUaOiAM4PMq0eMVC/Tkxz+Zjdsc55g9yyz+Yq00Q==}
    engines: {node: '>=6'}
    dev: true

  /to-regex-range@2.1.1:
    resolution: {integrity: sha512-ZZWNfCjUokXXDGXFpZehJIkZqq91BcULFq/Pi7M5i4JnxXdhMKAK682z8bCW3o8Hj1wuuzoKcW3DfVzaP6VuNg==}
    engines: {node: '>=0.10.0'}
    dependencies:
      is-number: 3.0.0
      repeat-string: 1.6.1
    dev: true

  /to-regex-range@5.0.1:
    resolution: {integrity: sha512-65P7iz6X5yEr1cwcgvQxbbIw7Uk3gOy5dIdtZ4rDveLqhrdJP+Li/Hx6tyK0NEb+2GCyneCMJiGqrADCSNk8sQ==}
    engines: {node: '>=8.0'}
    dependencies:
      is-number: 7.0.0
    dev: true

  /to-regex@3.0.2:
    resolution: {integrity: sha512-FWtleNAtZ/Ki2qtqej2CXTOayOH9bHDQF+Q48VpWyDXjbYxA4Yz8iDB31zXOBUlOHHKidDbqGVrTUvQMPmBGBw==}
    engines: {node: '>=0.10.0'}
    dependencies:
      define-property: 2.0.2
      extend-shallow: 3.0.2
      regex-not: 1.0.2
      safe-regex: 1.1.0
    dev: true

  /toidentifier@1.0.0:
    resolution: {integrity: sha512-yaOH/Pk/VEhBWWTlhI+qXxDFXlejDGcQipMlyxda9nthulaxLZUNcUqFxokp0vcYnvteJln5FNQDRrxj3YcbVw==}
    engines: {node: '>=0.6'}
    dev: true

  /toidentifier@1.0.1:
    resolution: {integrity: sha512-o5sSPKEkg/DIQNmH43V0/uerLrpzVedkUh8tGNvaeXpfpuwjKenlSox/2O/BTlZUtEe+JG7s5YhEz608PlAHRA==}
    engines: {node: '>=0.6'}
    dev: true

  /tough-cookie@2.5.0:
    resolution: {integrity: sha512-nlLsUzgm1kfLXSXfRZMc1KLAugd4hqJHDTvc2hDIwS3mZAfMEuMbc03SujMF+GEcpaX/qboeycw6iO8JwVv2+g==}
    engines: {node: '>=0.8'}
    dependencies:
      psl: 1.9.0
      punycode: 2.1.1
    dev: true

  /tr46@0.0.3:
    resolution: {integrity: sha512-N3WMsuqV66lT30CrXNbEjx4GEwlow3v6rr4mCcv6prnfwhS01rkgyFdjPNBYd9br7LpXV1+Emh01fHnq2Gdgrw==}
    dev: true

  /trim-right@1.0.1:
    resolution: {integrity: sha512-WZGXGstmCWgeevgTL54hrCuw1dyMQIzWy7ZfqRJfSmJZBwklI15egmQytFP6bPidmw3M8d5yEowl1niq4vmqZw==}
    engines: {node: '>=0.10.0'}
    dev: true

  /ts-essentials@1.0.4:
    resolution: {integrity: sha512-q3N1xS4vZpRouhYHDPwO0bDW3EZ6SK9CrrDHxi/D6BPReSjpVgWIOpLS2o0gSBZm+7q/wyKp6RVM1AeeW7uyfQ==}
    dev: true

  /ts-essentials@6.0.7(typescript@4.3.2):
    resolution: {integrity: sha512-2E4HIIj4tQJlIHuATRHayv0EfMGK3ris/GRk1E3CFnsZzeNV+hUmelbaTZHLtXaZppM5oLhHRtO04gINC4Jusw==}
    peerDependencies:
      typescript: '>=3.7.0'
    dependencies:
      typescript: 4.3.2
    dev: true

  /ts-essentials@7.0.3(typescript@4.3.2):
    resolution: {integrity: sha512-8+gr5+lqO3G84KdiTSMRLtuyJ+nTBVRKuCrK4lidMPdVeEp0uqC875uE5NMcaA7YYMN7XsNiFQuMvasF8HT/xQ==}
    peerDependencies:
      typescript: '>=3.7.0'
    dependencies:
      typescript: 4.3.2
    dev: true

  /ts-generator@0.1.1:
    resolution: {integrity: sha512-N+ahhZxTLYu1HNTQetwWcx3so8hcYbkKBHTr4b4/YgObFTIKkOSSsaa+nal12w8mfrJAyzJfETXawbNjSfP2gQ==}
    hasBin: true
    dependencies:
      '@types/mkdirp': 0.5.2
      '@types/prettier': 2.7.1
      '@types/resolve': 0.0.8
      chalk: 2.4.2
      glob: 7.2.3
      mkdirp: 0.5.6
      prettier: 2.7.1
      resolve: 1.22.1
      ts-essentials: 1.0.4
    dev: true

  /ts-node@10.0.0(@types/node@15.14.9)(typescript@4.3.2):
    resolution: {integrity: sha512-ROWeOIUvfFbPZkoDis0L/55Fk+6gFQNZwwKPLinacRl6tsxstTF1DbAcLKkovwnpKMVvOMHP1TIbnwXwtLg1gg==}
    engines: {node: '>=12.0.0'}
    hasBin: true
    peerDependencies:
      '@swc/core': '>=1.2.45'
      '@swc/wasm': '>=1.2.45'
      '@types/node': '*'
      typescript: '>=2.7'
    peerDependenciesMeta:
      '@swc/core':
        optional: true
      '@swc/wasm':
        optional: true
    dependencies:
      '@tsconfig/node10': 1.0.9
      '@tsconfig/node12': 1.0.11
      '@tsconfig/node14': 1.0.3
      '@tsconfig/node16': 1.0.3
      '@types/node': 15.14.9
      arg: 4.1.3
      create-require: 1.1.1
      diff: 4.0.2
      make-error: 1.3.6
      source-map-support: 0.5.21
      typescript: 4.3.2
      yn: 3.1.1
    dev: true

  /tslib@1.14.1:
    resolution: {integrity: sha512-Xni35NKzjgMrwevysHTCArtLDpPvye8zV/0E4EyYn43P7/7qvQwPh9BGkHewbMulVntbigmcT7rdX3BNo9wRJg==}
    dev: true

  /tslib@2.4.0:
    resolution: {integrity: sha512-d6xOpEDfsi2CZVlPQzGeux8XMwLT9hssAsaPYExaQMuYskwb+x1x7J371tWlbBdWHroy99KnVB6qIkUbs5X3UQ==}
    dev: true

  /tsort@0.0.1:
    resolution: {integrity: sha512-Tyrf5mxF8Ofs1tNoxA13lFeZ2Zrbd6cKbuH3V+MQ5sb6DtBj5FjrXVsRWT8YvNAQTqNoz66dz1WsbigI22aEnw==}
    dev: true

  /tsutils@3.21.0(typescript@4.3.2):
    resolution: {integrity: sha512-mHKK3iUXL+3UF6xL5k0PEhKRUBKPBCv/+RkEOpjRWxxx27KKRBmmA60A9pgOUvMi8GKhRMPEmjBRPzs2W7O1OA==}
    engines: {node: '>= 6'}
    peerDependencies:
      typescript: '>=2.8.0 || >= 3.2.0-dev || >= 3.3.0-dev || >= 3.4.0-dev || >= 3.5.0-dev || >= 3.6.0-dev || >= 3.6.0-beta || >= 3.7.0-dev || >= 3.7.0-beta'
    dependencies:
      tslib: 1.14.1
      typescript: 4.3.2
    dev: true

  /tunnel-agent@0.6.0:
    resolution: {integrity: sha512-McnNiV1l8RYeY8tBgEpuodCC1mLUdbSN+CYBL7kJsJNInOP8UjDDEwdk6Mw60vdLLrr5NHKZhMAOSrR2NZuQ+w==}
    dependencies:
      safe-buffer: 5.2.1
    dev: true

  /tweetnacl-util@0.15.1:
    resolution: {integrity: sha512-RKJBIj8lySrShN4w6i/BonWp2Z/uxwC3h4y7xsRrpP59ZboCd0GpEVsOnMDYLMmKBpYhb5TgHzZXy7wTfYFBRw==}
    dev: true

  /tweetnacl@0.14.5:
    resolution: {integrity: sha512-KXXFFdAbFXY4geFIwoyNK+f5Z1b7swfXABfL7HXCmoIWMKU3dmS26672A4EeQtDzLKy7SXmfBu51JolvEKwtGA==}
    dev: true

  /tweetnacl@1.0.3:
    resolution: {integrity: sha512-6rt+RN7aOi1nGMyC4Xa5DdYiukl2UWCbcJft7YhxReBGQD7OAM8Pbxw6YMo4r2diNEA8FEmu32YOn9rhaiE5yw==}
    dev: true

  /type-check@0.3.2:
    resolution: {integrity: sha512-ZCmOJdvOWDBYJlzAoFkC+Q0+bUyEOS1ltgp1MGU03fqHG+dbi9tBFU2Rd9QKiDZFAYrhPh2JUf7rZRIuHRKtOg==}
    engines: {node: '>= 0.8.0'}
    dependencies:
      prelude-ls: 1.1.2
    dev: true

  /type-check@0.4.0:
    resolution: {integrity: sha512-XleUoc9uwGXqjWwXaUTZAmzMcFZ5858QA2vvx1Ur5xIcixXIP+8LnFDgRplU30us6teqdlskFfu+ae4K79Ooew==}
    engines: {node: '>= 0.8.0'}
    dependencies:
      prelude-ls: 1.2.1
    dev: true

  /type-detect@4.0.8:
    resolution: {integrity: sha512-0fr/mIH1dlO+x7TlcMy+bIDqKPsw/70tVyeHW787goQjhmqaZe10uwLujubK9q9Lg6Fiho1KUKDYz0Z7k7g5/g==}
    engines: {node: '>=4'}

  /type-fest@0.20.2:
    resolution: {integrity: sha512-Ne+eE4r0/iWnpAxD852z3A+N0Bt5RN//NjJwRd2VFHEmrywxf5vsZlh4R6lixl6B+wz/8d+maTSAkN1FIkI3LQ==}
    engines: {node: '>=10'}
    dev: true

  /type-fest@0.21.3:
    resolution: {integrity: sha512-t0rzBq87m3fVcduHDUFhKmyyX+9eo6WQjZvf51Ea/M0Q7+T374Jp1aUiyUl0GKxp8M/OETVHSDvmkyPgvX+X2w==}
    engines: {node: '>=10'}
    dev: true

  /type-fest@0.7.1:
    resolution: {integrity: sha512-Ne2YiiGN8bmrmJJEuTWTLJR32nh/JdL1+PSicowtNb0WFpn59GK8/lfD61bVtzguz7b3PBt74nxpv/Pw5po5Rg==}
    engines: {node: '>=8'}
    dev: true

  /type-is@1.6.18:
    resolution: {integrity: sha512-TkRKr9sUTxEH8MdfuCSP7VizJyzRNMjj2J2do2Jr3Kym598JVdEksuzPQCnlFPW4ky9Q+iA+ma9BGm06XQBy8g==}
    engines: {node: '>= 0.6'}
    dependencies:
      media-typer: 0.3.0
      mime-types: 2.1.27
    dev: true

  /type@1.2.0:
    resolution: {integrity: sha512-+5nt5AAniqsCnu2cEQQdpzCAh33kVx8n0VoFidKpB1dVVLAN/F+bgVOqOJqOnEnrhp222clB5p3vUlD+1QAnfg==}
    dev: true

  /type@2.0.0:
    resolution: {integrity: sha512-KBt58xCHry4Cejnc2ISQAF7QY+ORngsWfxezO68+12hKV6lQY8P/psIkcbjeHWn7MqcgciWJyCCevFMJdIXpow==}
    dev: true

  /typechain@3.0.0(typescript@4.3.2):
    resolution: {integrity: sha512-ft4KVmiN3zH4JUFu2WJBrwfHeDf772Tt2d8bssDTo/YcckKW2D+OwFrHXRC6hJvO3mHjFQTihoMV6fJOi0Hngg==}
    hasBin: true
    dependencies:
      command-line-args: 4.0.7
      debug: 4.3.4
      fs-extra: 7.0.1
      js-sha3: 0.8.0
      lodash: 4.17.21
      ts-essentials: 6.0.7(typescript@4.3.2)
      ts-generator: 0.1.1
    transitivePeerDependencies:
      - supports-color
      - typescript
    dev: true

  /typechain@5.0.0(typescript@4.3.2):
    resolution: {integrity: sha512-Ko2/8co0FUmPUkaXPcb8PC3ncWa5P72nvkiNMgcomd4OAInltJlITF0kcW2cZmI2sFkvmaHV5TZmCnOHgo+i5Q==}
    hasBin: true
    dependencies:
      '@types/prettier': 2.7.1
      command-line-args: 4.0.7
      debug: 4.3.4
      fs-extra: 7.0.1
      glob: 7.2.3
      js-sha3: 0.8.0
      lodash: 4.17.21
      prettier: 2.7.1
      ts-essentials: 7.0.3(typescript@4.3.2)
    transitivePeerDependencies:
      - supports-color
      - typescript
    dev: true

  /typedarray-to-buffer@3.1.5:
    resolution: {integrity: sha512-zdu8XMNEDepKKR+XYOXAVPtWui0ly0NtohUscw+UmaHiAWT8hrV1rr//H6V+0DvJ3OQ19S979M0laLfX8rm82Q==}
    dependencies:
      is-typedarray: 1.0.0
    dev: true

  /typedarray@0.0.6:
    resolution: {integrity: sha512-/aCDEGatGvZ2BIk+HmLf4ifCJFwvKFNb9/JeZPMulfgFracn9QFcAf5GO8B/mweUjSoblS5In0cWhqpfs/5PQA==}
    dev: true

  /typescript@4.3.2:
    resolution: {integrity: sha512-zZ4hShnmnoVnAHpVHWpTcxdv7dWP60S2FsydQLV8V5PbS3FifjWFFRiHSWpDJahly88PRyV5teTSLoq4eG7mKw==}
    engines: {node: '>=4.2.0'}
    hasBin: true
    dev: true

  /typewise-core@1.2.0:
    resolution: {integrity: sha512-2SCC/WLzj2SbUwzFOzqMCkz5amXLlxtJqDKTICqg30x+2DZxcfZN2MvQZmGfXWKNWaKK9pBPsvkcwv8bF/gxKg==}
    dev: true

  /typewise@1.0.3:
    resolution: {integrity: sha512-aXofE06xGhaQSPzt8hlTY+/YWQhm9P0jYUp1f2XtmW/3Bk0qzXcyFWAtPoo2uTGQj1ZwbDuSyuxicq+aDo8lCQ==}
    dependencies:
      typewise-core: 1.2.0
    dev: true

  /typewiselite@1.0.0:
    resolution: {integrity: sha512-J9alhjVHupW3Wfz6qFRGgQw0N3gr8hOkw6zm7FZ6UR1Cse/oD9/JVok7DNE9TT9IbciDHX2Ex9+ksE6cRmtymw==}
    dev: true

  /typical@2.6.1:
    resolution: {integrity: sha512-ofhi8kjIje6npGozTip9Fr8iecmYfEbS06i0JnIg+rh51KakryWF4+jX8lLKZVhy6N+ID45WYSFCxPOdTWCzNg==}
    dev: true

  /uglify-js@3.17.3:
    resolution: {integrity: sha512-JmMFDME3iufZnBpyKL+uS78LRiC+mK55zWfM5f/pWBJfpOttXAqYfdDGRukYhJuyRinvPVAtUhvy7rlDybNtFg==}
    engines: {node: '>=0.8.0'}
    hasBin: true
    requiresBuild: true
    dev: true
    optional: true

  /ultron@1.1.1:
    resolution: {integrity: sha512-UIEXBNeYmKptWH6z8ZnqTeS8fV74zG0/eRU9VGkpzz+LIJNs8W/zM/L+7ctCkRrgbNnnR0xxw4bKOr0cW0N0Og==}
    dev: true

  /unbox-primitive@1.0.2:
    resolution: {integrity: sha512-61pPlCD9h51VoreyJ0BReideM3MDKMKnh6+V9L08331ipq6Q8OFXZYiqP6n/tbHx4s5I9uRhcye6BrbkizkBDw==}
    dependencies:
      call-bind: 1.0.2
      has-bigints: 1.0.2
      has-symbols: 1.0.3
      which-boxed-primitive: 1.0.2
    dev: true

  /underscore@1.9.1:
    resolution: {integrity: sha512-5/4etnCkd9c8gwgowi5/om/mYO5ajCaOgdzj/oW+0eQV9WxKBDZw5+ycmKmeaTXjInS/W0BzpGLo2xR2aBwZdg==}
    dev: true
    optional: true

  /undici@5.10.0:
    resolution: {integrity: sha512-c8HsD3IbwmjjbLvoZuRI26TZic+TSEe8FPMLLOkN1AfYRhdjnKBU6yL+IwcSCbdZiX4e5t0lfMDLDCqj4Sq70g==}
    engines: {node: '>=12.18'}
    dev: true

  /undici@5.19.1:
    resolution: {integrity: sha512-YiZ61LPIgY73E7syxCDxxa3LV2yl3sN8spnIuTct60boiiRaE1J8mNWHO8Im2Zi/sFrPusjLlmRPrsyraSqX6A==}
    engines: {node: '>=12.18'}
    dependencies:
      busboy: 1.6.0
    dev: true

  /union-value@1.0.1:
    resolution: {integrity: sha512-tJfXmxMeWYnczCVs7XAEvIV7ieppALdyepWMkHkwciRpZraG/xwT+s2JN8+pr1+8jCRf80FFzvr+MpQeeoF4Xg==}
    engines: {node: '>=0.10.0'}
    dependencies:
      arr-union: 3.1.0
      get-value: 2.0.6
      is-extendable: 0.1.1
      set-value: 2.0.1
    dev: true

  /universalify@0.1.2:
    resolution: {integrity: sha512-rBJeI5CXAlmy1pV+617WB9J63U6XcazHHF2f2dbJix4XzpUF0RS3Zbj0FGIOCAva5P/d/GBOYaACQ1w+0azUkg==}
    engines: {node: '>= 4.0.0'}
    dev: true

  /universalify@2.0.0:
    resolution: {integrity: sha512-hAZsKq7Yy11Zu1DE0OzWjw7nnLZmJZYTDZZyEFHZdUhV8FkH5MCfoU1XMaxXovpyW5nq5scPqq0ZDP9Zyl04oQ==}
    engines: {node: '>= 10.0.0'}
    dev: true

  /unorm@1.6.0:
    resolution: {integrity: sha512-b2/KCUlYZUeA7JFUuRJZPUtr4gZvBh7tavtv4fvk4+KV9pfGiR6CQAQAWl49ZpR3ts2dk4FYkP7EIgDJoiOLDA==}
    engines: {node: '>= 0.4.0'}
    dev: true

  /unpipe@1.0.0:
    resolution: {integrity: sha512-pjy2bYhSsufwWlKwPc+l3cN7+wuJlK6uz0YdJEOlQDbl6jo/YlPi4mb8agUkVC8BF7V8NuzeyPNqRksA3hztKQ==}
    engines: {node: '>= 0.8'}
    dev: true

  /unset-value@1.0.0:
    resolution: {integrity: sha512-PcA2tsuGSF9cnySLHTLSh2qrQiJ70mn+r+Glzxv2TWZblxsxCC52BDlZoPCsz7STd9pN7EZetkWZBAvk4cgZdQ==}
    engines: {node: '>=0.10.0'}
    dependencies:
      has-value: 0.3.1
      isobject: 3.0.1
    dev: true

  /upper-case-first@1.1.2:
    resolution: {integrity: sha512-wINKYvI3Db8dtjikdAqoBbZoP6Q+PZUyfMR7pmwHzjC2quzSkUq5DmPrTtPEqHaz8AGtmsB4TqwapMTM1QAQOQ==}
    dependencies:
      upper-case: 1.1.3
    dev: true

  /upper-case@1.1.3:
    resolution: {integrity: sha512-WRbjgmYzgXkCV7zNVpy5YgrHgbBv126rMALQQMrmzOVC4GM2waQ9x7xtm8VU+1yF2kWyPzI9zbZ48n4vSxwfSA==}
    dev: true

  /uri-js@4.4.1:
    resolution: {integrity: sha512-7rKUyy33Q1yc98pQ1DAmLtwX109F7TIfWlW1Ydo8Wl1ii1SeHieeh0HHfPeL2fMXK6z0s8ecKs9frCuLJvndBg==}
    dependencies:
      punycode: 2.1.1
    dev: true

  /urix@0.1.0:
    resolution: {integrity: sha512-Am1ousAhSLBeB9cG/7k7r2R0zj50uDRlZHPGbazid5s9rlF1F/QKYObEKSIunSjIOkJZqwRRLpvewjEkM7pSqg==}
    deprecated: Please see https://github.com/lydell/urix#deprecated
    dev: true

  /url-parse-lax@1.0.0:
    resolution: {integrity: sha512-BVA4lR5PIviy2PMseNd2jbFQ+jwSwQGdJejf5ctd1rEXt0Ypd7yanUK9+lYechVlN5VaTJGsu2U/3MDDu6KgBA==}
    engines: {node: '>=0.10.0'}
    dependencies:
      prepend-http: 1.0.4
    dev: true

  /url-parse-lax@3.0.0:
    resolution: {integrity: sha512-NjFKA0DidqPa5ciFcSrXnAltTtzz84ogy+NebPvfEgAck0+TNg4UJ4IN+fB7zRZfbgUf0syOo9MDxFkDSMuFaQ==}
    engines: {node: '>=4'}
    dependencies:
      prepend-http: 2.0.0
    dev: true

  /url-set-query@1.0.0:
    resolution: {integrity: sha512-3AChu4NiXquPfeckE5R5cGdiHCMWJx1dwCWOmWIL4KHAziJNOFIYJlpGFeKDvwLPHovZRCxK3cYlwzqI9Vp+Gg==}
    dev: true

  /url-to-options@1.0.1:
    resolution: {integrity: sha512-0kQLIzG4fdk/G5NONku64rSH/x32NOA39LVQqlK8Le6lvTF6GGRJpqaQFGgU+CLwySIqBSMdwYM0sYcW9f6P4A==}
    engines: {node: '>= 4'}
    dev: true

  /url@0.11.0:
    resolution: {integrity: sha512-kbailJa29QrtXnxgq+DdCEGlbTeYM2eJUxsz6vjZavrCYPMIFHMKQmSKYAIuUK2i7hgPm28a8piX5NTUtM/LKQ==}
    dependencies:
      punycode: 1.3.2
      querystring: 0.2.0
    dev: true

  /use@3.1.1:
    resolution: {integrity: sha512-cwESVXlO3url9YWlFW/TA9cshCEhtu7IKJ/p5soJ/gGpj7vbvFrAY/eIioQ6Dw23KjZhYgiIo8HOs1nQ2vr/oQ==}
    engines: {node: '>=0.10.0'}
    dev: true

  /utf-8-validate@5.0.9:
    resolution: {integrity: sha512-Yek7dAy0v3Kl0orwMlvi7TPtiCNrdfHNd7Gcc/pLq4BLXqfAmd0J7OWMizUQnTTJsyjKn02mU7anqwfmUP4J8Q==}
    engines: {node: '>=6.14.2'}
    requiresBuild: true
    dependencies:
      node-gyp-build: 4.5.0
    dev: true

  /utf8@3.0.0:
    resolution: {integrity: sha512-E8VjFIQ/TyQgp+TZfS6l8yp/xWppSAHzidGiRrqe4bK4XP9pTRyKFgGJpO3SN7zdX4DeomTrwaseCHovfpFcqQ==}
    dev: true

  /util-deprecate@1.0.2:
    resolution: {integrity: sha512-EPD5q1uXyFxJpCrLnCc1nHnq3gOa6DZBocAIiI2TaSCA7VCJ1UJDMagCzIkXNsUYfD1daK//LTEQ8xiIbrHtcw==}
    dev: true

  /util.promisify@1.1.1:
    resolution: {integrity: sha512-/s3UsZUrIfa6xDhr7zZhnE9SLQ5RIXyYfiVnMMyMDzOc8WhWN4Nbh36H842OyurKbCDAesZOJaVyvmSl6fhGQw==}
    dependencies:
      call-bind: 1.0.2
      define-properties: 1.1.4
      for-each: 0.3.3
      has-symbols: 1.0.3
      object.getownpropertydescriptors: 2.1.4
    dev: true

  /util@0.12.3:
    resolution: {integrity: sha512-I8XkoQwE+fPQEhy9v012V+TSdH2kp9ts29i20TaaDUXsg7x/onePbhFJUExBfv/2ay1ZOp/Vsm3nDlmnFGSAog==}
    dependencies:
      inherits: 2.0.4
      is-arguments: 1.0.4
      is-generator-function: 1.0.8
      is-typed-array: 1.1.5
      safe-buffer: 5.2.1
      which-typed-array: 1.1.4
    dev: true

  /utils-merge@1.0.1:
    resolution: {integrity: sha1-n5VxD1CiZ5R7LMwSR0HBAoQn5xM=}
    engines: {node: '>= 0.4.0'}
    dev: true

  /uuid@2.0.1:
    resolution: {integrity: sha512-nWg9+Oa3qD2CQzHIP4qKUqwNfzKn8P0LtFhotaCTFchsV7ZfDhAybeip/HZVeMIpZi9JgY1E3nUlwaCmZT1sEg==}
    deprecated: Please upgrade  to version 7 or higher.  Older versions may use Math.random() in certain circumstances, which is known to be problematic.  See https://v8.dev/blog/math-random for details.
    dev: true

  /uuid@3.3.2:
    resolution: {integrity: sha512-yXJmeNaw3DnnKAOKJE51sL/ZaYfWJRl1pK9dr19YFCu0ObS231AB1/LbqTKRAQ5kw8A90rA6fr4riOUpTZvQZA==}
    deprecated: Please upgrade  to version 7 or higher.  Older versions may use Math.random() in certain circumstances, which is known to be problematic.  See https://v8.dev/blog/math-random for details.
    hasBin: true
    dev: true

  /uuid@3.4.0:
    resolution: {integrity: sha512-HjSDRw6gZE5JMggctHBcjVak08+KEVhSIiDzFnT9S9aegmp85S/bReBVTb4QTFaRNptJ9kuYaNhnbNEOkbKb/A==}
    deprecated: Please upgrade  to version 7 or higher.  Older versions may use Math.random() in certain circumstances, which is known to be problematic.  See https://v8.dev/blog/math-random for details.
    hasBin: true
    dev: true

  /uuid@8.3.2:
    resolution: {integrity: sha512-+NYs2QeMWy+GWFOEm9xnn6HCDp0l7QBD7ml8zLUmJ+93Q5NF0NocErnwkTkXVFNiX3/fpC6afS8Dhb/gz7R7eg==}
    hasBin: true
    dev: true

  /validate-npm-package-license@3.0.4:
    resolution: {integrity: sha512-DpKm2Ui/xN7/HQKCtpZxoRWBhZ9Z0kqtygG8XCgNQ8ZlDnxuQmWhj566j8fN4Cu3/JmbhsDo7fcAJq4s9h27Ew==}
    dependencies:
      spdx-correct: 3.1.1
      spdx-expression-parse: 3.0.1
    dev: true

  /varint@5.0.2:
    resolution: {integrity: sha512-lKxKYG6H03yCZUpAGOPOsMcGxd1RHCu1iKvEHYDPmTyq2HueGhD73ssNBqqQWfvYs04G9iUFRvmAVLW20Jw6ow==}
    dev: true

  /vary@1.1.2:
    resolution: {integrity: sha512-BNGbWLfd0eUPabhkXUVm0j8uuvREyTh5ovRa/dyow/BqAbZJyC+5fU+IzQOzmAKzYqYRAISoRhdQr3eIZ/PXqg==}
    engines: {node: '>= 0.8'}
    dev: true

  /verror@1.10.0:
    resolution: {integrity: sha512-ZZKSmDAEFOijERBLkmYfJ+vmk3w+7hOLYDNkRCuRuMJGEmqYNCNLyBBFwWKVMhfwaEF3WOd0Zlw86U/WC/+nYw==}
    engines: {'0': node >=0.6.0}
    dependencies:
      assert-plus: 1.0.0
      core-util-is: 1.0.2
      extsprintf: 1.4.0
    dev: true

  /web3-bzz@1.2.11:
    resolution: {integrity: sha512-XGpWUEElGypBjeFyUhTkiPXFbDVD6Nr/S5jznE3t8cWUA0FxRf1n3n/NuIZeb0H9RkN2Ctd/jNma/k8XGa3YKg==}
    engines: {node: '>=8.0.0'}
    dependencies:
      '@types/node': 12.19.16
      got: 9.6.0
      swarm-js: 0.1.40
      underscore: 1.9.1
    transitivePeerDependencies:
      - bufferutil
      - supports-color
      - utf-8-validate
    dev: true
    optional: true

  /web3-bzz@1.5.2:
    resolution: {integrity: sha512-W/sPCdA+XQ9duUYKHAwf/g69cbbV8gTCRsa1MpZwU7spXECiyJ2EvD/QzAZ+UpJk3GELXFF/fUByeZ3VRQKF2g==}
    engines: {node: '>=8.0.0'}
    requiresBuild: true
    dependencies:
      '@types/node': 12.19.16
      got: 9.6.0
      swarm-js: 0.1.40
    transitivePeerDependencies:
      - bufferutil
      - supports-color
      - utf-8-validate
    dev: true

  /web3-bzz@1.7.4:
    resolution: {integrity: sha512-w9zRhyEqTK/yi0LGRHjZMcPCfP24LBjYXI/9YxFw9VqsIZ9/G0CRCnUt12lUx0A56LRAMpF7iQ8eA73aBcO29Q==}
    engines: {node: '>=8.0.0'}
    requiresBuild: true
    dependencies:
      '@types/node': 12.19.16
      got: 9.6.0
      swarm-js: 0.1.40
    transitivePeerDependencies:
      - bufferutil
      - supports-color
      - utf-8-validate
    dev: true

  /web3-bzz@1.8.0:
    resolution: {integrity: sha512-caDtdKeLi7+2Vb+y+cq2yyhkNjnxkFzVW0j1DtemarBg3dycG1iEl75CVQMLNO6Wkg+HH9tZtRnUyFIe5LIUeQ==}
    engines: {node: '>=8.0.0'}
    requiresBuild: true
    dependencies:
      '@types/node': 12.19.16
      got: 12.1.0
      swarm-js: 0.1.40
    transitivePeerDependencies:
      - bufferutil
      - supports-color
      - utf-8-validate
    dev: true

  /web3-core-helpers@1.2.11:
    resolution: {integrity: sha512-PEPoAoZd5ME7UfbnCZBdzIerpe74GEvlwT4AjOmHeCVZoIFk7EqvOZDejJHt+feJA6kMVTdd0xzRNN295UhC1A==}
    engines: {node: '>=8.0.0'}
    dependencies:
      underscore: 1.9.1
      web3-eth-iban: 1.2.11
      web3-utils: 1.2.11
    dev: true
    optional: true

  /web3-core-helpers@1.5.2:
    resolution: {integrity: sha512-U7LJoeUdQ3aY9t5gU7t/1XpcApsWm+4AcW5qKl/44ZxD44w0Dmsq1c5zJm3GuLr/a9MwQfXK4lpmvxVQWHHQRg==}
    engines: {node: '>=8.0.0'}
    dependencies:
      web3-eth-iban: 1.5.2
      web3-utils: 1.5.2
    dev: true

  /web3-core-helpers@1.7.4:
    resolution: {integrity: sha512-F8PH11qIkE/LpK4/h1fF/lGYgt4B6doeMi8rukeV/s4ivseZHHslv1L6aaijLX/g/j4PsFmR42byynBI/MIzFg==}
    engines: {node: '>=8.0.0'}
    dependencies:
      web3-eth-iban: 1.7.4
      web3-utils: 1.7.4
    dev: true

  /web3-core-helpers@1.8.0:
    resolution: {integrity: sha512-nMAVwZB3rEp/khHI2BvFy0e/xCryf501p5NGjswmJtEM+Zrd3Biaw52JrB1qAZZIzCA8cmLKaOgdfamoDOpWdw==}
    engines: {node: '>=8.0.0'}
    dependencies:
      web3-eth-iban: 1.8.0
      web3-utils: 1.8.0
    dev: true

  /web3-core-method@1.2.11:
    resolution: {integrity: sha512-ff0q76Cde94HAxLDZ6DbdmKniYCQVtvuaYh+rtOUMB6kssa5FX0q3vPmixi7NPooFnbKmmZCM6NvXg4IreTPIw==}
    engines: {node: '>=8.0.0'}
    dependencies:
      '@ethersproject/transactions': 5.7.0
      underscore: 1.9.1
      web3-core-helpers: 1.2.11
      web3-core-promievent: 1.2.11
      web3-core-subscriptions: 1.2.11
      web3-utils: 1.2.11
    dev: true
    optional: true

  /web3-core-method@1.5.2:
    resolution: {integrity: sha512-/mC5t9UjjJoQmJJqO5nWK41YHo+tMzFaT7Tp7jDCQsBkinE68KsUJkt0jzygpheW84Zra0DVp6q19gf96+cugg==}
    engines: {node: '>=8.0.0'}
    dependencies:
      '@ethereumjs/common': 2.6.5
      '@ethersproject/transactions': 5.7.0
      web3-core-helpers: 1.5.2
      web3-core-promievent: 1.5.2
      web3-core-subscriptions: 1.5.2
      web3-utils: 1.5.2
    dev: true

  /web3-core-method@1.7.4:
    resolution: {integrity: sha512-56K7pq+8lZRkxJyzf5MHQPI9/VL3IJLoy4L/+q8HRdZJ3CkB1DkXYaXGU2PeylG1GosGiSzgIfu1ljqS7CP9xQ==}
    engines: {node: '>=8.0.0'}
    dependencies:
      '@ethersproject/transactions': 5.7.0
      web3-core-helpers: 1.7.4
      web3-core-promievent: 1.7.4
      web3-core-subscriptions: 1.7.4
      web3-utils: 1.7.4
    dev: true

  /web3-core-method@1.8.0:
    resolution: {integrity: sha512-c94RAzo3gpXwf2rf8rL8C77jOzNWF4mXUoUfZYYsiY35cJFd46jQDPI00CB5+ZbICTiA5mlVzMj4e7jAsTqiLA==}
    engines: {node: '>=8.0.0'}
    dependencies:
      '@ethersproject/transactions': 5.7.0
      web3-core-helpers: 1.8.0
      web3-core-promievent: 1.8.0
      web3-core-subscriptions: 1.8.0
      web3-utils: 1.8.0
    dev: true

  /web3-core-promievent@1.2.11:
    resolution: {integrity: sha512-il4McoDa/Ox9Agh4kyfQ8Ak/9ABYpnF8poBLL33R/EnxLsJOGQG2nZhkJa3I067hocrPSjEdlPt/0bHXsln4qA==}
    engines: {node: '>=8.0.0'}
    dependencies:
      eventemitter3: 4.0.4
    dev: true
    optional: true

  /web3-core-promievent@1.5.2:
    resolution: {integrity: sha512-5DacbJXe98ozSor7JlkTNCy6G8945VunRRkPxMk98rUrg60ECVEM/vuefk1atACzjQsKx6tmLZuHxbJQ64TQeQ==}
    engines: {node: '>=8.0.0'}
    dependencies:
      eventemitter3: 4.0.4
    dev: true

  /web3-core-promievent@1.7.4:
    resolution: {integrity: sha512-o4uxwXKDldN7ER7VUvDfWsqTx9nQSP1aDssi1XYXeYC2xJbVo0n+z6ryKtmcoWoRdRj7uSpVzal3nEmlr480mA==}
    engines: {node: '>=8.0.0'}
    dependencies:
      eventemitter3: 4.0.4
    dev: true

  /web3-core-promievent@1.8.0:
    resolution: {integrity: sha512-FGLyjAuOaAQ+ZhV6iuw9tg/9WvIkSZXKHQ4mdTyQ8MxVraOtFivOCbuLLsGgapfHYX+RPxsc1j1YzQjKoupagQ==}
    engines: {node: '>=8.0.0'}
    dependencies:
      eventemitter3: 4.0.4
    dev: true

  /web3-core-requestmanager@1.2.11:
    resolution: {integrity: sha512-oFhBtLfOiIbmfl6T6gYjjj9igOvtyxJ+fjS+byRxiwFJyJ5BQOz4/9/17gWR1Cq74paTlI7vDGxYfuvfE/mKvA==}
    engines: {node: '>=8.0.0'}
    dependencies:
      underscore: 1.9.1
      web3-core-helpers: 1.2.11
      web3-providers-http: 1.2.11
      web3-providers-ipc: 1.2.11
      web3-providers-ws: 1.2.11
    transitivePeerDependencies:
      - supports-color
    dev: true
    optional: true

  /web3-core-requestmanager@1.5.2:
    resolution: {integrity: sha512-oRVW9OrAsXN2JIZt68OEg1Mb1A9a/L3JAGMv15zLEFEnJEGw0KQsGK1ET2kvZBzvpFd5G0EVkYCnx7WDe4HSNw==}
    engines: {node: '>=8.0.0'}
    dependencies:
      util: 0.12.3
      web3-core-helpers: 1.5.2
      web3-providers-http: 1.5.2
      web3-providers-ipc: 1.5.2
      web3-providers-ws: 1.5.2
    transitivePeerDependencies:
      - supports-color
    dev: true

  /web3-core-requestmanager@1.7.4:
    resolution: {integrity: sha512-IuXdAm65BQtPL4aI6LZJJOrKAs0SM5IK2Cqo2/lMNvVMT9Kssq6qOk68Uf7EBDH0rPuINi+ReLP+uH+0g3AnPA==}
    engines: {node: '>=8.0.0'}
    dependencies:
      util: 0.12.3
      web3-core-helpers: 1.7.4
      web3-providers-http: 1.7.4
      web3-providers-ipc: 1.7.4
      web3-providers-ws: 1.7.4
    transitivePeerDependencies:
      - supports-color
    dev: true

  /web3-core-requestmanager@1.8.0:
    resolution: {integrity: sha512-2AoYCs3Owl5foWcf4uKPONyqFygSl9T54L8b581U16nsUirjhoTUGK/PBhMDVcLCmW4QQmcY5A8oPFpkQc1TTg==}
    engines: {node: '>=8.0.0'}
    dependencies:
      util: 0.12.3
      web3-core-helpers: 1.8.0
      web3-providers-http: 1.8.0
      web3-providers-ipc: 1.8.0
      web3-providers-ws: 1.8.0
    transitivePeerDependencies:
      - encoding
      - supports-color
    dev: true

  /web3-core-subscriptions@1.2.11:
    resolution: {integrity: sha512-qEF/OVqkCvQ7MPs1JylIZCZkin0aKK9lDxpAtQ1F8niEDGFqn7DT8E/vzbIa0GsOjL2fZjDhWJsaW+BSoAW1gg==}
    engines: {node: '>=8.0.0'}
    dependencies:
      eventemitter3: 4.0.4
      underscore: 1.9.1
      web3-core-helpers: 1.2.11
    dev: true
    optional: true

  /web3-core-subscriptions@1.5.2:
    resolution: {integrity: sha512-hapI4rKFk22yurtIv0BYvkraHsM7epA4iI8Np+HuH6P9DD0zj/llaps6TXLM9HyacLBRwmOLZmr+pHBsPopUnQ==}
    engines: {node: '>=8.0.0'}
    dependencies:
      eventemitter3: 4.0.4
      web3-core-helpers: 1.5.2
    dev: true

  /web3-core-subscriptions@1.7.4:
    resolution: {integrity: sha512-VJvKWaXRyxk2nFWumOR94ut9xvjzMrRtS38c4qj8WBIRSsugrZr5lqUwgndtj0qx4F+50JhnU++QEqUEAtKm3g==}
    engines: {node: '>=8.0.0'}
    dependencies:
      eventemitter3: 4.0.4
      web3-core-helpers: 1.7.4
    dev: true

  /web3-core-subscriptions@1.8.0:
    resolution: {integrity: sha512-7lHVRzDdg0+Gcog55lG6Q3D8JV+jN+4Ly6F8cSn9xFUAwOkdbgdWsjknQG7t7CDWy21DQkvdiY2BJF8S68AqOA==}
    engines: {node: '>=8.0.0'}
    dependencies:
      eventemitter3: 4.0.4
      web3-core-helpers: 1.8.0
    dev: true

  /web3-core@1.2.11:
    resolution: {integrity: sha512-CN7MEYOY5ryo5iVleIWRE3a3cZqVaLlIbIzDPsvQRUfzYnvzZQRZBm9Mq+ttDi2STOOzc1MKylspz/o3yq/LjQ==}
    engines: {node: '>=8.0.0'}
    dependencies:
      '@types/bn.js': 4.11.6
      '@types/node': 12.19.16
      bignumber.js: 9.1.0
      web3-core-helpers: 1.2.11
      web3-core-method: 1.2.11
      web3-core-requestmanager: 1.2.11
      web3-utils: 1.2.11
    transitivePeerDependencies:
      - supports-color
    dev: true
    optional: true

  /web3-core@1.5.2:
    resolution: {integrity: sha512-sebMpQbg3kbh3vHUbHrlKGKOxDWqjgt8KatmTBsTAWj/HwWYVDzeX+2Q84+swNYsm2DrTBVFlqTErFUwPBvyaA==}
    engines: {node: '>=8.0.0'}
    dependencies:
      '@types/bn.js': 4.11.6
      '@types/node': 12.19.16
      bignumber.js: 9.1.0
      web3-core-helpers: 1.5.2
      web3-core-method: 1.5.2
      web3-core-requestmanager: 1.5.2
      web3-utils: 1.5.2
    transitivePeerDependencies:
      - supports-color
    dev: true

  /web3-core@1.7.4:
    resolution: {integrity: sha512-L0DCPlIh9bgIED37tYbe7bsWrddoXYc897ANGvTJ6MFkSNGiMwDkTLWSgYd9Mf8qu8b4iuPqXZHMwIo4atoh7Q==}
    engines: {node: '>=8.0.0'}
    dependencies:
      '@types/bn.js': 5.1.1
      '@types/node': 12.19.16
      bignumber.js: 9.1.0
      web3-core-helpers: 1.7.4
      web3-core-method: 1.7.4
      web3-core-requestmanager: 1.7.4
      web3-utils: 1.7.4
    transitivePeerDependencies:
      - supports-color
    dev: true

  /web3-core@1.8.0:
    resolution: {integrity: sha512-9sCA+Z02ci6zoY2bAquFiDjujRwmSKHiSGi4B8IstML8okSytnzXk1izHYSynE7ahIkguhjWAuXFvX76F5rAbA==}
    engines: {node: '>=8.0.0'}
    dependencies:
      '@types/bn.js': 5.1.1
      '@types/node': 12.19.16
      bignumber.js: 9.1.0
      web3-core-helpers: 1.8.0
      web3-core-method: 1.8.0
      web3-core-requestmanager: 1.8.0
      web3-utils: 1.8.0
    transitivePeerDependencies:
      - encoding
      - supports-color
    dev: true

  /web3-eth-abi@1.2.11:
    resolution: {integrity: sha512-PkRYc0+MjuLSgg03QVWqWlQivJqRwKItKtEpRUaxUAeLE7i/uU39gmzm2keHGcQXo3POXAbOnMqkDvOep89Crg==}
    engines: {node: '>=8.0.0'}
    dependencies:
      '@ethersproject/abi': 5.0.0-beta.153
      underscore: 1.9.1
      web3-utils: 1.2.11
    dev: true
    optional: true

  /web3-eth-abi@1.5.2:
    resolution: {integrity: sha512-P3bJbDR5wib4kWGfVeBKBVi27T+AiHy4EJxYM6SMNbpm3DboLDdisu9YBd6INMs8rzxgnprBbGmmyn4jKIDKAA==}
    engines: {node: '>=8.0.0'}
    dependencies:
      '@ethersproject/abi': 5.0.7
      web3-utils: 1.5.2
    dev: true

  /web3-eth-abi@1.7.4:
    resolution: {integrity: sha512-eMZr8zgTbqyL9MCTCAvb67RbVyN5ZX7DvA0jbLOqRWCiw+KlJKTGnymKO6jPE8n5yjk4w01e165Qb11hTDwHgg==}
    engines: {node: '>=8.0.0'}
    dependencies:
      '@ethersproject/abi': 5.7.0
      web3-utils: 1.7.4
    dev: true

  /web3-eth-abi@1.8.0:
    resolution: {integrity: sha512-xPeMb2hS9YLQK/Q5YZpkcmzoRGM+/R8bogSrYHhNC3hjZSSU0YRH+1ZKK0f9YF4qDZaPMI8tKWIMSCDIpjG6fg==}
    engines: {node: '>=8.0.0'}
    dependencies:
      '@ethersproject/abi': 5.6.4
      web3-utils: 1.8.0
    dev: true

  /web3-eth-accounts@1.2.11:
    resolution: {integrity: sha512-6FwPqEpCfKIh3nSSGeo3uBm2iFSnFJDfwL3oS9pyegRBXNsGRVpgiW63yhNzL0796StsvjHWwQnQHsZNxWAkGw==}
    engines: {node: '>=8.0.0'}
    dependencies:
      crypto-browserify: 3.12.0
      eth-lib: 0.2.8
      ethereumjs-common: 1.5.0
      ethereumjs-tx: 2.1.2
      scrypt-js: 3.0.1
      underscore: 1.9.1
      uuid: 3.3.2
      web3-core: 1.2.11
      web3-core-helpers: 1.2.11
      web3-core-method: 1.2.11
      web3-utils: 1.2.11
    transitivePeerDependencies:
      - supports-color
    dev: true
    optional: true

  /web3-eth-accounts@1.5.2:
    resolution: {integrity: sha512-F8mtzxgEhxfLc66vPi0Gqd6mpscvvk7Ua575bsJ1p9J2X/VtuKgDgpWcU4e4LKeROQ+ouCpAG9//0j9jQuij3A==}
    engines: {node: '>=8.0.0'}
    dependencies:
      '@ethereumjs/common': 2.6.5
      '@ethereumjs/tx': 3.5.2
      crypto-browserify: 3.12.0
      eth-lib: 0.2.8
      ethereumjs-util: 7.1.5
      scrypt-js: 3.0.1
      uuid: 3.3.2
      web3-core: 1.5.2
      web3-core-helpers: 1.5.2
      web3-core-method: 1.5.2
      web3-utils: 1.5.2
    transitivePeerDependencies:
      - supports-color
    dev: true

  /web3-eth-accounts@1.7.4:
    resolution: {integrity: sha512-Y9vYLRKP7VU7Cgq6wG1jFaG2k3/eIuiTKAG8RAuQnb6Cd9k5BRqTm5uPIiSo0AP/u11jDomZ8j7+WEgkU9+Btw==}
    engines: {node: '>=8.0.0'}
    dependencies:
      '@ethereumjs/common': 2.6.5
      '@ethereumjs/tx': 3.5.2
      crypto-browserify: 3.12.0
      eth-lib: 0.2.8
      ethereumjs-util: 7.1.5
      scrypt-js: 3.0.1
      uuid: 3.3.2
      web3-core: 1.7.4
      web3-core-helpers: 1.7.4
      web3-core-method: 1.7.4
      web3-utils: 1.7.4
    transitivePeerDependencies:
      - supports-color
    dev: true

  /web3-eth-accounts@1.8.0:
    resolution: {integrity: sha512-HQ/MDSv4bexwJLvnqsM6xpGE7c2NVOqyhzOZFyMUKXbIwIq85T3TaLnM9pCN7XqMpDcfxqiZ3q43JqQVkzHdmw==}
    engines: {node: '>=8.0.0'}
    dependencies:
      '@ethereumjs/common': 2.6.5
      '@ethereumjs/tx': 3.5.2
      crypto-browserify: 3.12.0
      eth-lib: 0.2.8
      ethereumjs-util: 7.1.5
      scrypt-js: 3.0.1
      uuid: 3.3.2
      web3-core: 1.8.0
      web3-core-helpers: 1.8.0
      web3-core-method: 1.8.0
      web3-utils: 1.8.0
    transitivePeerDependencies:
      - encoding
      - supports-color
    dev: true

  /web3-eth-contract@1.2.11:
    resolution: {integrity: sha512-MzYuI/Rq2o6gn7vCGcnQgco63isPNK5lMAan2E51AJLknjSLnOxwNY3gM8BcKoy4Z+v5Dv00a03Xuk78JowFow==}
    engines: {node: '>=8.0.0'}
    dependencies:
      '@types/bn.js': 4.11.6
      underscore: 1.9.1
      web3-core: 1.2.11
      web3-core-helpers: 1.2.11
      web3-core-method: 1.2.11
      web3-core-promievent: 1.2.11
      web3-core-subscriptions: 1.2.11
      web3-eth-abi: 1.2.11
      web3-utils: 1.2.11
    transitivePeerDependencies:
      - supports-color
    dev: true
    optional: true

  /web3-eth-contract@1.5.2:
    resolution: {integrity: sha512-4B8X/IPFxZCTmtENpdWXtyw5fskf2muyc3Jm5brBQRb4H3lVh1/ZyQy7vOIkdphyaXu4m8hBLHzeyKkd37mOUg==}
    engines: {node: '>=8.0.0'}
    dependencies:
      '@types/bn.js': 4.11.6
      web3-core: 1.5.2
      web3-core-helpers: 1.5.2
      web3-core-method: 1.5.2
      web3-core-promievent: 1.5.2
      web3-core-subscriptions: 1.5.2
      web3-eth-abi: 1.5.2
      web3-utils: 1.5.2
    transitivePeerDependencies:
      - supports-color
    dev: true

  /web3-eth-contract@1.7.4:
    resolution: {integrity: sha512-ZgSZMDVI1pE9uMQpK0T0HDT2oewHcfTCv0osEqf5qyn5KrcQDg1GT96/+S0dfqZ4HKj4lzS5O0rFyQiLPQ8LzQ==}
    engines: {node: '>=8.0.0'}
    dependencies:
      '@types/bn.js': 5.1.1
      web3-core: 1.7.4
      web3-core-helpers: 1.7.4
      web3-core-method: 1.7.4
      web3-core-promievent: 1.7.4
      web3-core-subscriptions: 1.7.4
      web3-eth-abi: 1.7.4
      web3-utils: 1.7.4
    transitivePeerDependencies:
      - supports-color
    dev: true

  /web3-eth-contract@1.8.0:
    resolution: {integrity: sha512-6xeXhW2YoCrz2Ayf2Vm4srWiMOB6LawkvxWJDnUWJ8SMATg4Pgu42C/j8rz/enXbYWt2IKuj0kk8+QszxQbK+Q==}
    engines: {node: '>=8.0.0'}
    dependencies:
      '@types/bn.js': 5.1.1
      web3-core: 1.8.0
      web3-core-helpers: 1.8.0
      web3-core-method: 1.8.0
      web3-core-promievent: 1.8.0
      web3-core-subscriptions: 1.8.0
      web3-eth-abi: 1.8.0
      web3-utils: 1.8.0
    transitivePeerDependencies:
      - encoding
      - supports-color
    dev: true

  /web3-eth-ens@1.2.11:
    resolution: {integrity: sha512-dbW7dXP6HqT1EAPvnniZVnmw6TmQEKF6/1KgAxbo8iBBYrVTMDGFQUUnZ+C4VETGrwwaqtX4L9d/FrQhZ6SUiA==}
    engines: {node: '>=8.0.0'}
    dependencies:
      content-hash: 2.5.2
      eth-ens-namehash: 2.0.8
      underscore: 1.9.1
      web3-core: 1.2.11
      web3-core-helpers: 1.2.11
      web3-core-promievent: 1.2.11
      web3-eth-abi: 1.2.11
      web3-eth-contract: 1.2.11
      web3-utils: 1.2.11
    transitivePeerDependencies:
      - supports-color
    dev: true
    optional: true

  /web3-eth-ens@1.5.2:
    resolution: {integrity: sha512-/UrLL42ZOCYge+BpFBdzG8ICugaRS4f6X7PxJKO+zAt+TwNgBpjuWfW/ZYNcuqJun/ZyfcTuj03TXqA1RlNhZQ==}
    engines: {node: '>=8.0.0'}
    dependencies:
      content-hash: 2.5.2
      eth-ens-namehash: 2.0.8
      web3-core: 1.5.2
      web3-core-helpers: 1.5.2
      web3-core-promievent: 1.5.2
      web3-eth-abi: 1.5.2
      web3-eth-contract: 1.5.2
      web3-utils: 1.5.2
    transitivePeerDependencies:
      - supports-color
    dev: true

  /web3-eth-ens@1.7.4:
    resolution: {integrity: sha512-Gw5CVU1+bFXP5RVXTCqJOmHn71X2ghNk9VcEH+9PchLr0PrKbHTA3hySpsPco1WJAyK4t8SNQVlNr3+bJ6/WZA==}
    engines: {node: '>=8.0.0'}
    dependencies:
      content-hash: 2.5.2
      eth-ens-namehash: 2.0.8
      web3-core: 1.7.4
      web3-core-helpers: 1.7.4
      web3-core-promievent: 1.7.4
      web3-eth-abi: 1.7.4
      web3-eth-contract: 1.7.4
      web3-utils: 1.7.4
    transitivePeerDependencies:
      - supports-color
    dev: true

  /web3-eth-ens@1.8.0:
    resolution: {integrity: sha512-/eFbQEwvsMOEiOhw9/iuRXCsPkqAmHHWuFOrThQkozRgcnSTRnvxkkRC/b6koiT5/HaKeUs4yQDg+/ixsIxZxA==}
    engines: {node: '>=8.0.0'}
    dependencies:
      content-hash: 2.5.2
      eth-ens-namehash: 2.0.8
      web3-core: 1.8.0
      web3-core-helpers: 1.8.0
      web3-core-promievent: 1.8.0
      web3-eth-abi: 1.8.0
      web3-eth-contract: 1.8.0
      web3-utils: 1.8.0
    transitivePeerDependencies:
      - encoding
      - supports-color
    dev: true

  /web3-eth-iban@1.2.11:
    resolution: {integrity: sha512-ozuVlZ5jwFC2hJY4+fH9pIcuH1xP0HEFhtWsR69u9uDIANHLPQQtWYmdj7xQ3p2YT4bQLq/axKhZi7EZVetmxQ==}
    engines: {node: '>=8.0.0'}
    dependencies:
      bn.js: 4.12.0
      web3-utils: 1.2.11
    dev: true
    optional: true

  /web3-eth-iban@1.5.2:
    resolution: {integrity: sha512-C04YDXuSG/aDwOHSX+HySBGb0KraiAVt+/l1Mw7y/fCUrKC/K0yYzMYqY/uYOcvLtepBPsC4ZfUYWUBZ2PO8Vg==}
    engines: {node: '>=8.0.0'}
    dependencies:
      bn.js: 4.12.0
      web3-utils: 1.5.2
    dev: true

  /web3-eth-iban@1.7.4:
    resolution: {integrity: sha512-XyrsgWlZQMv5gRcjXMsNvAoCRvV5wN7YCfFV5+tHUCqN8g9T/o4XUS20vDWD0k4HNiAcWGFqT1nrls02MGZ08w==}
    engines: {node: '>=8.0.0'}
    dependencies:
      bn.js: 5.2.1
      web3-utils: 1.7.4
    dev: true

  /web3-eth-iban@1.8.0:
    resolution: {integrity: sha512-4RbvUxcMpo/e5811sE3a6inJ2H4+FFqUVmlRYs0RaXaxiHweahSRBNcpO0UWgmlePTolj0rXqPT2oEr0DuC8kg==}
    engines: {node: '>=8.0.0'}
    dependencies:
      bn.js: 5.2.1
      web3-utils: 1.8.0
    dev: true

  /web3-eth-personal@1.2.11:
    resolution: {integrity: sha512-42IzUtKq9iHZ8K9VN0vAI50iSU9tOA1V7XU2BhF/tb7We2iKBVdkley2fg26TxlOcKNEHm7o6HRtiiFsVK4Ifw==}
    engines: {node: '>=8.0.0'}
    dependencies:
      '@types/node': 12.19.16
      web3-core: 1.2.11
      web3-core-helpers: 1.2.11
      web3-core-method: 1.2.11
      web3-net: 1.2.11
      web3-utils: 1.2.11
    transitivePeerDependencies:
      - supports-color
    dev: true
    optional: true

  /web3-eth-personal@1.5.2:
    resolution: {integrity: sha512-nH5N2GiVC0C5XeMEKU16PeFP3Hb3hkPvlR6Tf9WQ+pE+jw1c8eaXBO1CJQLr15ikhUF3s94ICyHcfjzkDsmRbA==}
    engines: {node: '>=8.0.0'}
    dependencies:
      '@types/node': 12.19.16
      web3-core: 1.5.2
      web3-core-helpers: 1.5.2
      web3-core-method: 1.5.2
      web3-net: 1.5.2
      web3-utils: 1.5.2
    transitivePeerDependencies:
      - supports-color
    dev: true

  /web3-eth-personal@1.7.4:
    resolution: {integrity: sha512-O10C1Hln5wvLQsDhlhmV58RhXo+GPZ5+W76frSsyIrkJWLtYQTCr5WxHtRC9sMD1idXLqODKKgI2DL+7xeZ0/g==}
    engines: {node: '>=8.0.0'}
    dependencies:
      '@types/node': 12.19.16
      web3-core: 1.7.4
      web3-core-helpers: 1.7.4
      web3-core-method: 1.7.4
      web3-net: 1.7.4
      web3-utils: 1.7.4
    transitivePeerDependencies:
      - supports-color
    dev: true

  /web3-eth-personal@1.8.0:
    resolution: {integrity: sha512-L7FT4nR3HmsfZyIAhFpEctKkYGOjRC2h6iFKs9gnFCHZga8yLcYcGaYOBIoYtaKom99MuGBoosayWt/Twh7F5A==}
    engines: {node: '>=8.0.0'}
    dependencies:
      '@types/node': 12.19.16
      web3-core: 1.8.0
      web3-core-helpers: 1.8.0
      web3-core-method: 1.8.0
      web3-net: 1.8.0
      web3-utils: 1.8.0
    transitivePeerDependencies:
      - encoding
      - supports-color
    dev: true

  /web3-eth@1.2.11:
    resolution: {integrity: sha512-REvxW1wJ58AgHPcXPJOL49d1K/dPmuw4LjPLBPStOVkQjzDTVmJEIsiLwn2YeuNDd4pfakBwT8L3bz1G1/wVsQ==}
    engines: {node: '>=8.0.0'}
    dependencies:
      underscore: 1.9.1
      web3-core: 1.2.11
      web3-core-helpers: 1.2.11
      web3-core-method: 1.2.11
      web3-core-subscriptions: 1.2.11
      web3-eth-abi: 1.2.11
      web3-eth-accounts: 1.2.11
      web3-eth-contract: 1.2.11
      web3-eth-ens: 1.2.11
      web3-eth-iban: 1.2.11
      web3-eth-personal: 1.2.11
      web3-net: 1.2.11
      web3-utils: 1.2.11
    transitivePeerDependencies:
      - supports-color
    dev: true
    optional: true

  /web3-eth@1.5.2:
    resolution: {integrity: sha512-DwWQ6TCOUqvYyo7T20S7HpQDPveNHNqOn2Q2F3E8ZFyEjmqT4XsGiwvm08kB/VgQ4e/ANyq/i8PPFSYMT8JKHg==}
    engines: {node: '>=8.0.0'}
    dependencies:
      web3-core: 1.5.2
      web3-core-helpers: 1.5.2
      web3-core-method: 1.5.2
      web3-core-subscriptions: 1.5.2
      web3-eth-abi: 1.5.2
      web3-eth-accounts: 1.5.2
      web3-eth-contract: 1.5.2
      web3-eth-ens: 1.5.2
      web3-eth-iban: 1.5.2
      web3-eth-personal: 1.5.2
      web3-net: 1.5.2
      web3-utils: 1.5.2
    transitivePeerDependencies:
      - supports-color
    dev: true

  /web3-eth@1.7.4:
    resolution: {integrity: sha512-JG0tTMv0Ijj039emXNHi07jLb0OiWSA9O24MRSk5vToTQyDNXihdF2oyq85LfHuF690lXZaAXrjhtLNlYqb7Ug==}
    engines: {node: '>=8.0.0'}
    dependencies:
      web3-core: 1.7.4
      web3-core-helpers: 1.7.4
      web3-core-method: 1.7.4
      web3-core-subscriptions: 1.7.4
      web3-eth-abi: 1.7.4
      web3-eth-accounts: 1.7.4
      web3-eth-contract: 1.7.4
      web3-eth-ens: 1.7.4
      web3-eth-iban: 1.7.4
      web3-eth-personal: 1.7.4
      web3-net: 1.7.4
      web3-utils: 1.7.4
    transitivePeerDependencies:
      - supports-color
    dev: true

  /web3-eth@1.8.0:
    resolution: {integrity: sha512-hist52os3OT4TQFB/GxPSMxTh3995sz6LPvQpPvj7ktSbpg9RNSFaSsPlCT63wUAHA3PZb1FemkAIeQM5t72Lw==}
    engines: {node: '>=8.0.0'}
    dependencies:
      web3-core: 1.8.0
      web3-core-helpers: 1.8.0
      web3-core-method: 1.8.0
      web3-core-subscriptions: 1.8.0
      web3-eth-abi: 1.8.0
      web3-eth-accounts: 1.8.0
      web3-eth-contract: 1.8.0
      web3-eth-ens: 1.8.0
      web3-eth-iban: 1.8.0
      web3-eth-personal: 1.8.0
      web3-net: 1.8.0
      web3-utils: 1.8.0
    transitivePeerDependencies:
      - encoding
      - supports-color
    dev: true

  /web3-net@1.2.11:
    resolution: {integrity: sha512-sjrSDj0pTfZouR5BSTItCuZ5K/oZPVdVciPQ6981PPPIwJJkCMeVjD7I4zO3qDPCnBjBSbWvVnLdwqUBPtHxyg==}
    engines: {node: '>=8.0.0'}
    dependencies:
      web3-core: 1.2.11
      web3-core-method: 1.2.11
      web3-utils: 1.2.11
    transitivePeerDependencies:
      - supports-color
    dev: true
    optional: true

  /web3-net@1.5.2:
    resolution: {integrity: sha512-VEc9c+jfoERhbJIxnx0VPlQDot8Lm4JW/tOWFU+ekHgIiu2zFKj5YxhURIth7RAbsaRsqCb79aE+M0eI8maxVQ==}
    engines: {node: '>=8.0.0'}
    dependencies:
      web3-core: 1.5.2
      web3-core-method: 1.5.2
      web3-utils: 1.5.2
    transitivePeerDependencies:
      - supports-color
    dev: true

  /web3-net@1.7.4:
    resolution: {integrity: sha512-d2Gj+DIARHvwIdmxFQ4PwAAXZVxYCR2lET0cxz4KXbE5Og3DNjJi+MoPkX+WqoUXqimu/EOd4Cd+7gefqVAFDg==}
    engines: {node: '>=8.0.0'}
    dependencies:
      web3-core: 1.7.4
      web3-core-method: 1.7.4
      web3-utils: 1.7.4
    transitivePeerDependencies:
      - supports-color
    dev: true

  /web3-net@1.8.0:
    resolution: {integrity: sha512-kX6EAacK7QrOe7DOh0t5yHS5q2kxZmTCxPVwSz9io9xBeE4n4UhmzGJ/VfhP2eM3OPKYeypcR3LEO6zZ8xn2vw==}
    engines: {node: '>=8.0.0'}
    dependencies:
      web3-core: 1.8.0
      web3-core-method: 1.8.0
      web3-utils: 1.8.0
    transitivePeerDependencies:
      - encoding
      - supports-color
    dev: true

  /web3-provider-engine@14.2.1:
    resolution: {integrity: sha512-iSv31h2qXkr9vrL6UZDm4leZMc32SjWJFGOp/D92JXfcEboCqraZyuExDkpxKw8ziTufXieNM7LSXNHzszYdJw==}
    dependencies:
      async: 2.6.3
      backoff: 2.5.0
      clone: 2.1.2
      cross-fetch: 2.2.6
      eth-block-tracker: 3.0.1
      eth-json-rpc-infura: 3.2.1
      eth-sig-util: 1.4.2
      ethereumjs-block: 1.7.1
      ethereumjs-tx: 1.3.7
      ethereumjs-util: 5.2.1
      ethereumjs-vm: 2.6.0
      json-rpc-error: 2.0.0
      json-stable-stringify: 1.0.1
      promise-to-callback: 1.0.0
      readable-stream: 2.3.7
      request: 2.88.2
      semaphore: 1.1.0
      ws: 5.2.3
      xhr: 2.5.0
      xtend: 4.0.2
    transitivePeerDependencies:
      - bufferutil
      - encoding
      - supports-color
      - utf-8-validate
    dev: true

  /web3-providers-http@1.2.11:
    resolution: {integrity: sha512-psh4hYGb1+ijWywfwpB2cvvOIMISlR44F/rJtYkRmQ5jMvG4FOCPlQJPiHQZo+2cc3HbktvvSJzIhkWQJdmvrA==}
    engines: {node: '>=8.0.0'}
    dependencies:
      web3-core-helpers: 1.2.11
      xhr2-cookies: 1.1.0
    dev: true
    optional: true

  /web3-providers-http@1.5.2:
    resolution: {integrity: sha512-dUNFJc9IMYDLZnkoQX3H4ZjvHjGO6VRVCqrBrdh84wPX/0da9dOA7DwIWnG0Gv3n9ybWwu5JHQxK4MNQ444lyA==}
    engines: {node: '>=8.0.0'}
    dependencies:
      web3-core-helpers: 1.5.2
      xhr2-cookies: 1.1.0
    dev: true

  /web3-providers-http@1.7.4:
    resolution: {integrity: sha512-AU+/S+49rcogUER99TlhW+UBMk0N2DxvN54CJ2pK7alc2TQ7+cprNPLHJu4KREe8ndV0fT6JtWUfOMyTvl+FRA==}
    engines: {node: '>=8.0.0'}
    dependencies:
      web3-core-helpers: 1.7.4
      xhr2-cookies: 1.1.0
    dev: true

  /web3-providers-http@1.8.0:
    resolution: {integrity: sha512-/MqxwRzExohBWW97mqlCSW/+NHydGRyoEDUS1bAIF2YjfKFwyRtHgrEzOojzkC9JvB+8LofMvbXk9CcltpZapw==}
    engines: {node: '>=8.0.0'}
    dependencies:
      abortcontroller-polyfill: 1.7.3
      cross-fetch: 3.1.5
      es6-promise: 4.2.8
      web3-core-helpers: 1.8.0
    transitivePeerDependencies:
      - encoding
    dev: true

  /web3-providers-ipc@1.2.11:
    resolution: {integrity: sha512-yhc7Y/k8hBV/KlELxynWjJDzmgDEDjIjBzXK+e0rHBsYEhdCNdIH5Psa456c+l0qTEU2YzycF8VAjYpWfPnBpQ==}
    engines: {node: '>=8.0.0'}
    dependencies:
      oboe: 2.1.4
      underscore: 1.9.1
      web3-core-helpers: 1.2.11
    dev: true
    optional: true

  /web3-providers-ipc@1.5.2:
    resolution: {integrity: sha512-SJC4Sivt4g9LHKlRy7cs1jkJgp7bjrQeUndE6BKs0zNALKguxu6QYnzbmuHCTFW85GfMDjhvi24jyyZHMnBNXQ==}
    engines: {node: '>=8.0.0'}
    dependencies:
      oboe: 2.1.5
      web3-core-helpers: 1.5.2
    dev: true

  /web3-providers-ipc@1.7.4:
    resolution: {integrity: sha512-jhArOZ235dZy8fS8090t60nTxbd1ap92ibQw5xIrAQ9m7LcZKNfmLAQUVsD+3dTFvadRMi6z1vCO7zRi84gWHw==}
    engines: {node: '>=8.0.0'}
    dependencies:
      oboe: 2.1.5
      web3-core-helpers: 1.7.4
    dev: true

  /web3-providers-ipc@1.8.0:
    resolution: {integrity: sha512-tAXHtVXNUOgehaBU8pzAlB3qhjn/PRpjdzEjzHNFqtRRTwzSEKOJxFeEhaUA4FzHnTlbnrs8ujHWUitcp1elfg==}
    engines: {node: '>=8.0.0'}
    dependencies:
      oboe: 2.1.5
      web3-core-helpers: 1.8.0
    dev: true

  /web3-providers-ws@1.2.11:
    resolution: {integrity: sha512-ZxnjIY1Er8Ty+cE4migzr43zA/+72AF1myzsLaU5eVgdsfV7Jqx7Dix1hbevNZDKFlSoEyq/3j/jYalh3So1Zg==}
    engines: {node: '>=8.0.0'}
    dependencies:
      eventemitter3: 4.0.4
      underscore: 1.9.1
      web3-core-helpers: 1.2.11
      websocket: 1.0.34
    transitivePeerDependencies:
      - supports-color
    dev: true
    optional: true

  /web3-providers-ws@1.5.2:
    resolution: {integrity: sha512-xy9RGlyO8MbJDuKv2vAMDkg+en+OvXG0CGTCM2BTl6l1vIdHpCa+6A/9KV2rK8aU9OBZ7/Pf+Y19517kHVl9RA==}
    engines: {node: '>=8.0.0'}
    dependencies:
      eventemitter3: 4.0.4
      web3-core-helpers: 1.5.2
      websocket: 1.0.34
    transitivePeerDependencies:
      - supports-color
    dev: true

  /web3-providers-ws@1.7.4:
    resolution: {integrity: sha512-g72X77nrcHMFU8hRzQJzfgi/072n8dHwRCoTw+WQrGp+XCQ71fsk2qIu3Tp+nlp5BPn8bRudQbPblVm2uT4myQ==}
    engines: {node: '>=8.0.0'}
    dependencies:
      eventemitter3: 4.0.4
      web3-core-helpers: 1.7.4
      websocket: 1.0.34
    transitivePeerDependencies:
      - supports-color
    dev: true

  /web3-providers-ws@1.8.0:
    resolution: {integrity: sha512-bcZtSifsqyJxwkfQYamfdIRp4nhj9eJd7cxHg1uUkfLJK125WP96wyJL1xbPt7qt0MpfnTFn8/UuIqIB6nFENg==}
    engines: {node: '>=8.0.0'}
    dependencies:
      eventemitter3: 4.0.4
      web3-core-helpers: 1.8.0
      websocket: 1.0.34
    transitivePeerDependencies:
      - supports-color
    dev: true

  /web3-shh@1.2.11:
    resolution: {integrity: sha512-B3OrO3oG1L+bv3E1sTwCx66injW1A8hhwpknDUbV+sw3fehFazA06z9SGXUefuFI1kVs4q2vRi0n4oCcI4dZDg==}
    engines: {node: '>=8.0.0'}
    dependencies:
      web3-core: 1.2.11
      web3-core-method: 1.2.11
      web3-core-subscriptions: 1.2.11
      web3-net: 1.2.11
    transitivePeerDependencies:
      - supports-color
    dev: true
    optional: true

  /web3-shh@1.5.2:
    resolution: {integrity: sha512-wOxOcYt4Sa0AHAI8gG7RulCwVuVjSRS/M/AbFsea3XfJdN6sU13/syY7OdZNjNYuKjYTzxKYrd3dU/K2iqffVw==}
    engines: {node: '>=8.0.0'}
    requiresBuild: true
    dependencies:
      web3-core: 1.5.2
      web3-core-method: 1.5.2
      web3-core-subscriptions: 1.5.2
      web3-net: 1.5.2
    transitivePeerDependencies:
      - supports-color
    dev: true

  /web3-shh@1.7.4:
    resolution: {integrity: sha512-mlSZxSYcMkuMCxqhTYnZkUdahZ11h+bBv/8TlkXp/IHpEe4/Gg+KAbmfudakq3EzG/04z70XQmPgWcUPrsEJ+A==}
    engines: {node: '>=8.0.0'}
    requiresBuild: true
    dependencies:
      web3-core: 1.7.4
      web3-core-method: 1.7.4
      web3-core-subscriptions: 1.7.4
      web3-net: 1.7.4
    transitivePeerDependencies:
      - supports-color
    dev: true

  /web3-shh@1.8.0:
    resolution: {integrity: sha512-DNRgSa9Jf9xYFUGKSMylrf+zt3MPjhI2qF+UWX07o0y3+uf8zalDGiJOWvIS4upAsdPiKKVJ7co+Neof47OMmg==}
    engines: {node: '>=8.0.0'}
    requiresBuild: true
    dependencies:
      web3-core: 1.8.0
      web3-core-method: 1.8.0
      web3-core-subscriptions: 1.8.0
      web3-net: 1.8.0
    transitivePeerDependencies:
      - encoding
      - supports-color
    dev: true

  /web3-utils@1.2.11:
    resolution: {integrity: sha512-3Tq09izhD+ThqHEaWYX4VOT7dNPdZiO+c/1QMA0s5X2lDFKK/xHJb7cyTRRVzN2LvlHbR7baS1tmQhSua51TcQ==}
    engines: {node: '>=8.0.0'}
    dependencies:
      bn.js: 4.12.0
      eth-lib: 0.2.8
      ethereum-bloom-filters: 1.0.10
      ethjs-unit: 0.1.6
      number-to-bn: 1.7.0
      randombytes: 2.1.0
      underscore: 1.9.1
      utf8: 3.0.0
    dev: true
    optional: true

  /web3-utils@1.5.2:
    resolution: {integrity: sha512-quTtTeQJHYSxAwIBOCGEcQtqdVcFWX6mCFNoqnp+mRbq+Hxbs8CGgO/6oqfBx4OvxIOfCpgJWYVHswRXnbEu9Q==}
    engines: {node: '>=8.0.0'}
    dependencies:
      bn.js: 4.12.0
      eth-lib: 0.2.8
      ethereum-bloom-filters: 1.0.10
      ethjs-unit: 0.1.6
      number-to-bn: 1.7.0
      randombytes: 2.1.0
      utf8: 3.0.0
    dev: true

  /web3-utils@1.7.4:
    resolution: {integrity: sha512-acBdm6Evd0TEZRnChM/MCvGsMwYKmSh7OaUfNf5OKG0CIeGWD/6gqLOWIwmwSnre/2WrA1nKGId5uW2e5EfluA==}
    engines: {node: '>=8.0.0'}
    dependencies:
      bn.js: 5.2.1
      ethereum-bloom-filters: 1.0.10
      ethereumjs-util: 7.1.5
      ethjs-unit: 0.1.6
      number-to-bn: 1.7.0
      randombytes: 2.1.0
      utf8: 3.0.0
    dev: true

  /web3-utils@1.8.0:
    resolution: {integrity: sha512-7nUIl7UWpLVka2f09CMbKOSEvorvHnaugIabU4mj7zfMvm0tSByLcEu3eyV9qgS11qxxLuOkzBIwCstTflhmpQ==}
    engines: {node: '>=8.0.0'}
    dependencies:
      bn.js: 5.2.1
      ethereum-bloom-filters: 1.0.10
      ethereumjs-util: 7.1.5
      ethjs-unit: 0.1.6
      number-to-bn: 1.7.0
      randombytes: 2.1.0
      utf8: 3.0.0
    dev: true

  /web3@1.2.11:
    resolution: {integrity: sha512-mjQ8HeU41G6hgOYm1pmeH0mRAeNKJGnJEUzDMoerkpw7QUQT4exVREgF1MYPvL/z6vAshOXei25LE/t/Bxl8yQ==}
    engines: {node: '>=8.0.0'}
    requiresBuild: true
    dependencies:
      web3-bzz: 1.2.11
      web3-core: 1.2.11
      web3-eth: 1.2.11
      web3-eth-personal: 1.2.11
      web3-net: 1.2.11
      web3-shh: 1.2.11
      web3-utils: 1.2.11
    transitivePeerDependencies:
      - bufferutil
      - supports-color
      - utf-8-validate
    dev: true
    optional: true

  /web3@1.5.2:
    resolution: {integrity: sha512-aapKLdO8t7Cos6tZLeeQUtCJvTiPMlLcHsHHDLSBZ/VaJEucSTxzun32M8sp3BmF4waDEmhY+iyUM1BKvtAcVQ==}
    engines: {node: '>=8.0.0'}
    requiresBuild: true
    dependencies:
      web3-bzz: 1.5.2
      web3-core: 1.5.2
      web3-eth: 1.5.2
      web3-eth-personal: 1.5.2
      web3-net: 1.5.2
      web3-shh: 1.5.2
      web3-utils: 1.5.2
    transitivePeerDependencies:
      - bufferutil
      - supports-color
      - utf-8-validate
    dev: true

  /web3@1.7.4:
    resolution: {integrity: sha512-iFGK5jO32vnXM/ASaJBaI0+gVR6uHozvYdxkdhaeOCD6HIQ4iIXadbO2atVpE9oc/H8l2MovJ4LtPhG7lIBN8A==}
    engines: {node: '>=8.0.0'}
    requiresBuild: true
    dependencies:
      web3-bzz: 1.7.4
      web3-core: 1.7.4
      web3-eth: 1.7.4
      web3-eth-personal: 1.7.4
      web3-net: 1.7.4
      web3-shh: 1.7.4
      web3-utils: 1.7.4
    transitivePeerDependencies:
      - bufferutil
      - supports-color
      - utf-8-validate
    dev: true

  /web3@1.8.0:
    resolution: {integrity: sha512-sldr9stK/SALSJTgI/8qpnDuBJNMGjVR84hJ+AcdQ+MLBGLMGsCDNubCoyO6qgk1/Y9SQ7ignegOI/7BPLoiDA==}
    engines: {node: '>=8.0.0'}
    requiresBuild: true
    dependencies:
      web3-bzz: 1.8.0
      web3-core: 1.8.0
      web3-eth: 1.8.0
      web3-eth-personal: 1.8.0
      web3-net: 1.8.0
      web3-shh: 1.8.0
      web3-utils: 1.8.0
    transitivePeerDependencies:
      - bufferutil
      - encoding
      - supports-color
      - utf-8-validate
    dev: true

  /webidl-conversions@3.0.1:
    resolution: {integrity: sha512-2JAn3z8AR6rjK8Sm8orRC0h/bcl/DqL7tRPdGZ4I1CjdF+EaMLmYxBHyXuKL849eucPFhvBoxMsflfOb8kxaeQ==}
    dev: true

  /websocket@1.0.32:
    resolution: {integrity: sha512-i4yhcllSP4wrpoPMU2N0TQ/q0O94LRG/eUQjEAamRltjQ1oT1PFFKOG4i877OlJgCG8rw6LrrowJp+TYCEWF7Q==}
    engines: {node: '>=4.0.0'}
    dependencies:
      bufferutil: 4.0.6
      debug: 2.6.9
      es5-ext: 0.10.62
      typedarray-to-buffer: 3.1.5
      utf-8-validate: 5.0.9
      yaeti: 0.0.6
    transitivePeerDependencies:
      - supports-color
    dev: true

  /websocket@1.0.34:
    resolution: {integrity: sha512-PRDso2sGwF6kM75QykIesBijKSVceR6jL2G8NGYyq2XrItNC2P5/qL5XeR056GhA+Ly7JMFvJb9I312mJfmqnQ==}
    engines: {node: '>=4.0.0'}
    dependencies:
      bufferutil: 4.0.6
      debug: 2.6.9
      es5-ext: 0.10.62
      typedarray-to-buffer: 3.1.5
      utf-8-validate: 5.0.9
      yaeti: 0.0.6
    transitivePeerDependencies:
      - supports-color
    dev: true

  /whatwg-fetch@2.0.4:
    resolution: {integrity: sha512-dcQ1GWpOD/eEQ97k66aiEVpNnapVj90/+R+SXTPYGHpYBBypfKJEQjLrvMZ7YXbKm21gXd4NcuxUTjiv1YtLng==}
    dev: true

  /whatwg-url@5.0.0:
    resolution: {integrity: sha512-saE57nupxk6v3HY35+jzBwYa0rKSy0XR8JSxZPwgLr7ys0IBzhGviA1/TUGJLmSVqs8pb9AnvICXEuOHLprYTw==}
    dependencies:
      tr46: 0.0.3
      webidl-conversions: 3.0.1
    dev: true

  /which-boxed-primitive@1.0.2:
    resolution: {integrity: sha512-bwZdv0AKLpplFY2KZRX6TvyuN7ojjr7lwkg6ml0roIy9YeuSr7JS372qlNW18UQYzgYK9ziGcerWqZOmEn9VNg==}
    dependencies:
      is-bigint: 1.0.4
      is-boolean-object: 1.1.2
      is-number-object: 1.0.7
      is-string: 1.0.7
      is-symbol: 1.0.3
    dev: true

  /which-module@1.0.0:
    resolution: {integrity: sha512-F6+WgncZi/mJDrammbTuHe1q0R5hOXv/mBaiNA2TCNT/LTHusX0V+CJnj9XT8ki5ln2UZyyddDgHfCzyrOH7MQ==}
    dev: true

  /which-module@2.0.0:
    resolution: {integrity: sha512-B+enWhmw6cjfVC7kS8Pj9pCrKSc5txArRyaYGe088shv/FGWH+0Rjx/xPgtsWfsUtS27FkP697E4DDhgrgoc0Q==}
    dev: true

  /which-typed-array@1.1.4:
    resolution: {integrity: sha512-49E0SpUe90cjpoc7BOJwyPHRqSAd12c10Qm2amdEZrJPCY2NDxaW01zHITrem+rnETY3dwrbH3UUrUwagfCYDA==}
    engines: {node: '>= 0.4'}
    dependencies:
      available-typed-arrays: 1.0.2
      call-bind: 1.0.2
      es-abstract: 1.20.3
      foreach: 2.0.5
      function-bind: 1.1.1
      has-symbols: 1.0.3
      is-typed-array: 1.1.5
    dev: true

  /which@1.3.1:
    resolution: {integrity: sha512-HxJdYWq1MTIQbJ3nw0cqssHoTNU267KlrDuGZ1WYlxDStUtKUhOaJmh112/TZmHxxUfuJqPXSOm7tDyas0OSIQ==}
    hasBin: true
    dependencies:
      isexe: 2.0.0
    dev: true

  /which@2.0.2:
    resolution: {integrity: sha512-BLI3Tl1TW3Pvl70l3yq3Y64i+awpwXqsGBYWkkqMtnbXgrMD+yj7rhW0kuEDxzJaYXGjEW5ogapKNMEKNMjibA==}
    engines: {node: '>= 8'}
    hasBin: true
    dependencies:
      isexe: 2.0.0
    dev: true

  /wide-align@1.1.3:
    resolution: {integrity: sha512-QGkOQc8XL6Bt5PwnsExKBPuMKBxnGxWWW3fU55Xt4feHozMUhdUMaBCk290qpm/wG5u/RSKzwdAC4i51YigihA==}
    dependencies:
      string-width: 2.1.1
    dev: true

  /window-size@0.2.0:
    resolution: {integrity: sha512-UD7d8HFA2+PZsbKyaOCEy8gMh1oDtHgJh1LfgjQ4zVXmYjAT/kvz3PueITKuqDiIXQe7yzpPnxX3lNc+AhQMyw==}
    engines: {node: '>= 0.10.0'}
    hasBin: true
    dev: true

  /word-wrap@1.2.3:
    resolution: {integrity: sha512-Hz/mrNwitNRh/HUAtM/VT/5VH+ygD6DV7mYKZAtHOrbs8U7lvPS6xf7EJKMF0uW1KJCl0H701g3ZGus+muE5vQ==}
    engines: {node: '>=0.10.0'}
    dev: true

  /wordwrap@1.0.0:
    resolution: {integrity: sha512-gvVzJFlPycKc5dZN4yPkP8w7Dc37BtP1yczEneOb4uq34pXZcvrtRTmWV8W+Ume+XCxKgbjM+nevkyFPMybd4Q==}
    dev: true

  /workerpool@6.2.1:
    resolution: {integrity: sha512-ILEIE97kDZvF9Wb9f6h5aXK4swSlKGUcOEGiIYb2OOu/IrDU9iwj0fD//SsA6E5ibwJxpEvhullJY4Sl4GcpAw==}
    dev: true

  /wrap-ansi@2.1.0:
    resolution: {integrity: sha512-vAaEaDM946gbNpH5pLVNR+vX2ht6n0Bt3GXwVB1AuAqZosOvHNF3P7wDnh8KLkSqgUh0uh77le7Owgoz+Z9XBw==}
    engines: {node: '>=0.10.0'}
    dependencies:
      string-width: 1.0.2
      strip-ansi: 3.0.1
    dev: true

  /wrap-ansi@5.1.0:
    resolution: {integrity: sha512-QC1/iN/2/RPVJ5jYK8BGttj5z83LmSKmvbvrXPNCLZSEb32KKVDJDl/MOt2N01qU2H/FkzEa9PKto1BqDjtd7Q==}
    engines: {node: '>=6'}
    dependencies:
      ansi-styles: 3.2.1
      string-width: 3.1.0
      strip-ansi: 5.2.0
    dev: true

  /wrap-ansi@7.0.0:
    resolution: {integrity: sha512-YVGIj2kamLSTxw6NsZjoBxfSwsn0ycdesmc4p+Q21c5zPuZ1pl+NfxVdxPtdHvmNVOQ6XSYG4AUtyt/Fi7D16Q==}
    engines: {node: '>=10'}
    dependencies:
      ansi-styles: 4.3.0
      string-width: 4.2.3
      strip-ansi: 6.0.1
    dev: true

  /wrappy@1.0.2:
    resolution: {integrity: sha512-l4Sp/DRseor9wL6EvV2+TuQn63dMkPjZ/sp9XkghTEbV9KlPS1xUsZ3u7/IQO4wxtcFB4bgpQPRcR3QCvezPcQ==}
    dev: true

  /write@1.0.3:
    resolution: {integrity: sha512-/lg70HAjtkUgWPVZhZcm+T4hkL8Zbtp1nFNOn3lRrxnlv50SRBv7cR7RqR+GMsd3hUXy9hWBo4CHTbFTcOYwig==}
    engines: {node: '>=4'}
    dependencies:
      mkdirp: 0.5.6
    dev: true

  /ws@3.3.3:
    resolution: {integrity: sha512-nnWLa/NwZSt4KQJu51MYlCcSQ5g7INpOrOMt4XV8j4dqTXdmlUmSHQ8/oLC069ckre0fRsgfvsKwbTdtKLCDkA==}
    peerDependencies:
      bufferutil: ^4.0.1
      utf-8-validate: ^5.0.2
    peerDependenciesMeta:
      bufferutil:
        optional: true
      utf-8-validate:
        optional: true
    dependencies:
      async-limiter: 1.0.1
      safe-buffer: 5.1.2
      ultron: 1.1.1
    dev: true

  /ws@5.2.3:
    resolution: {integrity: sha512-jZArVERrMsKUatIdnLzqvcfydI85dvd/Fp1u/VOpfdDWQ4c9qWXe+VIeAbQ5FrDwciAkr+lzofXLz3Kuf26AOA==}
    peerDependencies:
      bufferutil: ^4.0.1
      utf-8-validate: ^5.0.2
    peerDependenciesMeta:
      bufferutil:
        optional: true
      utf-8-validate:
        optional: true
    dependencies:
      async-limiter: 1.0.1
    dev: true

  /ws@7.4.6:
    resolution: {integrity: sha512-YmhHDO4MzaDLB+M9ym/mDA5z0naX8j7SIlT8f8z+I0VtzsRbekxEutHSme7NPS2qE8StCYQNUnfWdXta/Yu85A==}
    engines: {node: '>=8.3.0'}
    peerDependencies:
      bufferutil: ^4.0.1
      utf-8-validate: ^5.0.2
    peerDependenciesMeta:
      bufferutil:
        optional: true
      utf-8-validate:
        optional: true

  /ws@7.5.9:
    resolution: {integrity: sha512-F+P9Jil7UiSKSkppIiD94dN07AwvFixvLIj1Og1Rl9GGMuNipJnV9JzjD6XuqmAeiswGvUmNLjr5cFuXwNS77Q==}
    engines: {node: '>=8.3.0'}
    peerDependencies:
      bufferutil: ^4.0.1
      utf-8-validate: ^5.0.2
    peerDependenciesMeta:
      bufferutil:
        optional: true
      utf-8-validate:
        optional: true
    dev: true

  /xhr-request-promise@0.1.2:
    resolution: {integrity: sha512-yAQlCCNLwPgoGxw4k+IdRp1uZ7MZibS4kFw2boSUOesjnmvcxxj73j5a8KavE5Bzas++8P49OpJ4m8qjWGiDsA==}
    dependencies:
      xhr-request: 1.1.0
    dev: true

  /xhr-request@1.1.0:
    resolution: {integrity: sha512-Y7qzEaR3FDtL3fP30k9wO/e+FBnBByZeybKOhASsGP30NIkRAAkKD/sCnLvgEfAIEC1rcmK7YG8f4oEnIrrWzA==}
    dependencies:
      buffer-to-arraybuffer: 0.0.5
      object-assign: 4.1.1
      query-string: 5.1.1
      simple-get: 2.8.1
      timed-out: 4.0.1
      url-set-query: 1.0.0
      xhr: 2.5.0
    dev: true

  /xhr2-cookies@1.1.0:
    resolution: {integrity: sha512-hjXUA6q+jl/bd8ADHcVfFsSPIf+tyLIjuO9TwJC9WI6JP2zKcS7C+p56I9kCLLsaCiNT035iYvEUUzdEFj/8+g==}
    dependencies:
      cookiejar: 2.1.2
    dev: true

  /xhr@2.5.0:
    resolution: {integrity: sha512-4nlO/14t3BNUZRXIXfXe+3N6w3s1KoxcJUUURctd64BLRe67E4gRwp4PjywtDY72fXpZ1y6Ch0VZQRY/gMPzzQ==}
    dependencies:
      global: 4.3.2
      is-function: 1.0.1
      parse-headers: 2.0.3
      xtend: 4.0.2
    dev: true

  /xmlhttprequest@1.8.0:
    resolution: {integrity: sha512-58Im/U0mlVBLM38NdZjHyhuMtCqa61469k2YP/AaPbvCoV9aQGUpbJBj1QRm2ytRiVQBD/fsw7L2bJGDVQswBA==}
    engines: {node: '>=0.4.0'}
    dev: true

  /xtend@2.1.2:
    resolution: {integrity: sha512-vMNKzr2rHP9Dp/e1NQFnLQlwlhp9L/LfvnsVdHxN1f+uggyVI3i08uD14GPvCToPkdsRfyPqIyYGmIk58V98ZQ==}
    engines: {node: '>=0.4'}
    dependencies:
      object-keys: 0.4.0
    dev: true

  /xtend@4.0.2:
    resolution: {integrity: sha512-LKYU1iAXJXUgAXn9URjiu+MWhyUXHsvfp7mcuYm9dSUKK0/CjtrUwFAxD82/mCWbtLsGjFIad0wIsod4zrTAEQ==}
    engines: {node: '>=0.4'}
    dev: true

  /y18n@3.2.2:
    resolution: {integrity: sha512-uGZHXkHnhF0XeeAPgnKfPv1bgKAYyVvmNL1xlKsPYZPaIHxGti2hHqvOCQv71XMsLxu1QjergkqogUnms5D3YQ==}
    dev: true

  /y18n@4.0.3:
    resolution: {integrity: sha512-JKhqTOwSrqNA1NY5lSztJ1GrBiUodLMmIZuLiDaMRJ+itFd+ABVE8XBjOvIWL+rSqNDC74LCSFmlb/U4UZ4hJQ==}
    dev: true

  /y18n@5.0.8:
    resolution: {integrity: sha512-0pfFzegeDWJHJIAmTLRP2DwHjdF5s7jo9tuztdQxAhINCdvS+3nGINqPd00AphqJR/0LhANUS6/+7SCb98YOfA==}
    engines: {node: '>=10'}
    dev: true

  /yaeti@0.0.6:
    resolution: {integrity: sha512-MvQa//+KcZCUkBTIC9blM+CU9J2GzuTytsOUwf2lidtvkx/6gnEp1QvJv34t9vdjhFmha/mUiNDbN0D0mJWdug==}
    engines: {node: '>=0.10.32'}
    dev: true

  /yallist@3.1.1:
    resolution: {integrity: sha512-a4UGQaWPH59mOXUYnAG2ewncQS4i4F43Tv3JoAM+s2VDAmS9NsK8GpDMLrCHPksFT7h3K6TOoUNn2pb7RoXx4g==}
    dev: true

  /yallist@4.0.0:
    resolution: {integrity: sha512-3wdGidZyq5PB084XLES5TpOSRA3wjXAlIWMhum2kRcv/41Sn2emQ0dycQW4uZXLejwKvg6EsvbdlVL+FYEct7A==}
    dev: true

  /yargs-parser@13.1.2:
    resolution: {integrity: sha512-3lbsNRf/j+A4QuSZfDRA7HRSfWrzO0YjqTJd5kjAq37Zep1CEgaYmrH9Q3GwPiB9cHyd1Y1UwggGhJGoxipbzg==}
    dependencies:
      camelcase: 5.3.1
      decamelize: 1.2.0
    dev: true

  /yargs-parser@2.4.1:
    resolution: {integrity: sha512-9pIKIJhnI5tonzG6OnCFlz/yln8xHYcGl+pn3xR0Vzff0vzN1PbNRaelgfgRUwZ3s4i3jvxT9WhmUGL4whnasA==}
    dependencies:
      camelcase: 3.0.0
      lodash.assign: 4.2.0
    dev: true

  /yargs-parser@20.2.4:
    resolution: {integrity: sha512-WOkpgNhPTlE73h4VFAFsOnomJVaovO8VqLDzy5saChRBFQFBoMYirowyW+Q9HB4HFF4Z7VZTiG3iSzJJA29yRA==}
    engines: {node: '>=10'}
    dev: true

  /yargs-unparser@1.6.0:
    resolution: {integrity: sha512-W9tKgmSn0DpSatfri0nx52Joq5hVXgeLiqR/5G0sZNDoLZFOr/xjBUDcShCOGNsBnEMNo1KAMBkTej1Hm62HTw==}
    engines: {node: '>=6'}
    dependencies:
      flat: 4.1.1
      lodash: 4.17.21
      yargs: 13.3.2
    dev: true

  /yargs-unparser@2.0.0:
    resolution: {integrity: sha512-7pRTIA9Qc1caZ0bZ6RYRGbHJthJWuakf+WmHK0rVeLkNrrGhfoabBNdue6kdINI6r4if7ocq9aD/n7xwKOdzOA==}
    engines: {node: '>=10'}
    dependencies:
      camelcase: 6.3.0
      decamelize: 4.0.0
      flat: 5.0.2
      is-plain-obj: 2.1.0
    dev: true

  /yargs@13.3.2:
    resolution: {integrity: sha512-AX3Zw5iPruN5ie6xGRIDgqkT+ZhnRlZMLMHAs8tg7nRruy2Nb+i5o9bwghAogtM08q1dpr2LVoS8KSTMYpWXUw==}
    dependencies:
      cliui: 5.0.0
      find-up: 3.0.0
      get-caller-file: 2.0.5
      require-directory: 2.1.1
      require-main-filename: 2.0.0
      set-blocking: 2.0.0
      string-width: 3.1.0
      which-module: 2.0.0
      y18n: 4.0.3
      yargs-parser: 13.1.2
    dev: true

  /yargs@16.2.0:
    resolution: {integrity: sha512-D1mvvtDG0L5ft/jGWkLpG1+m0eQxOfaBvTNELraWj22wSVUMWxZUvYgJYcKh6jGGIkJFhH4IZPQhR4TKpc8mBw==}
    engines: {node: '>=10'}
    dependencies:
      cliui: 7.0.4
      escalade: 3.1.1
      get-caller-file: 2.0.5
      require-directory: 2.1.1
      string-width: 4.2.3
      y18n: 5.0.8
      yargs-parser: 20.2.4
    dev: true

  /yargs@4.8.1:
    resolution: {integrity: sha512-LqodLrnIDM3IFT+Hf/5sxBnEGECrfdC1uIbgZeJmESCSo4HoCAaKEus8MylXHAkdacGc0ye+Qa+dpkuom8uVYA==}
    dependencies:
      cliui: 3.2.0
      decamelize: 1.2.0
      get-caller-file: 1.0.3
      lodash.assign: 4.2.0
      os-locale: 1.4.0
      read-pkg-up: 1.0.1
      require-directory: 2.1.1
      require-main-filename: 1.0.1
      set-blocking: 2.0.0
      string-width: 1.0.2
      which-module: 1.0.0
      window-size: 0.2.0
      y18n: 3.2.2
      yargs-parser: 2.4.1
    dev: true

  /yn@3.1.1:
    resolution: {integrity: sha512-Ux4ygGWsu2c7isFWe8Yu1YluJmqVhxqK2cLXNQA5AcC3QfbGNpM7fu0Y8b/z16pXLnFxZYvWhd3fhBY9DLmC6Q==}
    engines: {node: '>=6'}
    dev: true

  /yocto-queue@0.1.0:
    resolution: {integrity: sha512-rVksvsnNCdJ/ohGc6xgPwyN8eheCxsiLM8mxuE/t/mOVqJewPuO1miLpTHQiRgTKCLexL4MeAFVagts7HmNZ2Q==}
    engines: {node: '>=10'}
    dev: true

  github.com/ethereumjs/ethereumjs-abi/ee3994657fa7a427238e6ba92a84d0b529bbcde0:
    resolution: {tarball: https://codeload.github.com/ethereumjs/ethereumjs-abi/tar.gz/ee3994657fa7a427238e6ba92a84d0b529bbcde0}
    name: ethereumjs-abi
    version: 0.6.8
    dependencies:
      bn.js: 4.12.0
      ethereumjs-util: 6.2.1
    dev: true

  github.com/smartcontractkit/chainlink-solhint-rules/6229ce5d3cc3e4a2454411bebc887c5ca240dcf2:
    resolution: {tarball: https://codeload.github.com/smartcontractkit/chainlink-solhint-rules/tar.gz/6229ce5d3cc3e4a2454411bebc887c5ca240dcf2}
    name: '@chainlink/solhint-plugin-chainlink-solidity'
    version: 1.0.1
    dev: true<|MERGE_RESOLUTION|>--- conflicted
+++ resolved
@@ -3,61 +3,6 @@
 overrides:
   '@ethersproject/logger': 5.0.6
 
-<<<<<<< HEAD
-specifiers:
-  '@eth-optimism/contracts': ^0.5.21
-  '@ethereum-waffle/mock-contract': ^3.3.0
-  '@ethersproject/abi': ~5.6.0
-  '@ethersproject/bignumber': ~5.6.0
-  '@ethersproject/contracts': ~5.6.0
-  '@ethersproject/experimental': ~5.5.0
-  '@ethersproject/providers': ~5.6.1
-  '@ethersproject/random': ~5.6.0
-  '@nomiclabs/hardhat-ethers': ^2.0.2
-  '@nomiclabs/hardhat-etherscan': ^3.1.0
-  '@nomiclabs/hardhat-waffle': ^2.0.1
-  '@openzeppelin/contracts': ~4.3.3
-  '@openzeppelin/contracts-upgradeable': 4.8.1
-  '@openzeppelin/contracts-upgradeable-4.7.3': npm:@openzeppelin/contracts-upgradeable@v4.7.3
-  '@openzeppelin/contracts-v0.7': npm:@openzeppelin/contracts@v3.4.2
-  '@openzeppelin/hardhat-upgrades': 1.22.1
-  '@openzeppelin/test-helpers': ^0.5.11
-  '@typechain/ethers-v5': ^7.0.1
-  '@typechain/hardhat': ^3.0.0
-  '@types/cbor': 5.0.1
-  '@types/chai': ^4.2.18
-  '@types/debug': ^4.1.7
-  '@types/mocha': ^8.2.2
-  '@types/node': ^15.12.2
-  '@typescript-eslint/eslint-plugin': ^5.38.0
-  '@typescript-eslint/parser': ^5.38.0
-  chai: ^4.3.4
-  debug: ^4.3.2
-  eslint: ^8.23.1
-  eslint-config-prettier: ^8.5.0
-  eslint-plugin-prettier: ^4.2.1
-  ethereum-waffle: ^3.3.0
-  ethers: ~5.6.0
-  hardhat: ~2.12.7
-  hardhat-abi-exporter: ^2.2.1
-  hardhat-contract-sizer: ^2.5.1
-  hardhat-gas-reporter: ^1.0.9
-  istanbul: ^0.4.5
-  moment: ^2.29.4
-  prettier: ^2.7.1
-  prettier-plugin-solidity: 1.0.0-beta.18
-  rlp: ^2.0.0
-  solhint: ^3.3.6
-  solhint-plugin-chainlink-solidity: git+https://github.com/smartcontractkit/chainlink-solhint-rules.git
-  solhint-plugin-prettier: ^0.0.5
-  solidity-coverage: ^0.7.22
-  ts-node: ^10.0.0
-  tslib: ^2.4.0
-  typechain: ^5.0.0
-  typescript: ^4.3.2
-
-=======
->>>>>>> b88c0e50
 dependencies:
   '@eth-optimism/contracts':
     specifier: ^0.5.21
@@ -76,53 +21,6 @@
     version: /@openzeppelin/contracts@3.4.2
 
 devDependencies:
-<<<<<<< HEAD
-  '@ethereum-waffle/mock-contract': 3.4.4
-  '@ethersproject/abi': 5.6.1
-  '@ethersproject/bignumber': 5.6.1
-  '@ethersproject/contracts': 5.6.1
-  '@ethersproject/experimental': 5.5.0
-  '@ethersproject/providers': 5.6.1
-  '@ethersproject/random': 5.6.1
-  '@nomiclabs/hardhat-ethers': 2.0.2_z6fcyyhc2nf3iwqkyspxr4tlaq
-  '@nomiclabs/hardhat-etherscan': 3.1.0_hardhat@2.12.7
-  '@nomiclabs/hardhat-waffle': 2.0.1_d7ejcwiim3eoh3awwn3s5bqjfe
-  '@openzeppelin/hardhat-upgrades': 1.22.1_t427xxny5pzfvmqb7mxuxbqor4
-  '@openzeppelin/test-helpers': 0.5.11_bn.js@4.12.0
-  '@typechain/ethers-v5': 7.1.0_k2luqedm6qeqlrxvmm65hecq5q
-  '@typechain/hardhat': 3.0.0_fimz7jv4euve7ib3hlcvjbmmli
-  '@types/cbor': 5.0.1
-  '@types/chai': 4.3.3
-  '@types/debug': 4.1.7
-  '@types/mocha': 8.2.2
-  '@types/node': 15.14.9
-  '@typescript-eslint/eslint-plugin': 5.38.0_vbcw2xu4z3styr3ygirrjxylxi
-  '@typescript-eslint/parser': 5.38.0_53brtzcha2eo2wqsl4sdeftzi4
-  chai: 4.3.6
-  debug: 4.3.4
-  eslint: 8.23.1
-  eslint-config-prettier: 8.5.0_eslint@8.23.1
-  eslint-plugin-prettier: 4.2.1_cabrci5exjdaojcvd6xoxgeowu
-  ethereum-waffle: 3.3.0_typescript@4.3.2
-  ethers: 5.6.1
-  hardhat: 2.12.7_pzcav2z4jiwxejxoak4yifv6cy
-  hardhat-abi-exporter: 2.2.1_hardhat@2.12.7
-  hardhat-contract-sizer: 2.5.1_hardhat@2.12.7
-  hardhat-gas-reporter: 1.0.9_hardhat@2.12.7
-  istanbul: 0.4.5
-  moment: 2.29.4
-  prettier: 2.7.1
-  prettier-plugin-solidity: 1.0.0-beta.18_prettier@2.7.1
-  rlp: 2.2.7
-  solhint: 3.3.6
-  solhint-plugin-chainlink-solidity: github.com/smartcontractkit/chainlink-solhint-rules/6229ce5d3cc3e4a2454411bebc887c5ca240dcf2
-  solhint-plugin-prettier: 0.0.5_2zrq3ektm7a2mmt6gau5jxn67i
-  solidity-coverage: 0.7.22
-  ts-node: 10.0.0_mycm7d5fo4fibz6s5zpdau5k3e
-  tslib: 2.4.0
-  typechain: 5.0.0_typescript@4.3.2
-  typescript: 4.3.2
-=======
   '@ethereum-waffle/mock-contract':
     specifier: ^3.3.0
     version: 3.4.4
@@ -135,6 +33,9 @@
   '@ethersproject/contracts':
     specifier: ~5.6.0
     version: 5.6.1
+  '@ethersproject/experimental':
+    specifier: ~5.5.0
+    version: 5.5.0
   '@ethersproject/providers':
     specifier: ~5.6.1
     version: 5.6.1
@@ -191,7 +92,7 @@
     version: 4.3.6
   debug:
     specifier: ^4.3.2
-    version: 4.3.4
+    version: 4.3.4(supports-color@8.1.1)
   eslint:
     specifier: ^8.23.1
     version: 8.23.1
@@ -237,6 +138,9 @@
   solhint:
     specifier: ^3.3.6
     version: 3.3.6
+  solhint-plugin-chainlink-solidity:
+    specifier: git+https://github.com/smartcontractkit/chainlink-solhint-rules.git
+    version: github.com/smartcontractkit/chainlink-solhint-rules/6229ce5d3cc3e4a2454411bebc887c5ca240dcf2
   solhint-plugin-prettier:
     specifier: ^0.0.5
     version: 0.0.5(prettier-plugin-solidity@1.0.0-beta.18)(prettier@2.7.1)
@@ -255,7 +159,6 @@
   typescript:
     specifier: ^4.3.2
     version: 4.3.2
->>>>>>> b88c0e50
 
 packages:
 
@@ -343,7 +246,7 @@
     engines: {node: ^12.22.0 || ^14.17.0 || >=16.0.0}
     dependencies:
       ajv: 6.12.6
-      debug: 4.3.4
+      debug: 4.3.4(supports-color@8.1.1)
       espree: 9.4.0
       globals: 13.17.0
       ignore: 5.2.0
@@ -729,8 +632,7 @@
       '@ethersproject/transactions': 5.7.0
     dev: false
 
-<<<<<<< HEAD
-  /@ethersproject/experimental/5.5.0:
+  /@ethersproject/experimental@5.5.0:
     resolution: {integrity: sha512-Q62IjbhlgVmeFHRI6JSU/mZbtVGd8mNgkuIU0IxyTVszUzNblocVctIngAiWm8gGqr/ytj7hN1FRadCRMY4zIA==}
     dependencies:
       '@ethersproject/web': 5.7.1
@@ -741,10 +643,7 @@
       - utf-8-validate
     dev: true
 
-  /@ethersproject/hash/5.6.0:
-=======
   /@ethersproject/hash@5.6.0:
->>>>>>> b88c0e50
     resolution: {integrity: sha512-fFd+k9gtczqlr0/BruWLAu7UAOas1uRRJvOR84uDf4lNZ+bTkGl366qvniUZHKtlqxBRU65MkOobkmvmpHU+jA==}
     dependencies:
       '@ethersproject/abstract-signer': 5.7.0
@@ -1117,7 +1016,7 @@
     engines: {node: '>=10.10.0'}
     dependencies:
       '@humanwhocodes/object-schema': 1.2.1
-      debug: 4.3.4
+      debug: 4.3.4(supports-color@8.1.1)
       minimatch: 3.1.2
     transitivePeerDependencies:
       - supports-color
@@ -1199,7 +1098,7 @@
       '@nomicfoundation/ethereumjs-trie': 5.0.0
       '@nomicfoundation/ethereumjs-util': 8.0.0
       abstract-level: 1.0.3
-      debug: 4.3.4
+      debug: 4.3.4(supports-color@8.1.1)
       ethereum-cryptography: 0.1.3
       level: 8.0.0
       lru-cache: 5.1.1
@@ -1235,7 +1134,7 @@
       '@nomicfoundation/ethereumjs-util': 8.0.0
       '@types/async-eventemitter': 0.2.1
       async-eventemitter: 0.2.4
-      debug: 4.3.4
+      debug: 4.3.4(supports-color@8.1.1)
       ethereum-cryptography: 0.1.3
       mcl-wasm: 0.7.9
       rustbn.js: 0.2.0
@@ -1256,7 +1155,7 @@
       '@nomicfoundation/ethereumjs-rlp': 4.0.0
       '@nomicfoundation/ethereumjs-trie': 5.0.0
       '@nomicfoundation/ethereumjs-util': 8.0.0
-      debug: 4.3.4
+      debug: 4.3.4(supports-color@8.1.1)
       ethereum-cryptography: 0.1.3
       functional-red-black-tree: 1.0.1
     transitivePeerDependencies:
@@ -1306,7 +1205,7 @@
       '@nomicfoundation/ethereumjs-util': 8.0.0
       '@types/async-eventemitter': 0.2.1
       async-eventemitter: 0.2.4
-      debug: 4.3.4
+      debug: 4.3.4(supports-color@8.1.1)
       ethereum-cryptography: 0.1.3
       functional-red-black-tree: 1.0.1
       mcl-wasm: 0.7.9
@@ -1440,7 +1339,7 @@
       '@ethersproject/address': 5.7.0
       cbor: 5.2.0
       chalk: 2.4.2
-      debug: 4.3.4
+      debug: 4.3.4(supports-color@8.1.1)
       fs-extra: 7.0.1
       hardhat: 2.12.7(ts-node@10.0.0)(typescript@4.3.2)
       lodash: 4.17.21
@@ -1507,7 +1406,7 @@
       '@nomiclabs/hardhat-etherscan': 3.1.0(hardhat@2.12.7)
       '@openzeppelin/upgrades-core': 1.22.0
       chalk: 4.1.2
-      debug: 4.3.4
+      debug: 4.3.4(supports-color@8.1.1)
       ethers: 5.6.1
       hardhat: 2.12.7(ts-node@10.0.0)(typescript@4.3.2)
       proper-lockfile: 4.1.2
@@ -1542,7 +1441,7 @@
       cbor: 8.1.0
       chalk: 4.1.2
       compare-versions: 5.0.3
-      debug: 4.3.4
+      debug: 4.3.4(supports-color@8.1.1)
       ethereumjs-util: 7.1.5
       proper-lockfile: 4.1.2
       solidity-ast: 0.4.45
@@ -1743,7 +1642,7 @@
       big.js: 6.2.1
       bn.js: 5.2.1
       cbor: 5.2.0
-      debug: 4.3.4
+      debug: 4.3.4(supports-color@8.1.1)
       lodash: 4.17.21
       semver: 7.3.7
       utf8: 3.0.0
@@ -1763,7 +1662,7 @@
     resolution: {integrity: sha512-BhRNRoRvlj2th6E5RNS0BnS0ZxQe01JJz8I7MjkGqdeXSvrn6qDCAnbmvhNgUv0l5h8w5+gBOQhAJhILf1shdQ==}
     dependencies:
       ajv: 6.12.6
-      debug: 4.3.4
+      debug: 4.3.4(supports-color@8.1.1)
     transitivePeerDependencies:
       - supports-color
     dev: true
@@ -1778,7 +1677,7 @@
       '@truffle/error': 0.1.1
       '@truffle/interface-adapter': 0.5.22
       bignumber.js: 7.2.1
-      debug: 4.3.4
+      debug: 4.3.4(supports-color@8.1.1)
       ethers: 4.0.49
       web3: 1.7.4
       web3-core-helpers: 1.7.4
@@ -1798,7 +1697,7 @@
       '@trufflesuite/chromafi': 3.0.0
       bn.js: 5.2.1
       chalk: 2.4.2
-      debug: 4.3.4
+      debug: 4.3.4(supports-color@8.1.1)
       highlightjs-solidity: 2.0.5
     transitivePeerDependencies:
       - supports-color
@@ -2107,7 +2006,7 @@
       '@typescript-eslint/scope-manager': 5.38.0
       '@typescript-eslint/type-utils': 5.38.0(eslint@8.23.1)(typescript@4.3.2)
       '@typescript-eslint/utils': 5.38.0(eslint@8.23.1)(typescript@4.3.2)
-      debug: 4.3.4
+      debug: 4.3.4(supports-color@8.1.1)
       eslint: 8.23.1
       ignore: 5.2.0
       regexpp: 3.2.0
@@ -2131,7 +2030,7 @@
       '@typescript-eslint/scope-manager': 5.38.0
       '@typescript-eslint/types': 5.38.0
       '@typescript-eslint/typescript-estree': 5.38.0(typescript@4.3.2)
-      debug: 4.3.4
+      debug: 4.3.4(supports-color@8.1.1)
       eslint: 8.23.1
       typescript: 4.3.2
     transitivePeerDependencies:
@@ -2158,7 +2057,7 @@
     dependencies:
       '@typescript-eslint/typescript-estree': 5.38.0(typescript@4.3.2)
       '@typescript-eslint/utils': 5.38.0(eslint@8.23.1)(typescript@4.3.2)
-      debug: 4.3.4
+      debug: 4.3.4(supports-color@8.1.1)
       eslint: 8.23.1
       tsutils: 3.21.0(typescript@4.3.2)
       typescript: 4.3.2
@@ -2182,7 +2081,7 @@
     dependencies:
       '@typescript-eslint/types': 5.38.0
       '@typescript-eslint/visitor-keys': 5.38.0
-      debug: 4.3.4
+      debug: 4.3.4(supports-color@8.1.1)
       globby: 11.1.0
       is-glob: 4.0.3
       semver: 7.3.7
@@ -2356,7 +2255,7 @@
     resolution: {integrity: sha512-RZNwNclF7+MS/8bDg70amg32dyeZGZxiDuQmZxKLAlQjr3jGyLx+4Kkk58UO7D2QdgFIQCovuSuZESne6RG6XQ==}
     engines: {node: '>= 6.0.0'}
     dependencies:
-      debug: 4.3.4
+      debug: 4.3.4(supports-color@8.1.1)
     transitivePeerDependencies:
       - supports-color
     dev: true
@@ -4284,18 +4183,6 @@
       ms: 2.0.0
     dev: true
 
-  /debug@3.2.6:
-    resolution: {integrity: sha512-mel+jf7nrtEl5Pn1Qx46zARXKDpBbvzezse7p7LqINmdoIk8PYP5SySaxEmYv6TZ0JyEKA1hsCId6DIhgITtWQ==}
-    deprecated: Debug versions >=3.2.0 <3.2.7 || >=4 <4.3.1 have a low-severity ReDos regression when used in a Node.js environment. It is recommended you upgrade to 3.2.7 or 4.3.1. (https://github.com/visionmedia/debug/issues/797)
-    peerDependencies:
-      supports-color: '*'
-    peerDependenciesMeta:
-      supports-color:
-        optional: true
-    dependencies:
-      ms: 2.1.3
-    dev: true
-
   /debug@3.2.6(supports-color@6.0.0):
     resolution: {integrity: sha512-mel+jf7nrtEl5Pn1Qx46zARXKDpBbvzezse7p7LqINmdoIk8PYP5SySaxEmYv6TZ0JyEKA1hsCId6DIhgITtWQ==}
     deprecated: Debug versions >=3.2.0 <3.2.7 || >=4 <4.3.1 have a low-severity ReDos regression when used in a Node.js environment. It is recommended you upgrade to 3.2.7 or 4.3.1. (https://github.com/visionmedia/debug/issues/797)
@@ -4318,18 +4205,6 @@
         optional: true
     dependencies:
       ms: 2.1.3
-    dev: true
-
-  /debug@4.3.4:
-    resolution: {integrity: sha512-PRWFHuSU3eDtQJPvnNY7Jcket1j0t5OuOsFzPPzsekD52Zl8qUfFIPEiswXqIvHWGVHOgX+7G/vCNNhehwxfkQ==}
-    engines: {node: '>=6.0'}
-    peerDependencies:
-      supports-color: '*'
-    peerDependenciesMeta:
-      supports-color:
-        optional: true
-    dependencies:
-      ms: 2.1.2
     dev: true
 
   /debug@4.3.4(supports-color@8.1.1):
@@ -4886,7 +4761,7 @@
       ajv: 6.12.6
       chalk: 2.4.2
       cross-spawn: 6.0.5
-      debug: 4.3.4
+      debug: 4.3.4(supports-color@8.1.1)
       doctrine: 3.0.0
       eslint-scope: 4.0.3
       eslint-utils: 1.4.3
@@ -4934,7 +4809,7 @@
       ajv: 6.12.6
       chalk: 4.1.2
       cross-spawn: 7.0.3
-      debug: 4.3.4
+      debug: 4.3.4(supports-color@8.1.1)
       doctrine: 3.0.0
       escape-string-regexp: 4.0.0
       eslint-scope: 7.1.1
@@ -5502,13 +5377,8 @@
       number-to-bn: 1.7.0
     dev: true
 
-<<<<<<< HEAD
-  /ethjs-unit/0.1.6:
-    resolution: {integrity: sha1-xmWSHkduh7ziqdWIpv4EBbLEFpk=}
-=======
   /ethjs-unit@0.1.6:
     resolution: {integrity: sha512-/Sn9Y0oKl0uqQuvgFk/zQgR7aw1g36qX/jzSQ5lSwlO0GigPymk4eGQfeNTD03w1dPOqfz8V77Cy43jH56pagw==}
->>>>>>> b88c0e50
     engines: {node: '>=6.5.0', npm: '>=3'}
     dependencies:
       bn.js: 4.11.6
@@ -5877,7 +5747,7 @@
       debug:
         optional: true
     dependencies:
-      debug: 4.3.4
+      debug: 4.3.4(supports-color@8.1.1)
     dev: true
 
   /for-each@0.3.3:
@@ -6051,7 +5921,7 @@
       bip39: 2.5.0
       cachedown: 1.0.0
       clone: 2.1.2
-      debug: 3.2.6
+      debug: 3.2.6(supports-color@6.0.0)
       encoding-down: 5.0.4
       eth-sig-util: 3.0.0
       ethereumjs-abi: 0.6.8
@@ -6452,7 +6322,7 @@
       chalk: 2.4.2
       chokidar: 3.5.3
       ci-info: 2.0.0
-      debug: 4.3.4
+      debug: 4.3.4(supports-color@8.1.1)
       enquirer: 2.3.6
       env-paths: 2.2.1
       ethereum-cryptography: 1.1.2
@@ -6732,7 +6602,7 @@
     engines: {node: '>= 6'}
     dependencies:
       agent-base: 6.0.2
-      debug: 4.3.4
+      debug: 4.3.4(supports-color@8.1.1)
     transitivePeerDependencies:
       - supports-color
     dev: true
@@ -7062,13 +6932,8 @@
       is-extglob: 2.1.1
     dev: true
 
-<<<<<<< HEAD
-  /is-hex-prefixed/1.0.0:
-    resolution: {integrity: sha1-fY035q135dEnFIkTxXPggtd39VQ=}
-=======
   /is-hex-prefixed@1.0.0:
     resolution: {integrity: sha512-WvtOiug1VFrE9v1Cydwm+FnXd3+w9GaeVUss5W4v/SLy3UW00vP+6iNF2SdnfiBoLy4bTqVdkftNGTUeOFVsbA==}
->>>>>>> b88c0e50
     engines: {node: '>=6.5.0', npm: '>=3'}
     dev: true
 
@@ -8426,13 +8291,8 @@
     engines: {node: '>=0.10.0'}
     dev: true
 
-<<<<<<< HEAD
-  /number-to-bn/1.7.0:
-    resolution: {integrity: sha1-uzYjWS9+X54AMLGXe9QaDFP+HqA=}
-=======
   /number-to-bn@1.7.0:
     resolution: {integrity: sha512-wsJ9gfSz1/s4ZsJN01lyonwuxA1tml6X1yBDnfpMglypcBRFZZkus26EdPSlqS5GJfYddVZa22p3VNb3z5m5Ig==}
->>>>>>> b88c0e50
     engines: {node: '>=6.5.0', npm: '>=3'}
     dependencies:
       bn.js: 4.11.6
@@ -10385,13 +10245,8 @@
       is-utf8: 0.2.1
     dev: true
 
-<<<<<<< HEAD
-  /strip-hex-prefix/1.0.0:
-    resolution: {integrity: sha1-DF8VX+8RUTczd96du1iNoFUA428=}
-=======
   /strip-hex-prefix@1.0.0:
     resolution: {integrity: sha512-q8d4ue7JGEiVcypji1bALTos+0pWtyGlivAWyPuTkHzuTCJqrK9sWxYQZUq6Nq3cuyv3bm734IhHvHtGGURU6A==}
->>>>>>> b88c0e50
     engines: {node: '>=6.5.0', npm: '>=3'}
     dependencies:
       is-hex-prefixed: 1.0.0
@@ -10852,7 +10707,7 @@
     hasBin: true
     dependencies:
       command-line-args: 4.0.7
-      debug: 4.3.4
+      debug: 4.3.4(supports-color@8.1.1)
       fs-extra: 7.0.1
       js-sha3: 0.8.0
       lodash: 4.17.21
@@ -10869,7 +10724,7 @@
     dependencies:
       '@types/prettier': 2.7.1
       command-line-args: 4.0.7
-      debug: 4.3.4
+      debug: 4.3.4(supports-color@8.1.1)
       fs-extra: 7.0.1
       glob: 7.2.3
       js-sha3: 0.8.0
