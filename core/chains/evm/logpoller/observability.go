package logpoller

import (
	"time"

	"github.com/ethereum/go-ethereum/common"
	"github.com/prometheus/client_golang/prometheus"
	"github.com/prometheus/client_golang/prometheus/promauto"

	"github.com/smartcontractkit/chainlink/v2/core/logger"

	"github.com/smartcontractkit/chainlink/v2/core/services/pg"
)

var (
	sqlLatencyBuckets = []float64{
		float64(1 * time.Millisecond),
		float64(5 * time.Millisecond),
		float64(10 * time.Millisecond),
		float64(25 * time.Millisecond),
		float64(50 * time.Millisecond),
		float64(75 * time.Millisecond),
		float64(100 * time.Millisecond),
		float64(250 * time.Millisecond),
		float64(500 * time.Millisecond),
		float64(750 * time.Millisecond),
		float64(1 * time.Second),
		float64(2 * time.Second),
		float64(5 * time.Second),
		float64(7 * time.Second),
		float64(10 * time.Second),
	}
	lpQueryHistogram = promauto.NewHistogramVec(prometheus.HistogramOpts{
		Name:    "log_poller_query_duration",
		Help:    "Measures duration of Log Poller's queries fetching logs",
		Buckets: sqlLatencyBuckets,
	}, []string{"query", "address"})
)

// ObservedLogPoller is a decorator layer for LogPoller, responsible for adding pushing histogram metrics for some of the queries.
// It doesn't change internal logic, because all calls are delegated to the origin LogPoller
type ObservedLogPoller struct {
	LogPoller
	histogram *prometheus.HistogramVec
}

// NewObservedLogPoller creates an observed version of log poller created by NewLogPoller
// Please see ObservedLogPoller for more details on how latencies are measured
func NewObservedLogPoller(orm *ORM, ec Client, lggr logger.Logger, pollPeriod time.Duration,
	finalityDepth int64, backfillBatchSize int64, rpcBatchSize int64, keepBlocksDepth int64) LogPoller {

	return &ObservedLogPoller{
		LogPoller: NewLogPoller(orm, ec, lggr, pollPeriod, finalityDepth, backfillBatchSize, rpcBatchSize, keepBlocksDepth),
		histogram: lpQueryHistogram,
	}
}

func (o *ObservedLogPoller) LogsCreatedAfter(eventSig common.Hash, address common.Address, after time.Time, confs int, qopts ...pg.QOpt) ([]Log, error) {
	return withObservedQuery(o.histogram, "LogsCreatedAfter", address, func() ([]Log, error) {
		return o.LogPoller.LogsCreatedAfter(eventSig, address, after, confs, qopts...)
	})
}

func (o *ObservedLogPoller) LatestLogByEventSigWithConfs(eventSig common.Hash, address common.Address, confs int, qopts ...pg.QOpt) (*Log, error) {
	return withObservedQuery(o.histogram, "LatestLogByEventSigWithConfs", common.Address{}, func() (*Log, error) {
		return o.LogPoller.LatestLogByEventSigWithConfs(eventSig, address, confs, qopts...)
	})
}

func (o *ObservedLogPoller) LatestLogEventSigsAddrsWithConfs(fromBlock int64, eventSigs []common.Hash, addresses []common.Address, confs int, qopts ...pg.QOpt) ([]Log, error) {
	return withObservedQuery(o.histogram, "LatestLogEventSigsAddrsWithConfs", common.Address{}, func() ([]Log, error) {
		return o.LogPoller.LatestLogEventSigsAddrsWithConfs(fromBlock, eventSigs, addresses, confs, qopts...)
	})
}

func (o *ObservedLogPoller) IndexedLogs(eventSig common.Hash, address common.Address, topicIndex int, topicValues []common.Hash, confs int, qopts ...pg.QOpt) ([]Log, error) {
	return withObservedQuery(o.histogram, "IndexedLogs", address, func() ([]Log, error) {
		return o.LogPoller.IndexedLogs(eventSig, address, topicIndex, topicValues, confs, qopts...)
	})
}

func (o *ObservedLogPoller) IndexedLogsByBlockRange(start, end int64, eventSig common.Hash, address common.Address, topicIndex int, topicValues []common.Hash, qopts ...pg.QOpt) ([]Log, error) {
	return withObservedQuery(o.histogram, "IndexedLogsByBlockRange", address, func() ([]Log, error) {
		return o.LogPoller.IndexedLogsByBlockRange(start, end, eventSig, address, topicIndex, topicValues, qopts...)
	})
}

<<<<<<< HEAD
func (o *ObservedLogPoller) IndexedLogsCreatedAfter(eventSig common.Hash, address common.Address, topicIndex int, topicValues []common.Hash, after time.Time, qopts ...pg.QOpt) ([]Log, error) {
	return withObservedQuery(o.histogram, "IndexedLogsCreatedAfter", address, func() ([]Log, error) {
		return o.LogPoller.IndexedLogsCreatedAfter(eventSig, address, topicIndex, topicValues, after, qopts...)
=======
func (o *ObservedLogPoller) IndexedLogsCreatedAfter(eventSig common.Hash, address common.Address, topicIndex int, topicValues []common.Hash, after time.Time, confs int, qopts ...pg.QOpt) ([]Log, error) {
	return withObservedQuery(o.histogram, "IndexedLogsCreatedAfter", address, func() ([]Log, error) {
		return o.LogPoller.IndexedLogsCreatedAfter(eventSig, address, topicIndex, topicValues, after, confs, qopts...)
>>>>>>> 04950d12
	})
}

func (o *ObservedLogPoller) IndexedLogsTopicGreaterThan(eventSig common.Hash, address common.Address, topicIndex int, topicValueMin common.Hash, confs int, qopts ...pg.QOpt) ([]Log, error) {
	return withObservedQuery(o.histogram, "IndexedLogsTopicGreaterThan", address, func() ([]Log, error) {
		return o.LogPoller.IndexedLogsTopicGreaterThan(eventSig, address, topicIndex, topicValueMin, confs, qopts...)
	})
}

func (o *ObservedLogPoller) IndexedLogsTopicRange(eventSig common.Hash, address common.Address, topicIndex int, topicValueMin common.Hash, topicValueMax common.Hash, confs int, qopts ...pg.QOpt) ([]Log, error) {
	return withObservedQuery(o.histogram, "IndexedLogsTopicRange", address, func() ([]Log, error) {
		return o.LogPoller.IndexedLogsTopicRange(eventSig, address, topicIndex, topicValueMin, topicValueMax, confs, qopts...)
	})
}

func (o *ObservedLogPoller) IndexedLogsWithSigsExcluding(address common.Address, eventSigA, eventSigB common.Hash, topicIndex int, fromBlock, toBlock int64, confs int, qopts ...pg.QOpt) ([]Log, error) {
	return withObservedQuery(o.histogram, "IndexedLogsWithSigsExcluding", address, func() ([]Log, error) {
		return o.LogPoller.IndexedLogsWithSigsExcluding(address, eventSigA, eventSigB, topicIndex, fromBlock, toBlock, confs, qopts...)
	})
}

func (o *ObservedLogPoller) LogsDataWordRange(eventSig common.Hash, address common.Address, wordIndex int, wordValueMin, wordValueMax common.Hash, confs int, qopts ...pg.QOpt) ([]Log, error) {
	return withObservedQuery(o.histogram, "LogsDataWordRange", address, func() ([]Log, error) {
		return o.LogPoller.LogsDataWordRange(eventSig, address, wordIndex, wordValueMin, wordValueMax, confs, qopts...)
	})
}

func (o *ObservedLogPoller) LogsCreatedAfter(eventSig common.Hash, address common.Address, after time.Time, qopts ...pg.QOpt) ([]Log, error) {
	return withObservedQuery(o.histogram, "LogsCreatedAfter", address, func() ([]Log, error) {
		return o.LogPoller.LogsCreatedAfter(eventSig, address, after, qopts...)
	})
}

func (o *ObservedLogPoller) LogsDataWordGreaterThan(eventSig common.Hash, address common.Address, wordIndex int, wordValueMin common.Hash, confs int, qopts ...pg.QOpt) ([]Log, error) {
	return withObservedQuery(o.histogram, "LogsDataWordGreaterThan", address, func() ([]Log, error) {
		return o.LogPoller.LogsDataWordGreaterThan(eventSig, address, wordIndex, wordValueMin, confs, qopts...)
	})
}

func withObservedQuery[T any](histogram *prometheus.HistogramVec, queryName string, address common.Address, query func() (T, error)) (T, error) {
	queryStarted := time.Now()
	defer func() {
		histogram.
			WithLabelValues(queryName, address.String()).
			Observe(float64(time.Since(queryStarted)))
	}()
	return query()
}<|MERGE_RESOLUTION|>--- conflicted
+++ resolved
@@ -85,15 +85,9 @@
 	})
 }
 
-<<<<<<< HEAD
-func (o *ObservedLogPoller) IndexedLogsCreatedAfter(eventSig common.Hash, address common.Address, topicIndex int, topicValues []common.Hash, after time.Time, qopts ...pg.QOpt) ([]Log, error) {
-	return withObservedQuery(o.histogram, "IndexedLogsCreatedAfter", address, func() ([]Log, error) {
-		return o.LogPoller.IndexedLogsCreatedAfter(eventSig, address, topicIndex, topicValues, after, qopts...)
-=======
 func (o *ObservedLogPoller) IndexedLogsCreatedAfter(eventSig common.Hash, address common.Address, topicIndex int, topicValues []common.Hash, after time.Time, confs int, qopts ...pg.QOpt) ([]Log, error) {
 	return withObservedQuery(o.histogram, "IndexedLogsCreatedAfter", address, func() ([]Log, error) {
 		return o.LogPoller.IndexedLogsCreatedAfter(eventSig, address, topicIndex, topicValues, after, confs, qopts...)
->>>>>>> 04950d12
 	})
 }
 
@@ -121,12 +115,6 @@
 	})
 }
 
-func (o *ObservedLogPoller) LogsCreatedAfter(eventSig common.Hash, address common.Address, after time.Time, qopts ...pg.QOpt) ([]Log, error) {
-	return withObservedQuery(o.histogram, "LogsCreatedAfter", address, func() ([]Log, error) {
-		return o.LogPoller.LogsCreatedAfter(eventSig, address, after, qopts...)
-	})
-}
-
 func (o *ObservedLogPoller) LogsDataWordGreaterThan(eventSig common.Hash, address common.Address, wordIndex int, wordValueMin common.Hash, confs int, qopts ...pg.QOpt) ([]Log, error) {
 	return withObservedQuery(o.histogram, "LogsDataWordGreaterThan", address, func() ([]Log, error) {
 		return o.LogPoller.LogsDataWordGreaterThan(eventSig, address, wordIndex, wordValueMin, confs, qopts...)
