--- conflicted
+++ resolved
@@ -61,12 +61,7 @@
         env:
           GH_TOKEN: ${{ github.token }}
         with:
-<<<<<<< HEAD
-          install_operator_ui: true
           cl_repo: smartcontractkit/chainlink-ccip
-=======
-          cl_repo: smartcontractkit/chainlink
->>>>>>> 64b8eecd
           cl_ref: ${{ github.sha }}
           push_tag: ${{ secrets.QA_AWS_ACCOUNT_NUMBER }}.dkr.ecr.${{ secrets.QA_AWS_REGION }}.amazonaws.com/chainlink:latest.${{ github.sha }}
           QA_AWS_REGION: ${{ secrets.QA_AWS_REGION }}
