##
# NOTE: any changes to the event triggers or the paths here should be reflected in:
#       golangci-lint-paths-ignore.yml
##

name: golangci-lint

on:
  push:
    branches:
      - staging
      - trying
      - rollup
    paths:
      - '**.go'
      - '**/go.mod'
      - '**/go.sum'
      - '.golangci.yml'
  pull_request:
    paths:
      - '**.go'
      - '**/go.mod'
      - '**/go.sum'
      - '.golangci.yml'

jobs:
  golangci:
    name: lint
    runs-on: ubuntu-latest
    steps:
      - name: Collect Metrics
        id: collect-gha-metrics
        uses: smartcontractkit/push-gha-metrics-action@v1
        with:
          basic-auth: ${{ secrets.GRAFANA_CLOUD_BASIC_AUTH }}
          hostname: ${{ secrets.GRAFANA_CLOUD_HOST }}
          this-job-name: lint
        continue-on-error: true
<<<<<<< HEAD

=======
>>>>>>> b64fe315
      - uses: actions/checkout@v2
        with:
          fetch-depth: 0
      - uses: actions/setup-go@v3
        with:
          go-version-file: 'go.mod'
      - name: golangci-lint
        uses: golangci/golangci-lint-action@v3
        if: github.event_name == 'push' || (github.event_name == 'pull_request' && !startsWith(github.head_ref, 'release/'))
        with:
<<<<<<< HEAD
          # Optional: version of golangci-lint to use in form of v1.2 or v1.2.3 or `latest` to use the latest version
          version: v1.48.0

          # Optional: working directory, useful for monorepos
          # working-directory: somedir

          # Optional: golangci-lint command line arguments.
          args: --timeout=10m0s

          # Optional: show only new issues if it's a pull request. The default value is `false`.
          only-new-issues: true
          # Optional: if set to true then the action don't cache or restore ~/go/pkg.
          # skip-pkg-cache: true

          # Optional: if set to true then the action don't cache or restore ~/.cache/go-build.
          # skip-build-cache: true
=======
          version: v1.49.0
          only-new-issues: true # show only new issues if it's a pull request
>>>>>>> b64fe315
<|MERGE_RESOLUTION|>--- conflicted
+++ resolved
@@ -36,10 +36,6 @@
           hostname: ${{ secrets.GRAFANA_CLOUD_HOST }}
           this-job-name: lint
         continue-on-error: true
-<<<<<<< HEAD
-
-=======
->>>>>>> b64fe315
       - uses: actions/checkout@v2
         with:
           fetch-depth: 0
@@ -50,24 +46,5 @@
         uses: golangci/golangci-lint-action@v3
         if: github.event_name == 'push' || (github.event_name == 'pull_request' && !startsWith(github.head_ref, 'release/'))
         with:
-<<<<<<< HEAD
-          # Optional: version of golangci-lint to use in form of v1.2 or v1.2.3 or `latest` to use the latest version
-          version: v1.48.0
-
-          # Optional: working directory, useful for monorepos
-          # working-directory: somedir
-
-          # Optional: golangci-lint command line arguments.
-          args: --timeout=10m0s
-
-          # Optional: show only new issues if it's a pull request. The default value is `false`.
-          only-new-issues: true
-          # Optional: if set to true then the action don't cache or restore ~/go/pkg.
-          # skip-pkg-cache: true
-
-          # Optional: if set to true then the action don't cache or restore ~/.cache/go-build.
-          # skip-build-cache: true
-=======
           version: v1.49.0
-          only-new-issues: true # show only new issues if it's a pull request
->>>>>>> b64fe315
+          only-new-issues: true # show only new issues if it's a pull request