--- conflicted
+++ resolved
@@ -199,21 +199,14 @@
 			return nil, errors.Wrap(err, "failed to parse USDC attestation API")
 		}
 
-		usdcReader, err := ccipdata.NewUSDCReader(pluginConfig.USDCConfig.SourceMessageTransmitterAddress, sourceLP)
+		usdcReader, err := ccipdata.NewUSDCReader(lggr, pluginConfig.USDCConfig.SourceMessageTransmitterAddress, sourceLP)
 		if err != nil {
 			return nil, err
 		}
 		tokenDataProviders[pluginConfig.USDCConfig.SourceTokenAddress] = tokendata.NewCachedReader(
 			usdc.NewUSDCTokenDataReader(
-<<<<<<< HEAD
+				lggr,
 				usdcReader,
-=======
-				lggr,
-				sourceChainEventClient,
-				pluginConfig.USDCConfig.SourceTokenAddress,
-				pluginConfig.USDCConfig.SourceMessageTransmitterAddress,
-				onRampAddress,
->>>>>>> 990fc59f
 				attestationURI,
 			),
 		)
