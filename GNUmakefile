--- conflicted
+++ resolved
@@ -124,56 +124,6 @@
 test_need_operator_assets: ## Add blank file in web assets if operator ui has not been built
 	[ -f "./core/web/assets/index.html" ] || mkdir ./core/web/assets && touch ./core/web/assets/index.html
 
-<<<<<<< HEAD
-.PHONY: test_smoke
-test_smoke: test_need_operator_assets ## Run all integration smoke tests, using only simulated networks, default behavior
-	ACK_GINKGO_DEPRECATIONS=2.5.0 ginkgo -v -r --junit-report=tests-smoke-report.xml \
-	--keep-going --trace --randomize-all --randomize-suites \
-	$(args) ./integration-tests/smoke
-
-.PHONY: test_smoke_simulated
-test_smoke_simulated: test_need_operator_assets ## Run all integration smoke tests, using only simulated networks, default behavior (you can use `make test_smoke`)
-	ACK_GINKGO_DEPRECATIONS=2.5.0 SELECTED_NETWORKS="SIMULATED,SIMULATED_1,SIMULATED_2" \
-	ginkgo -v -r --junit-report=tests-smoke-report.xml \
-	--keep-going --trace --randomize-all --randomize-suites \
-	$(args) ./integration-tests/smoke
-
-.PHONY: test_soak_ocr
-test_soak_ocr: test_need_operator_assets ## Run the OCR soak test
-	cd ./integration-tests && go test -v -run ^TestOCRSoak$$ ./soak -count=1 && cd ..
-
-.PHONY: test_soak_forwarder_ocr
-test_soak_forwarder_ocr: test_need_operator_assets ## Run the Forwarder OCR soak test
-	cd ./integration-tests && go test -v -run ^TestForwarderOCRSoak$$ ./soak -count=1 && cd ..
-
-.PHONY: test_soak_keeper
-test_soak_keeper: test_need_operator_assets ## Run the OCR soak test
-	cd ./integration-tests && go test -v -run ^TestKeeperSoak$$ ./soak -count=1 && cd ..
-
-.PHONY: test_benchmark_automation
-test_benchmark_automation: test_need_operator_assets ## Run the OCR soak test
-	cd ./integration-tests && go test -v -run ^TestAutomationBenchmark$$ ./benchmark -count=1 && cd ..
-
-.PHONY: test_load_ccip
-test_load_ccip: test_need_operator_assets ## Run the CCIP load test
-	SELECTED_NETWORKS="SIMULATED,SIMULATED_1,SIMULATED_2" ginkgo -v -r --junit-report=tests-load-report.xml \
-    	--keep-going --trace --randomize-all --randomize-suites \
-    	$(args) ./integration-tests/load
-
-.PHONY: test_perf
-test_perf: test_need_operator_assets ## Run core node performance tests.
-	ACK_GINKGO_DEPRECATIONS=2.5.0 ginkgo -v -r --junit-report=tests-perf-report.xml \
-	--keep-going --trace --randomize-all --randomize-suites \
-	$(args) ./integration-tests/performance
-
-.PHONY: test_chaos
-test_chaos: test_need_operator_assets ## Run core node chaos tests.
-	SELECTED_NETWORKS="SIMULATED,SIMULATED_1,SIMULATED_2" ginkgo -v -r --junit-report=tests-chaos-report.xml \
-	--keep-going --trace --randomize-all --randomize-suites \
-	$(args) ./integration-tests/chaos
-
-=======
->>>>>>> 15d3f14c
 .PHONY: config-docs
 config-docs: ## Generate core node configuration documentation
 	go run ./core/config/v2/docs/cmd/generate/main.go -o ./docs/
